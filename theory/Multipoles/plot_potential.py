###############################################################################
# This file is part of SWIFT.
# Copyright (c) 2016  Matthieu Schaller (matthieu.schaller@durham.ac.uk)
#
# This program is free software: you can redistribute it and/or modify
# it under the terms of the GNU Lesser General Public License as published
# by the Free Software Foundation, either version 3 of the License, or
# (at your option) any later version.
#
# This program is distributed in the hope that it will be useful,
# but WITHOUT ANY WARRANTY; without even the implied warranty of
# MERCHANTABILITY or FITNESS FOR A PARTICULAR PURPOSE.  See the
# GNU General Public License for more details.
#
# You should have received a copy of the GNU Lesser General Public License
# along with this program.  If not, see <http://www.gnu.org/licenses/>.
#
##############################################################################
import matplotlib

matplotlib.use("Agg")
from pylab import *
from scipy import integrate
from scipy.optimize import curve_fit
from scipy.optimize import fsolve
from matplotlib.font_manager import FontProperties
import numpy
import math

params = {
    "axes.labelsize": 9,
    "axes.titlesize": 10,
    "font.size": 8,
    "font.family": "STIXGeneral",
    "mathtext.fontset": "stix",
    "legend.fontsize": 10,
    "xtick.labelsize": 8,
    "ytick.labelsize": 8,
    "figure.figsize": (3.15, 3.15),
    "figure.subplot.left": 0.14,
    "figure.subplot.right": 0.99,
    "figure.subplot.bottom": 0.1,
    "figure.subplot.top": 0.99,
    "figure.subplot.wspace": 0.0,
    "figure.subplot.hspace": 0.0,
    "lines.markersize": 6,
    "lines.linewidth": 3.0,
}
rcParams.update(params)

# Parameters
epsilon = 2.0
r_min = 0.0
r_max = 4
r_max_plot = 2.6

# Radius
r = linspace(r_min, r_max, 401)
r[0] += 1e-9
u = r / epsilon

# Newtonian solution
phi_newton = 1.0 / r
F_newton = 1.0 / r ** 2
W_newton = 0.0 * r

# Softened potential
phi = np.zeros(np.size(r))
W = np.zeros(np.size(r))
F = np.zeros(np.size(r))
for i in range(np.size(r)):
    if r[i] > epsilon:
        phi[i] = 1.0 / r[i]
        W[i] = 0.0
        F[i] = 1.0 / r[i] ** 2
    else:
        phi[i] = (-1.0 / epsilon) * (
            3.0 * u[i] ** 7
            - 15.0 * u[i] ** 6
            + 28.0 * u[i] ** 5
            - 21.0 * u[i] ** 4
            + 7.0 * u[i] ** 2
            - 3.0
        )
        W[i] = (
            (21.0 / (2.0 * math.pi))
            * (
                4.0 * u[i] ** 5
                - 15.0 * u[i] ** 4
                + 20.0 * u[i] ** 3
                - 10.0 * u[i] ** 2
                + 1.0
            )
            / epsilon ** 3
        )
        F[i] = (1.0 / epsilon ** 2) * (
            21.0 * u[i] ** 6
            - 90 * u[i] ** 5
            + 140.0 * u[i] ** 4
            - 84.0 * u[i] ** 3
            + 14 * u[i]
        )

plummer_equivalent_factor = phi[0] * epsilon

print("Plummer-equivalent factor:", plummer_equivalent_factor)

epsilon_plummer = epsilon / plummer_equivalent_factor

# Plummer potential
phi_plummer = (1.0 / epsilon_plummer) * (1 + (r / epsilon_plummer) ** 2) ** (-1.0 / 2.0)
F_plummer = (
    (1.0 / epsilon_plummer ** 3) * r / (1 + (r / epsilon_plummer) ** 2) ** (3.0 / 2.0)
)


def eta_plummer(r):
    return (3.0 / (4.0 * math.pi)) * 1.0 / (1 + r ** 2) ** (5.0 / 2.0)


W_plummer = (1.0 / epsilon_plummer ** 3) * eta_plummer(r / epsilon_plummer)


# Gadget-2 potential
epsilon_gadget = epsilon  # / plummer_equivalent_factor * 2.8
phi_gadget2 = np.zeros(np.size(r))
W_gadget2 = np.zeros(np.size(r))
F_gadget2 = np.zeros(np.size(r))
for i in range(np.size(r)):
    if r[i] > epsilon_gadget:
        phi_gadget2[i] = 1.0 / r[i]
        W_gadget2[i] = 0.0
        F_gadget2[i] = 1.0 / r[i] ** 2
    elif r[i] > epsilon_gadget / 2.0:
        phi_gadget2[i] = -(
            (32 / 3.0) * u[i] ** 2
            - 16.0 * u[i] ** 3
            + (96.0 / 10.0) * u[i] ** 4
            - (64.0 / 30.0) * u[i] ** 5
            - (16.0 / 5.0)
            + 1.0 / (15.0 * u[i])
        ) / (epsilon_gadget)
        W_gadget2[i] = (8.0 / math.pi) * (2.0 * (1 - u[i]) ** 3) / epsilon_gadget ** 3
        F_gadget2[i] = (
            u[i]
            * (
                21.333333
                - 48 * u[i]
                + 38.4 * u[i] ** 2
                - 10.6666667 * u[i] ** 3
                - 0.06666667 * u[i] ** -3
            )
            / epsilon_gadget ** 2
        )
    else:
        phi_gadget2[i] = -(
            (16.0 / 3.0) * u[i] ** 2
            - (96.0 / 10.0) * u[i] ** 4
            + (64.0 / 10.0) * u[i] ** 5
            - (14.0 / 5.0)
        ) / (epsilon_gadget)
        W_gadget2[i] = (
            (8.0 / math.pi)
            * (1.0 - 6.0 * u[i] ** 2 + 6.0 * u[i] ** 3)
            / epsilon_gadget ** 3
        )
        F_gadget2[i] = (
            u[i] * (10.666667 + u[i] ** 2 * (32.0 * u[i] - 38.4)) / epsilon_gadget ** 2
        )

figure()
colors = ["#4477AA", "#CC6677", "#DDCC77", "#117733"]

# Density
subplot(311)
plot(r, W_newton - 1, "--", lw=1.4, label="${\\rm Newtonian}$", color=colors[0])
plot(r, W_plummer, ":", lw=1.4, label="${\\rm Plummer}$", color=colors[1])
plot(r, W_gadget2, "-.", lw=1.4, label="${\\rm Cubic~spline}$", color=colors[2])
plot(r, W, "-", lw=1.4, label="${\\rm SWIFT}$", color=colors[3])
# plot([epsilon, epsilon], [0, 10], 'k--', alpha=0.5, lw=0.5)
plot(
    [epsilon / plummer_equivalent_factor, epsilon / plummer_equivalent_factor],
    [0, 10],
    "k--",
    alpha=0.5,
    lw=0.5,
)

legend(
    loc="upper right",
    frameon=True,
    handletextpad=0.3,
    handlelength=1.6,
    fontsize=8,
    framealpha=1.0,
)

xlim(0, r_max_plot)
xticks([0.0, 0.5, 1.0, 1.5, 2.0, 2.5], ["", "", "", "", "", ""])

ylim(0.0, 0.84)
yticks([0, 0.2, 0.4, 0.6, 0.8], ["$0$", "$0.2$", "$0.4$", "$0.6$", "$0.8$"])
ylabel("$\\rho(r)$", labelpad=2)

# Potential
subplot(312)
plot(r, phi_newton, "--", lw=1.4, label="${\\rm Newtonian}$", color=colors[0])
plot(r, phi_plummer, ":", lw=1.4, label="${\\rm Plummer}$", color=colors[1])
plot(r, phi_gadget2, "-.", lw=1.4, label="${\\rm Spline}$", color=colors[2])
plot(r, phi, "-", lw=1.4, label="${\\rm SWIFT}$", color=colors[3])
# plot([epsilon, epsilon], [-10, 10], 'k--', alpha=0.5, lw=0.5)
plot(
    [epsilon / plummer_equivalent_factor, epsilon / plummer_equivalent_factor],
    [0, 10],
    "k--",
    alpha=0.5,
    lw=0.5,
)

ylim(0, 2.3)
ylabel("$\\varphi(r)$", labelpad=1)
# yticks([0., 0.5, 1., 1.5, 2., 2.5], ["$%.1f$"%(0.*epsilon), "$%.1f$"%(0.5*epsilon), "$%.1f$"%(1.*epsilon), "$%.1f$"%(1.5*epsilon), "$%.1f$"%(2.*epsilon)])

xlim(0, r_max_plot)
xticks([0.0, 0.5, 1.0, 1.5, 2.0, 2.5], ["", "", "", "", "", ""])

# Force
subplot(313)
plot(r, F_newton, "--", lw=1.4, color=colors[0])
plot(r, F_plummer, ":", lw=1.4, color=colors[1])
plot(r, F_gadget2, "-.", lw=1.4, color=colors[2])
plot(r, F, "-", lw=1.4, color=colors[3])
# plot([epsilon, epsilon], [0, 10], 'k--', alpha=0.5, lw=0.5)
plot(
    [epsilon / plummer_equivalent_factor, epsilon / plummer_equivalent_factor],
    [0, 10],
    "k--",
    alpha=0.5,
    lw=0.5,
)
# text(epsilon+0.03, 0.05, "$\\epsilon$", color='k', alpha=0.5, rotation=90, va="bottom", ha="left", fontsize=8)
text(
    epsilon / plummer_equivalent_factor + 0.03,
    0.05,
    "$\\epsilon_{\\rm Plummer}$",
    color="k",
    alpha=0.5,
    rotation=90,
    va="bottom",
    ha="left",
    fontsize=8,
)

xlim(0, r_max_plot)
xticks(
    [0.0, 0.5, 1.0, 1.5, 2.0, 2.5],
    [
        "$%.1f$" % (0.0 / epsilon),
        "",
        "$%.1f$" % (1.0 / epsilon),
        "",
        "$%.1f$" % (2.0 / epsilon),
<<<<<<< HEAD
        ""
=======
        "",
>>>>>>> 3c953c0f
    ],
)
xlabel("$r/H$", labelpad=-2.0)

ylim(0, 0.95)
ylabel("$|\\overrightarrow{\\nabla}\\varphi(r)|$", labelpad=0)

savefig("potential.pdf")<|MERGE_RESOLUTION|>--- conflicted
+++ resolved
@@ -260,11 +260,7 @@
         "$%.1f$" % (1.0 / epsilon),
         "",
         "$%.1f$" % (2.0 / epsilon),
-<<<<<<< HEAD
-        ""
-=======
         "",
->>>>>>> 3c953c0f
     ],
 )
 xlabel("$r/H$", labelpad=-2.0)
