# Define some meta-data about the simulation
MetaData:
  run_name:   Name of the sim in less than 256 characters.  # The name of the simulation. This is written into the snapshot headers.

# Define the system of units to use internally.
InternalUnitSystem:
  UnitMass_in_cgs:     1   # Grams
  UnitLength_in_cgs:   1   # Centimeters
  UnitVelocity_in_cgs: 1   # Centimeters per second
  UnitCurrent_in_cgs:  1   # Amperes
  UnitTemp_in_cgs:     1   # Kelvin

# Values of some physical constants
PhysicalConstants:
  G:            6.67408e-8 # (Optional) Overwrite the value of Newton's constant used internally by the code.

# Cosmological parameters
Cosmology:
  h:              0.6777        # Reduced Hubble constant
  a_begin:        0.0078125     # Initial scale-factor of the simulation
  a_end:          1.0           # Final scale factor of the simulation
  Omega_m:        0.307         # Matter density parameter
  Omega_lambda:   0.693         # Dark-energy density parameter
  Omega_b:        0.0482519     # Baryon density parameter
  Omega_r:        0.            # (Optional) Radiation density parameter
  w_0:            -1.0          # (Optional) Dark-energy equation-of-state parameter at z=0.
  w_a:            0.            # (Optional) Dark-energy equation-of-state time evolution parameter.
  T_nu_0:         1.9514        # (Optional) Present-day neutrino temperature in internal units, used for massive neutrinos
  N_ur:           1.0196        # (Optional) Number of ultra-relativistic species (e.g. massless neutrinos). Assumes instantaneous decoupling T_ur/T_g=(4/11)^(1/3). Cannot be used together with Omega_r.
  N_nu:           2             # (Optional) Integer number of massive neutrinos. Note that neutrinos do NOT contribute to Omega_m = Omega_cdm + Omega_b in our conventions.
  M_nu_eV:        0.05, 0.01    # (Optional) Comma-separated list of N_nu nonzero neutrino masses in electron-volts
  deg_nu:         1.0, 1.0      # (Optional) Comma-separated list of N_nu neutrino degeneracies (default values of 1.0)

# Parameters for the hydrodynamics scheme
SPH:
  resolution_eta:                    1.2348   # Target smoothing length in units of the mean inter-particle separation (1.2348 == 48Ngbs with the cubic spline kernel).
  CFL_condition:                     0.1      # Courant-Friedrich-Levy condition for time integration.
  use_mass_weighted_num_ngb:         0        # (Optional) Are we using the mass-weighted definition of the number of neighbours?
  h_tolerance:                       1e-4     # (Optional) Relative accuracy of the Netwon-Raphson scheme for the smoothing lengths.
  h_max:                             10.      # (Optional) Maximal allowed smoothing length in internal units. Defaults to FLT_MAX if unspecified.
  h_min_ratio:                       0.       # (Optional) Minimal allowed smoothing length in units of the softening. Defaults to 0 if unspecified.
  max_volume_change:                 1.4      # (Optional) Maximal allowed change of kernel volume over one time-step.
  max_ghost_iterations:              30       # (Optional) Maximal number of iterations allowed to converge towards the smoothing length.
  particle_splitting:                1        # (Optional) Are we splitting particles that are too massive (default: 0)
  particle_splitting_mass_threshold: 7e-4     # (Optional) Mass threshold for particle splitting (in internal units)
  generate_random_ids:               0        # (Optional) When creating new particles via splitting, generate ids at random (1) or use new IDs beyond the current range (0) (default: 0)
  initial_temperature:               0        # (Optional) Initial temperature (in internal units) to set the gas particles at start-up. Value is ignored if set to 0.
  minimal_temperature:               0        # (Optional) Minimal temperature (in internal units) allowed for the gas particles. Value is ignored if set to 0.
  H_mass_fraction:                   0.755    # (Optional) Hydrogen mass fraction used for initial conversion from temp to internal energy. Default value is derived from the physical constants.
  H_ionization_temperature:          1e4      # (Optional) Temperature of the transition from neutral to ionized Hydrogen for primoridal gas.
  viscosity_alpha:                   0.8      # (Optional) Override for the initial value of the artificial viscosity. In schemes that have a fixed AV, this remains as alpha throughout the run.
  viscosity_alpha_max:               2.0      # (Optional) Maximal value for the artificial viscosity in schemes that allow alpha to vary.
  viscosity_alpha_min:               0.1      # (Optional) Minimal value for the artificial viscosity in schemes that allow alpha to vary.
  viscosity_length:                  0.1      # (Optional) Decay length for the artificial viscosity in schemes that allow alpha to vary.
  diffusion_alpha:                   0.0      # (Optional) Override the initial value for the thermal diffusion coefficient in schemes with thermal diffusion.
  diffusion_beta:                    0.01     # (Optional) Override the decay/rise rate tuning parameter for the thermal diffusion.
  diffusion_alpha_max:               1.0      # (Optional) Override the maximal thermal diffusion coefficient that is allowed for a given particle.
  diffusion_alpha_min:               0.0      # (Optional) Override the minimal thermal diffusion coefficient that is allowed for a given particle.

# Parameters of the stars
Stars:
  resolution_eta:                      1.2348        # (Optional) Target smoothing length in units of the mean inter-particle separation (1.2348 == 48Ngbs with the cubic spline kernel). Defaults to the SPH value.
  h_tolerance:                          1e-4         # (Optional) Relative accuracy of the Netwon-Raphson scheme for the smoothing lengths. Defaults to the SPH value.
  max_ghost_iterations:                 30           # (Optional) Maximal number of iterations allowed to converge towards the smoothing length. Defaults to the SPH value.
  max_volume_change:                     1.4         # (Optional) Maximal allowed change of kernel volume over one time-step. Defaults to the SPH value.
  overwrite_birth_time:                  0           # (Optional) Do we want to overwrite the birth time of the stars read from the ICs? (default: 0).
  birth_time:                           -1           # (Optional) Initial birth times of *all* the stars to be used if we are overwriting them. (-1 means the stars remain inactive feedback-wise througout the run).
  overwrite_birth_density:               0           # (Optional) Do we want to overwrite the birth density of the stars read from the ICs? (default: 0).
  birth_density:                        -1           # (Optional) Initial birth densities of *all* the stars to be used if we are overwriting them.
  overwrite_birth_temperature:           0           # (Optional) Do we want to overwrite the birth temperature of the stars read from the ICs? (default: 0).
  birth_temperature:                    -1           # (Optional) Initial birth temperatures of *all* the stars to be used if we are overwriting them.
  timestep_age_threshold_unlimited_Myr: 1000.        # (Optional) Age above which stars have no time-step restriction any more (in Mega-years). Defaults to 0.
  timestep_age_threshold_Myr:           10.          # (Optional) Age at which stars switch from young to old for time-stepping purposes (in Mega-years). Defaults to FLT_MAX.
  max_timestep_young_Myr:               0.1          # (Optional) Maximal time-step length of young stars (in Mega-years). Defaults to FLT_MAX.
  max_timestep_old_Myr:                 1.0          # (Optional) Maximal time-step length of old stars (in Mega-years). Defaults to FLT_MAX.
  luminosity_filename:                  ./photometry # In the EAGLE model, directory where the photometry tables are stored.
  
# Parameters for the self-gravity scheme
Gravity:
  mesh_side_length:              128       # Number of cells along each axis for the periodic gravity mesh (must be even).
  distributed_mesh:              0         # (Optional) Are we using a distributed mesh when running over MPI (necessary for meshes > 1290^3)
  eta:                           0.025     # Constant dimensionless multiplier for time integration.
  MAC:                           adaptive  # Choice of mulitpole acceptance criterion: 'adaptive' OR 'geometric'.
  epsilon_fmm:                   0.001     # Tolerance parameter for the adaptive multipole acceptance criterion.
  theta_cr:                      0.7       # Opening angle for the purely gemoetric criterion.
  use_tree_below_softening:      0         # (Optional) Can the gravity code use the multipole interactions below the softening scale?
  allow_truncation_in_MAC:       0         # (Optional) Can the Multipole acceptance criterion use the truncated force estimator?
  comoving_DM_softening:         0.0026994 # Comoving Plummer-equivalent softening length for DM particles (in internal units).
  max_physical_DM_softening:     0.0007    # Maximal Plummer-equivalent softening length in physical coordinates for DM particles (in internal units).
  comoving_baryon_softening:     0.0026994 # Comoving Plummer-equivalent softening length for baryon particles (in internal units).
  max_physical_baryon_softening: 0.0007    # Maximal Plummer-equivalent softening length in physical coordinates for baryon particles (in internal units).
  comoving_nu_softening:         0.0026994 # Comoving Plummer-equivalent softening length for neutrino particles (in internal units).
  max_physical_nu_softening:     0.0007    # Maximal Plummer-equivalent softening length in physical coordinates for neutrino particles (in internal units).
  softening_ratio_background:    0.04      # Fraction of the mean inter-particle separation to use as Plummer-equivalent softening for the background DM particles.
  rebuild_frequency:             0.01      # (Optional) Frequency of the gravity-tree rebuild in units of the number of g-particles (this is the default value).
  a_smooth:                      1.25      # (Optional) Smoothing scale in top-level cell sizes to smooth the long-range forces over (this is the default value).
  r_cut_max:                     4.5       # (Optional) Cut-off in number of top-level cells beyond which no FMM forces are computed (this is the default value).
  r_cut_min:                     0.1       # (Optional) Cut-off in number of top-level cells below which no truncation of FMM forces are performed (this is the default value).

# Parameters when running with SWIFT_GRAVITY_FORCE_CHECKS 
ForceChecks:
  only_when_all_active: 1  # (Optional) Only compute exact forces during timesteps when all gparts are active (default: 0).
  only_at_snapshots:    1  # (Optional) Only compute exact forces during timesteps when a snapshot is being dumped (default: 0).

FOF:
  basename:                        fof_output  # Filename for the FOF outputs (Unused when FoF is only run to seed BHs).
  scale_factor_first:              0.91        # Scale-factor of first FoF black hole seeding calls (needed for cosmological runs).
  time_first:                      0.2         # Time of first FoF black hole seeding calls (needed for non-cosmological runs).	
  delta_time:                      1.005       # Time between consecutive FoF black hole seeding calls.
  min_group_size:                  256         # The minimum no. of particles required for a group.
  linking_length_ratio:            0.2         # Linking length in units of the main inter-particle separation.
  seed_black_holes_enabled:        1           # Enable (1) or disable (0) seeding of black holes in FoF groups
  dump_catalogue_when_seeding:     1           # Enable (1) or disable (0) dumping a group catalogue when runnning FOF for seeding purposes.
  black_hole_seed_halo_mass_Msun:  1.5e10      # Minimal halo mass in which to seed a black hole (in solar masses).
  absolute_linking_length:         -1.         # (Optional) Absolute linking length (in internal units). When not set to -1, this will overwrite the linking length computed from 'linking_length_ratio'.
  group_id_default:                2147483647  # (Optional) Sets the group ID of particles in groups below the minimum size. Defaults to 2^31 - 1 if unspecified. Has to be positive.
  group_id_offset:                 1           # (Optional) Sets the offset of group ID labeling. Defaults to 1 if unspecified.

# Parameters for the task scheduling
Scheduler:
  nr_queues:                 0         # (Optional) The number of task queues to use. Use 0  to let the system decide.
  cell_max_size:             8000000   # (Optional) Maximal number of interactions per task if we force the split (this is the default value).
  cell_sub_size_pair_hydro:  256000000 # (Optional) Maximal number of hydro-hydro interactions per sub-pair hydro/star task (this is the default value).
  cell_sub_size_self_hydro:  32000     # (Optional) Maximal number of hydro-hydro interactions per sub-self hydro/star task (this is the default value).
  cell_sub_size_pair_stars:  256000000 # (Optional) Maximal number of hydro-star interactions per sub-pair hydro/star task (this is the default value).
  cell_sub_size_self_stars:  32000     # (Optional) Maximal number of hydro-star interactions per sub-self hydro/star task (this is the default value).
  cell_sub_size_pair_grav:   256000000 # (Optional) Maximal number of interactions per sub-pair gravity task  (this is the default value).
  cell_sub_size_self_grav:   32000     # (Optional) Maximal number of interactions per sub-self gravity task  (this is the default value).
  cell_split_size:           400       # (Optional) Maximal number of particles per cell (this is the default value).
  cell_subdepth_diff_grav:   4         # (Optional) Maximal depth difference between leaves and a cell that gravity tasks can be pushed down to (this is the default value).
  cell_extra_parts:          0         # (Optional) Number of spare parts per top-level allocated at rebuild time for on-the-fly creation.
  cell_extra_gparts:         0         # (Optional) Number of spare gparts per top-level allocated at rebuild time for on-the-fly creation.
  cell_extra_sparts:         100       # (Optional) Number of spare sparts per top-level allocated at rebuild time for on-the-fly creation.
  max_top_level_cells:       12        # (Optional) Maximal number of top-level cells in any dimension. The number of top-level cells will be the cube of this (this is the default value).
  tasks_per_cell:            0.0       # (Optional) The average number of tasks per cell. If not large enough the simulation will fail (means guess...).
  links_per_tasks:           25        # (Optional) The average number of links per tasks (before adding the communication tasks). If not large enough the simulation will fail (means guess...). Defaults to 10.
  mpi_message_limit:         4096      # (Optional) Maximum MPI task message size to send non-buffered, KB.
  engine_max_parts_per_ghost:    1000  # (Optional) Maximum number of parts per ghost.
  engine_max_sparts_per_ghost:   1000  # (Optional) Maximum number of sparts per ghost.
  engine_max_parts_per_cooling: 10000  # (Optional) Maximum number of parts per cooling task.
  engine_redist_alloc_margin:     1.2  # (Optional) Multiplier factor for the number of local particles to allocate on a given rank.
  engine_foreign_alloc_margin:    1.05 # (Optional) Multiplier factor for the number of foreign particles to allocate on a given rank.
  dependency_graph_frequency:       0  # (Optional) Dumping frequency of the dependency graph. By default, writes only at the first step.
  task_level_output_frequency:      0  # (Optional) Dumping frequency of the task level data. By default, writes only at the first step.
  free_foreign_during_restart:      0  # (Optional) Should the code free the foreign data when dumping restart files in order to get breathing space?
  free_foreign_during_rebuild:      0  # (Optional) Should the code free the foreign data when calling a rebuld in order to get breathing space?

# Parameters governing the time integration (Set dt_min and dt_max to the same value for a fixed time-step run.)
TimeIntegration:
  time_begin:          0.    # The starting time of the simulation (in internal units).
  time_end:            1.    # The end time of the simulation (in internal units).
  dt_min:              1e-6  # The minimal time-step size of the simulation (in internal units).
  dt_max:              1e-2  # The maximal time-step size of the simulation (in internal units).
  max_dt_RMS_factor:   0.25  # (Optional) Dimensionless factor for the maximal displacement allowed based on the RMS velocities.
  dt_RMS_use_gas_only: 0     # (Optional) When computing the max RMS dt, should only the gas particles be considered in the baryon component calculation?
  
# Parameters governing the snapshots
Snapshots:
  basename:   output      # Common part of the name of output files.
  subdir:     dir         # (Optional) Sub-directory in which to write the snapshots. Defaults to "" (i.e. the directory where SWIFT is run).
  scale_factor_first: 0.1 # (Optional) Scale-factor of the first snapshot if cosmological time-integration.
  time_first: 0.          # (Optional) Time of the first output if non-cosmological time-integration (in internal units)
  delta_time: 0.01        # Time difference between consecutive outputs (in internal units)
  invoke_stf: 0           # (Optional) Call VELOCIraptor every time a snapshot is written irrespective of the VELOCIraptor output strategy.
  invoke_fof: 0           # (Optional) Call FOF every time a snapshot is written
  compression: 0          # (Optional) Set the level of GZIP compression of the HDF5 datasets [0-9]. 0 does no compression. The lossless compression is applied to *all* the fields.
  distributed: 0          # (Optional) When running over MPI, should each rank write a partial snapshot or do we want a single file? 1 implies one file per MPI rank.
  lustre_OST_count:  0    # (Optional) If > 0, the number of lustre OSTs to distribure the single-striped files over. Has no effect on non-Lustre filesystems. Has an effect only on distributed snapshots.
  use_delta_from_edge: 0  # (Optional) Should particles close to the box edge be moved back towards 0 by a vector perpendicular to the box edge? This is useful in cases where lossy compression moves particle beyond the edge.
  delta_from_edge:     0. # (Optional) Norm of the vector to use when moving particles away from the edge
  UnitMass_in_cgs:     1  # (Optional) Unit system for the outputs (Grams)
  UnitLength_in_cgs:   1  # (Optional) Unit system for the outputs (Centimeters)
  UnitVelocity_in_cgs: 1  # (Optional) Unit system for the outputs (Centimeters per second)
  UnitCurrent_in_cgs:  1  # (Optional) Unit system for the outputs (Amperes)
  UnitTemp_in_cgs:     1  # (Optional) Unit system for the outputs (Kelvin)
  output_list_on:      0  # (Optional) Enable the output list
  output_list:         snaplist.txt # (Optional) File containing the output times (see documentation in "Parameter File" section)
  select_output_on:    0  # (Optional) Enable the output selection behaviour
  select_output:       selectoutput.yml # (Optional) File containing information to select outputs with (see documentation in the "Output Selection" section)
  run_on_dump:         0 # (Optional) Run the dump_command each time that a snapshot is dumped?
  dump_command:        ./submit_velociraptor.sh # (Optional) Command to run each time that a snapshot is dumped.
  

# Parameters governing the CSDS snapshot system
CSDS:
  delta_step:           10     # Update the particle log every this many updates
  basename:             index  # Common part of the filenames
  initial_buffer_size:  1      # (Optional) Buffer size in GB
  buffer_scale:	        10     # (Optional) When buffer size is too small, update it with required memory times buffer_scale

# Parameters governing the conserved quantities statistics
Statistics:
  delta_time:           1e-2        # Time between statistics output
  scale_factor_first:     0.1       # (Optional) Scale-factor of the first statistics dump if cosmological time-integration.
  time_first:             0.        # (Optional) Time of the first stats output if non-cosmological time-integration (in internal units)
  energy_file_name:    statistics   # (Optional) File name for statistics output
  timestep_file_name:  timesteps    # (Optional) File name for timing information output. Note: No underscores "_" allowed in file name
  output_list_on:      0   	    # (Optional) Enable the output list
  output_list:         statlist.txt # (Optional) File containing the output times (see documentation in "Parameter File" section)

# Parameters related to the initial conditions
InitialConditions:
  file_name:  SedovBlast/sedov.hdf5 # The file to read
  periodic:                    1    # Are we running with periodic ICs?
  generate_gas_in_ics:         0    # (Optional) Generate gas particles from the DM-only ICs (e.g. from panphasia).
  cleanup_h_factors:           0    # (Optional) Clean up the h-factors used in the ICs (e.g. in Gadget files).
  cleanup_velocity_factors:    0    # (Optional) Clean up the scale-factors used in the definition of the velocity variable in the ICs (e.g. in Gadget files).
  cleanup_smoothing_lengths:   0    # (Optional) Clean the values of the smoothing lengths that are read in to remove stupid values. Set to 1 to activate.
  smoothing_length_scaling:    1.   # (Optional) A scaling factor to apply to all smoothing lengths in the ICs.
  stars_smoothing_length:       -1. # (Optional) Set the smoothing length of all the stars to this value (disabled by default).
  black_holes_smoothing_length: -1. # (Optional) Set the smoothing length of all the black hole to this value (disabled by default).
  shift:      [0.0,0.0,0.0]         # (Optional) A shift to apply to all particles read from the ICs (in internal units).
  replicate:  2                     # (Optional) Replicate all particles along each axis a given integer number of times. Default 1.
  remap_ids:  0                     # (Optional) Remap all the particle IDs to the range [1, NumPart].
  metadata_group_name: ICs_parameters # (Optional) Copy this HDF5 group from the initial conditions file to all snapshots, if found

# Parameters controlling restarts
Restarts:
  enable:             1          # (Optional) whether to enable dumping restarts at fixed intervals.
  save:               1          # (Optional) whether to save copies of the previous set of restart files (named .prev)
  onexit:             0          # (Optional) whether to dump restarts on exit (*needs enable*)
  subdir:             restart    # (Optional) name of subdirectory for restart files.
  basename:           swift      # (Optional) prefix used in naming restart files.
  delta_hours:        5.0        # (Optional) decimal hours between dumps of restart files.
  stop_steps:         100        # (Optional) how many steps to process before checking if the <subdir>/stop file exists. When present the application will attempt to exit early, dumping restart files first.
  max_run_time:       24.0       # (optional) Maximal wall-clock time in hours. The application will exit when this limit is reached.
  resubmit_on_exit:   0          # (Optional) whether to run a command when exiting after the time limit has been reached.
  resubmit_command:   ./resub.sh # (Optional) Command to run when time limit is reached. Compulsory if resubmit_on_exit is switched on. Note potentially unsafe.
  lustre_OST_count:  0           # (Optional) If > 0, the number of lustre OSTs to distribure the single-striped restart files over. Has no effect on non-Lustre filesystems.

# Parameters governing domain decomposition
DomainDecomposition:
  initial_type:     memory    # (Optional) The initial decomposition strategy: "grid",
                              #            "region", "memory", or "vectorized".
  initial_grid: [10,10,10]    # (Optional) Grid sizes if the "grid" strategy is chosen.

  synchronous:      0         # (Optional) Use synchronous MPI requests to redistribute, uses less system memory, but slower.
  repartition_type: fullcosts # (Optional) The re-decomposition strategy, one of:
                              # "none", "fullcosts", "edgecosts", "memory" or
                              # "timecosts".
  trigger:          0.05      # (Optional) Fractional (<1) CPU time difference between MPI ranks required to trigger a
                              # new decomposition, or number of steps (>1) between decompositions
  minfrac:          0.9       # (Optional) Fractional of all particles that should be updated in previous step when
                              # using CPU time trigger
  usemetis:         0         # Use serial METIS when ParMETIS is also available.
  adaptive:         1         # Use adaptive repartition when ParMETIS is available, otherwise simple refinement.
  itr:              100       # When adaptive defines the ratio of inter node communication time to data redistribution time, in the range 0.00001 to 10000000.0.
                              # Lower values give less data movement during redistributions, at the cost of global balance which may require more communication.
  use_fixed_costs:  0         # If 1 then use any compiled in fixed costs for
                              # task weights in first repartition, if 0 only use task timings, if > 1 only use
                              # fixed costs, unless none are available.

# Structure finding options (requires velociraptor)
StructureFinding:
  config_file_name:     stf_input.cfg # Name of the STF config file.
  basename:             haloes        # Common part of the name of output files.
  subdir_per_output:    stf           # (Optional) Sub-directory (within Snapshots:subdir) to use for each invocation of STF. Defaults to "" (i.e. no sub-directory)
  scale_factor_first:   0.92          # (Optional) Scale-factor of the first structure finding (cosmological run)
  time_first:           0.01          # (Optional) Time of the first structure finding output (in internal units).
  delta_time:           1.10          # (Optional) Time difference between consecutive structure finding outputs (in internal units) in simulation time intervals.
  output_list_on:       0   	      # (Optional) Enable the use of an output list
  output_list:          stflist.txt   # (Optional) File containing the output times (see documentation in "Parameter File" section)

# Parameters related to the Line-Of-Sight (SpecWizard) outputs
LineOfSight:
  basename:            los     # Basename of the files
  scale_factor_first:  0.02    # (Optional) Scale-factor of the first line-of-sight (cosmological run)
  time_first:          0.01    # (Optional) Time of the first line-of-sight output (in internal units).
  delta_time:          1.02    # (Optional) Time difference between consecutive line-of-sight outputs (in internal units) in simulation time intervals.
  output_list_on:       0      # (Optional) Enable the use of an output list
  num_along_x:         0       # Number of sight-lines along the x-axis
  num_along_y:         0       # Number of sight-lines along the y-axis
  num_along_z:         100     # Number of sight-lines along the z-axis
  allowed_los_range_x: [0, 100.]   # (Optional) Range along the x-axis where LoS along Y or Z are allowed (Defaults to the box size).
  allowed_los_range_y: [0, 100.]   # (Optional) Range along the y-axis where LoS along X or Z are allowed (Defaults to the box size).
  allowed_los_range_z: [0, 100.]   # (Optional) Range along the z-axis where LoS along X or Y are allowed (Defaults to the box size).
  range_when_shooting_down_x: 100. # (Optional) Range along the x-axis of LoS along x (Defaults to the box size).
  range_when_shooting_down_y: 100. # (Optional) Range along the y-axis of LoS along y (Defaults to the box size).
  range_when_shooting_down_z: 100. # (Optional) Range along the z-axis of LoS along z (Defaults to the box size).

# Parameters related to the equation of state ------------------------------------------

EoS:
  isothermal_internal_energy: 20.26784      # Thermal energy per unit mass for the case of isothermal equation of state (in internal units).
  # Select which planetary EoS material(s) to enable for use.
  planetary_use_idg_def:    0               # Default ideal gas, material ID 0
  planetary_use_Til_iron:       1           # Tillotson iron, material ID 100
  planetary_use_Til_granite:    1           # Tillotson granite, material ID 101
  planetary_use_Til_water:      0           # Tillotson water, material ID 102
  planetary_use_Til_basalt:     0           # Tillotson basalt, material ID 103
  planetary_use_HM80_HHe:   0               # Hubbard & MacFarlane (1980) hydrogen-helium atmosphere, material ID 200
  planetary_use_HM80_ice:   0               # Hubbard & MacFarlane (1980) H20-CH4-NH3 ice mix, material ID 201
  planetary_use_HM80_rock:  0               # Hubbard & MacFarlane (1980) SiO2-MgO-FeS-FeO rock mix, material ID 202
  planetary_use_SESAME_iron:    0           # SESAME iron 2140, material ID 300
  planetary_use_SESAME_basalt:  0           # SESAME basalt 7530, material ID 301
  planetary_use_SESAME_water:   0           # SESAME water 7154, material ID 302
  planetary_use_SS08_water:     0           # Senft & Stewart (2008) SESAME-like water, material ID 303
  planetary_use_ANEOS_forsterite:   0       # ANEOS forsterite (Stewart et al. 2019), material ID 400
  planetary_use_ANEOS_iron:         0       # ANEOS iron (Stewart 2020), material ID 401
  planetary_use_ANEOS_Fe85Si15:     0       # ANEOS Fe85Si15 (Stewart 2020), material ID 402
  # Tablulated EoS file paths.
  planetary_HM80_HHe_table_file:    ./EoSTables/HM80_HHe.txt
  planetary_HM80_ice_table_file:    ./EoSTables/HM80_ice.txt
  planetary_HM80_rock_table_file:   ./EoSTables/HM80_rock.txt
  planetary_SESAME_iron_table_file:     ./EoSTables/SESAME_iron_2140.txt
  planetary_SESAME_basalt_table_file:   ./EoSTables/SESAME_basalt_7530.txt
  planetary_SESAME_water_table_file:    ./EoSTables/SESAME_water_7154.txt
  planetary_SS08_water_table_file:      ./EoSTables/SS08_water.txt
  planetary_ANEOS_forsterite_table_file:    ./EoSTables/ANEOS_forsterite_S19.txt
  planetary_ANEOS_iron_table_file:          ./EoSTables/ANEOS_iron_S20.txt
  planetary_ANEOS_Fe85Si15_table_file:      ./EoSTables/ANEOS_Fe85Si15_S20.txt

# Parameters related to external potentials --------------------------------------------

# Point mass external potentials
PointMassPotential:
  useabspos:       0                   # 0 -> positions based on centre, 1 -> absolute positions
  position:        [50.,50.,50.]       # location of external point mass (internal units)
  mass:            1e10                # mass of external point mass (internal units)
  timestep_mult:   0.03                # Dimensionless pre-factor for the time-step condition
  softening:       0.05                # For point-mass-softened option

# Isothermal potential parameters
IsothermalPotential:
  useabspos:       0                   # 0 -> positions based on centre, 1 -> absolute positions
  position:        [100.,100.,100.]    # Location of centre of isothermal potential with respect to centre of the box (internal units)
  vrot:            200.                # Rotation speed of isothermal potential (internal units)
  timestep_mult:   0.03                # Dimensionless pre-factor for the time-step condition
  epsilon:         0.1                 # Softening size (internal units)

# Hernquist potential parameters
HernquistPotential:
  useabspos:       0        # 0 -> positions based on centre, 1 -> absolute positions
  position:        [100.,100.,100.]    # Location of centre of Henrquist potential with respect to centre of the box (if 0) otherwise absolute (if 1) (internal units)
  idealizeddisk:   0        # (Optional) Whether to run with idealizeddisk or without, 0 used the mass and scalelength as mandatory parameters, while 1 uses more advanced disk dependent paramters
  mass:            1e10     # (Optional 0) default parameter, Mass of the Hernquist potential
  scalelength:     10.0     # (Optional 0) default parameter, Scale length of the potential
                            # If multiple X200 values are given, only one is used, in the order M200 > V200 > R200.
  M200:            3e11     # (Optional 1a) M200 of the galaxy+halo (when used V200 and R200 are not used)
  V200:            100.     # (Optional 1b) V200 of the galaxy+halo (when used M200 and R200 are not used, if M200 is given M200 is used)
  R200:            10.      # (Optional 1c) R200 of the galaxy+halo (when used M200 and V200 are not used, if M200 or V200 are given they are used)
  h:               0.704    # (Optional 1) reduced Hubble constant
  concentration:   7.1      # (Optional 1) concentration of the Halo
  diskfraction:              0.0434370991372   # (Optional 1) Disk mass fraction (equal to MD in MakeNewDisk and GalIC)
  bulgefraction:              0.00705852860979  # (Optional 1) Bulge mass fraction (equal to MB in MakeNewDisk and GalIC)
  timestep_mult:   0.01     # Dimensionless pre-factor for the time-step condition, basically determines the fraction of the orbital time we use to do the time integration
  epsilon:         0.1      # Softening size (internal units)

# NFW potential parameters
NFWPotential:
  useabspos:          0             # 0 -> positions based on centre, 1 -> absolute positions
  position:           [0.0,0.0,0.0] # Location of centre of the NFW potential with respect to centre of the box (internal units) if useabspos=0 otherwise with respect to the 0,0,0, coordinates.
  concentration:      8.            # Concentration of the halo
  M_200:              2.0e+12       # Mass of the halo (M_200 in internal units)
  bulgefraction:      0.04          # (optional) The fraction of the halo mass in the bulge, defaults to 0.0.
  diskfraction:      0.04           # (optional) The fraction of the halo mass in the galaxy disk, defaults to 0.0.
  epsilon:            0.8           # The softening used in the NFW potential
  h:                  0.7           # The reduced Hubble constant
  timestep_mult:      0.01          # Dimensionless pre-factor for the time-step condition, basically determines fraction of orbital time we need to do an integration step

# NFW + Miyamoto-Nagai disk potential
NFW_MNPotential:
  useabspos:         0         # 0 -> positions based on centre, 1 -> absolute positions
  position:         [0.,0.,0.] # Location of centre of isothermal potential with respect to centre of the box (if 0) otherwise absolute (if 1) (internal units)
  timestep_mult:    0.01       # Dimensionless pre-factor for the time-step condition, basically determines the fraction of the orbital time we use to do the time integration
  epsilon:          0.01       # Softening size (internal units)
  concentration:    10.0       # concentration of the Halo
  M_200:            150.0      # M200 of the galaxy disk (internal units)
  critical_density: 1.37E-8    # Critical density of the Universe (internal units)
  Mdisk:            3.0        # Mass of the disk (internal units)
  Rdisk:            4.0        # Effective radius of the disk (internal units)
  Zdisk:            0.4704911  # Scale-height of the disk (internal units)

# Disk-patch potential parameters. The potential is along the x-axis.
DiscPatchPotential:
  surface_density: 10.      # Surface density of the disc (internal units)
  scale_height:    100.     # Scale height of the disc (internal units)
  x_disc:          400.     # Position of the disc along the z-axis (internal units)
  x_trunc:         300.     # (Optional) Distance from the disc along z-axis above which the potential gets truncated.
  x_max:           380.     # (Optional) Distance from the disc along z-axis above which the potential is set to 0.
  timestep_mult:   0.03     # Dimensionless pre-factor for the time-step condition
  growth_time:     5.       # (Optional) Time for the disc to grow to its final size (multiple of the dynamical time)

# Sine Wave potential
SineWavePotential:
  amplitude:        10.     # Amplitude of the sine wave (internal units)
  timestep_limit:   1.      # Time-step dimensionless pre-factor.
  growth_time:      0.      # (Optional) Time for the potential to grow to its final size.


# Parameters related to entropy floors    ----------------------------------------------

EAGLEEntropyFloor:
  Jeans_density_threshold_H_p_cm3: 0.1       # Physical density above which the EAGLE Jeans limiter entropy floor kicks in expressed in Hydrogen atoms per cm^3.
  Jeans_over_density_threshold:    10.       # Overdensity above which the EAGLE Jeans limiter entropy floor can kick in.
  Jeans_temperature_norm_K:        8000      # Temperature of the EAGLE Jeans limiter entropy floor at the density threshold expressed in Kelvin.
  Jeans_gamma_effective:           1.3333333 # Slope the of the EAGLE Jeans limiter entropy floor
  Cool_density_threshold_H_p_cm3:  1e-5      # Physical density above which the EAGLE Cool limiter entropy floor kicks in expressed in Hydrogen atoms per cm^3.
  Cool_over_density_threshold:     10.       # Overdensity above which the EAGLE Cool limiter entropy floor can kick in.
  Cool_temperature_norm_K:         8000      # Temperature of the EAGLE Cool limiter entropy floor at the density threshold expressed in Kelvin.
  Cool_gamma_effective:            1.        # Slope the of the EAGLE Cool limiter entropy floor

# Parameters for the Quick Lyman-alpha floor
QLAEntropyFloor:
  density_threshold_H_p_cm3: 0.1       # Physical density above which the entropy floor kicks in expressed in Hydrogen atoms per cm^3.
  over_density_threshold:    10.       # Overdensity above which the entropy floor can kick in.
  temperature_norm_K:        8000      # Temperature of the entropy floor at the density threshold expressed in Kelvin.


# Parameters related to pressure floors    ----------------------------------------------

GEARPressureFloor:
  jeans_factor: 10.       # Number of particles required to suppose a resolved clump and avoid the pressure floor.


# Parameters related to cooling function  ----------------------------------------------

# Constant du/dt cooling function
ConstCooling:
  cooling_rate: 1.          # Cooling rate (du/dt) (internal units)
  min_energy:   1.          # Minimal internal energy per unit mass (internal units)
  cooling_tstep_mult: 1.    # Dimensionless pre-factor for the time-step condition

# Constant lambda cooling function
LambdaCooling:
  lambda_nH2_cgs:              1e-22 # Cooling rate divided by square Hydrogen number density (in cgs units [erg * s^-1 * cm^3])
  cooling_tstep_mult:          1.0   # (Optional) Dimensionless pre-factor for the time-step condition.

# Parameters of the EAGLE cooling model (Wiersma+08 cooling tables).
EAGLECooling:
  dir_name:                  ./coolingtables/  # Location of the Wiersma+08 cooling tables
  H_reion_z:                 8.5               # Redshift of Hydrogen re-ionization
  H_reion_eV_p_H:            2.0               # Energy inject by Hydrogen re-ionization in electron-volt per Hydrogen atom
  He_reion_z_centre:         3.5               # Redshift of the centre of the Helium re-ionization Gaussian
  He_reion_z_sigma:          0.5               # Spread in redshift of the  Helium re-ionization Gaussian
  He_reion_eV_p_H:           2.0               # Energy inject by Helium re-ionization in electron-volt per Hydrogen atom
  Ca_over_Si_in_solar:       1.                # (Optional) Ratio of Ca/Si to use in units of solar. If set to 1, the code uses [Ca/Si] = 0, i.e. Ca/Si = 0.0941736.
  S_over_Si_in_solar:        1.                # (Optional) Ratio of S/Si to use in units of solar. If set to 1, the code uses [S/Si] = 0, i.e. S/Si = 0.6054160.

# Quick Lyman-alpha cooling (EAGLE-XL with fixed primoridal Z)
QLACooling:
  dir_name:                ./UV_dust1_CR1_G1_shield1.hdf5 # Location of the Ploeckinger+20 cooling tables
  H_reion_z:               7.5               # Redshift of Hydrogen re-ionization (Planck 2018)
  H_reion_eV_p_H:          2.0               # Energy inject by Hydrogen re-ionization in electron-volt per Hydrogen atom
  He_reion_z_centre:       3.5               # Redshift of the centre of the Helium re-ionization Gaussian
  He_reion_z_sigma:        0.5               # Spread in redshift of the  Helium re-ionization Gaussian
  He_reion_eV_p_H:         2.0               # Energy inject by Helium re-ionization in electron-volt per Hydrogen atom
  rapid_cooling_threshold: 0.333333          # Switch to rapid cooling regime for dt / t_cool above this threshold.

# COLIBRE cooling parameters (EAGLE-XL)
COLIBRECooling:
  dir_name:                ./UV_dust1_CR1_G1_shield1.hdf5 # Location of the cooling tables
  H_reion_z:               7.5               # Redshift of Hydrogen re-ionization (Planck 2018)
  H_reion_eV_p_H:          2.0               # Energy inject by Hydrogen re-ionization in electron-volt per Hydrogen atom
  He_reion_z_centre:       3.5               # Redshift of the centre of the Helium re-ionization Gaussian
  He_reion_z_sigma:        0.5               # Spread in redshift of the  Helium re-ionization Gaussian
  He_reion_eV_p_H:         2.0               # Energy inject by Helium re-ionization in electron-volt per Hydrogen atom
  rapid_cooling_threshold: 0.333333          # Switch to rapid cooling regime for dt / t_cool above this threshold.
  delta_logTEOS_subgrid_properties: 0.3      # delta log T above the EOS below which the subgrid properties use Teq assumption

# Cooling with Grackle 3.0
GrackleCooling:
  cloudy_table: CloudyData_UVB=HM2012.h5       # Name of the Cloudy Table (available on the grackle bitbucket repository)
  with_UV_background: 1                        # Enable or not the UV background
  redshift: 0                                  # Redshift to use (-1 means time based redshift)
  with_metal_cooling: 1                        # Enable or not the metal cooling
  provide_volumetric_heating_rates: 0          # (optional) User provide volumetric heating rates
  provide_specific_heating_rates: 0            # (optional) User provide specific heating rates
  max_steps: 10000                             # (optional) Max number of step when computing the initial composition
  convergence_limit: 1e-2                      # (optional) Convergence threshold (relative) for initial composition
  thermal_time_myr: 5                          # (optional) Time (in Myr) for adiabatic cooling after a feedback event.
  self_shielding_method: -1                    # (optional) Grackle (1->3 for Grackle's ones, 0 for none and -1 for GEAR)
  self_shielding_threshold_atom_per_cm3: 0.007 # Required only with GEAR's self shielding. Density threshold of the self shielding


# Parameters related to chemistry models  -----------------------------------------------

# EAGLE model
EAGLEChemistry:
  init_abundance_metal:     0.           # Inital fraction of particle mass in *all* metals
  init_abundance_Hydrogen:  0.752        # Inital fraction of particle mass in Hydrogen
  init_abundance_Helium:    0.248        # Inital fraction of particle mass in Helium
  init_abundance_Carbon:    0.000        # Inital fraction of particle mass in Carbon
  init_abundance_Nitrogen:  0.000        # Inital fraction of particle mass in Nitrogen
  init_abundance_Oxygen:    0.000        # Inital fraction of particle mass in Oxygen
  init_abundance_Neon:      0.000        # Inital fraction of particle mass in Neon
  init_abundance_Magnesium: 0.000        # Inital fraction of particle mass in Magnesium
  init_abundance_Silicon:   0.000        # Inital fraction of particle mass in Silicon
  init_abundance_Iron:      0.000        # Inital fraction of particle mass in Iron

# GEAR chemistry model (Revaz and Jablonka 2018)
GEARChemistry:
  initial_metallicity: 1         # Initial metallicity of the gas (mass fraction)
  scale_initial_metallicity: 1   # Should we scale the initial metallicity with the solar one?
  diffusion_coefficient: 1e-3    # Coefficient for the diffusion (see Shen et al. 2010; differs by gamma^2 due to h^2).

# Parameters related to star formation models  -----------------------------------------------

# EAGLE star formation model (Schaye and Dalla Vecchia 2008)
EAGLEStarFormation:
  SF_threshold:                   Subgrid      # Zdep (Schaye 2004) or Subgrid
  SF_model:                       PressureLaw  # PressureLaw (Schaye et al. 2008) or SchmidtLaw
  star_formation_efficiency:         0.01      # In the SchmidtLaw model this regulates the star formation efficiency per free-fall time.
  KS_normalisation:                  1.515e-4  # In the PressureLaw model, normalization of the Kennicutt-Schmidt law in Msun / kpc^2 / yr.
  KS_exponent:                       1.4       # In the PressureLaw model, exponent of the Kennicutt-Schmidt law.
  KS_high_density_threshold_H_p_cm3: 1e3       # In the PressureLaw model, Hydrogen number density above which the Kennicut-Schmidt law changes slope in Hydrogen atoms per cm^3.
  KS_high_density_exponent:          2.0       # In the PressureLaw model, Slope of the Kennicut-Schmidt law above the high-density threshold.
  gas_fraction:                      0.25      # (Optional) In the PressureLaw model, The gas fraction used internally by the model (Defaults to 1).
  density_direct_H_p_cm3:            1e5       # (Optional) Density above which a gas particle gets automatically turned into a star in Hydrogen atoms per cm^3 (Defaults to FLT_MAX).
  min_over_density:                  100.0     # The over-density above which star-formation is allowed.
  EOS_entropy_margin_dex:            0.3       # When using Z-based SF threshold, logarithm base 10 of the maximal entropy above the EOS at which stars can form.
  threshold_norm_H_p_cm3:            0.1       # When using Z-based SF threshold, normalisation of the metal-dependant density threshold for star formation in Hydrogen atoms per cm^3.
  threshold_Z0:                      0.002     # When using Z-based SF threshold, reference metallicity (metal mass fraction) for the metal-dependant threshold for star formation.
  threshold_slope:                   -0.64     # When using Z-based SF threshold, slope of the metal-dependant star formation threshold
  threshold_max_density_H_p_cm3:     10.0      # When using Z-based SF threshold, maximal density of the metal-dependant density threshold for star formation in Hydrogen atoms per cm^3.
  threshold_temperature1_K:          1000      # When using subgrid-based SF threshold, subgrid temperature below which gas is star-forming.
  threshold_temperature2_K:          31622     # When using subgrid-based SF threshold, subgrid temperature below which gas is star-forming if also above the density limit.
  threshold_number_density_H_p_cm3:  10        # When using subgrid-based SF threshold, subgrid number density above which gas is star-forming if also below the second temperature limit.

# Quick Lyman-alpha star formation parameters
QLAStarFormation:
  over_density:              1000      # The over-density above which gas particles turn into stars.

# GEAR star formation model (Revaz and Jablonka 2018)
GEARStarFormation:
  star_formation_efficiency: 0.01   # star formation efficiency (c_*)
  maximal_temperature:  3e4         # Upper limit to the temperature of a star forming particle
  n_stars_per_particle: 4           # Number of stars that an hydro particle can generate
  min_mass_frac: 0.5                # Minimal mass for a stellar particle as a fraction of the average mass for the stellar particles.


# Parameters related to feedback models  -----------------------------------------------

# EAGLE feedback model
EAGLEFeedback:
  use_SNII_feedback:                   1               # Global switch for SNII thermal (stochastic) feedback.
  use_SNIa_feedback:                   1               # Global switch for SNIa thermal (continuous) feedback.
  use_AGB_enrichment:                  1               # Global switch for enrichement from AGB stars.
  use_SNII_enrichment:                 1               # Global switch for enrichement from SNII stars.
  use_SNIa_enrichment:                 1               # Global switch for enrichement from SNIa stars.
  filename:                            ./yieldtables/  # Path to the directory containing the EAGLE yield tables.
  IMF_min_mass_Msun:                   0.1             # Minimal stellar mass considered for the Chabrier IMF in solar masses.
  IMF_max_mass_Msun:                 100.0             # Maximal stellar mass considered for the Chabrier IMF in solar masses.
  SNII_min_mass_Msun:                  6.0             # Minimal mass considered for SNII stars in solar masses.
  SNII_max_mass_Msun:                100.0             # Maximal mass considered for SNII stars in solar masses.
  SNII_feedback_model:                 Random          # Feedback modes: Random, Isotropic, MinimumDistance, MinimumDensity
  SNII_sampled_delay:                  1               # Sample the SNII lifetimes to do feedback.
  SNII_wind_delay_Gyr:                 0.03            # Time in Gyr between a star's birth and the SNII thermal feedback event when not sampling.
  SNII_delta_T_K:                      3.16228e7       # Change in temperature to apply to the gas particle in a SNII thermal feedback event in Kelvin.
  SNII_delta_v_km_p_s:                 200             # Velocity kick applied by the stars when doing SNII feedback (in km/s).
  SNII_energy_erg:                     1.0e51          # Energy of one SNII explosion in ergs.
  SNII_energy_fraction_function:       Independent     # Type of functional form to use for scaling the energy fraction with density and metallicity ('EAGLE', 'Separable', or 'Independent')
  SNII_energy_fraction_min:            0.3             # Minimal fraction of energy applied in a SNII feedback event.
  SNII_energy_fraction_max:            3.0             # Maximal fraction of energy applied in a SNII feedback event.
  SNII_energy_fraction_delta_E_n:      6.0             # Maximal energy increase due to high density (only used if SNII_energy_fraction_function is 'Independent').
  SNII_energy_fraction_Z_0:            0.0012663729    # Pivot point for the metallicity dependance of the SNII energy fraction (metal mass fraction).
  SNII_energy_fraction_n_0_H_p_cm3:    0.67            # Pivot point for the birth density dependance of the SNII energy fraction in cm^-3.
  SNII_energy_fraction_n_Z:            0.8686          # Power-law for the metallicity dependance of the SNII energy fraction.
  SNII_energy_fraction_n_n:            0.8686          # Power-law for the (birth) density dependance of the SNII energy fraction.
  SNII_energy_fraction_sigma_Z:        0.5             # Transition width for the metallicity dependence of the SNII energy fraction. Specify this or n_Z, both are not simultaneously accepted.
  SNII_energy_fraction_sigma_n:        0.5             # Transition width for the (birth) density dependence of the SNII energy fraction. Specify this or n_n, both are not simultaneously accepted.
  SNII_energy_fraction_use_birth_density: 0            # Are we using the density at birth to compute f_E or at feedback time?
  SNII_energy_fraction_use_birth_metallicity: 0        # Are we using the metallicity at birth to compute f_E or at feedback time?
  SNIa_DTD:                            PowerLaw        # Functional form of the SNIa delay time distribution Two choices: 'PowerLaw' or 'Exponential'.
  SNIa_DTD_delay_Gyr:                  0.04            # Stellar age after which SNIa start in Gyr (40 Myr corresponds to stars ~ 8 Msun).
  SNIa_DTD_power_law_norm_p_Msun:      0.0012          # Normalization of the SNIa delay time distribution in the power-law DTD case (in Msun^-1).
  SNIa_DTD_exp_norm_p_Msun:            0.002           # Normalization of the SNIa delay time distribution in the exponential DTD case (in Msun^-1).
  SNIa_DTD_exp_timescale_Gyr:          2.0             # Time-scale of the SNIa delay time distribution in the exponential DTD case (in Gyr).
  SNIa_energy_erg:                    1.0e51           # Energy of one SNIa explosion in ergs.
  AGB_ejecta_velocity_km_p_s:         10.0             # Velocity of the AGB ejectas in km/s.
  stellar_evolution_age_cut_Gyr:       0.1             # Stellar age in Gyr above which the enrichment is down-sampled.
  stellar_evolution_sampling_rate:      10             # Number of time-steps in-between two enrichment events for a star above the age threshold.
  SNII_yield_factor_Hydrogen:          1.0             # (Optional) Correction factor to apply to the Hydrogen yield from the SNII channel.
  SNII_yield_factor_Helium:            1.0             # (Optional) Correction factor to apply to the Helium yield from the SNII channel.
  SNII_yield_factor_Carbon:            0.5             # (Optional) Correction factor to apply to the Carbon yield from the SNII channel.
  SNII_yield_factor_Nitrogen:          1.0             # (Optional) Correction factor to apply to the Nitrogen yield from the SNII channel.
  SNII_yield_factor_Oxygen:            1.0             # (Optional) Correction factor to apply to the Oxygen yield from the SNII channel.
  SNII_yield_factor_Neon:              1.0             # (Optional) Correction factor to apply to the Neon yield from the SNII channel.
  SNII_yield_factor_Magnesium:         2.0             # (Optional) Correction factor to apply to the Magnesium yield from the SNII channel.
  SNII_yield_factor_Silicon:           1.0             # (Optional) Correction factor to apply to the Silicon yield from the SNII channel.
  SNII_yield_factor_Iron:              0.5             # (Optional) Correction factor to apply to the Iron yield from the SNII channel.

# GEAR feedback model
GEARFeedback:
  supernovae_energy_erg: 0.1e51                            # Energy released by a single supernovae.
  yields_table: chemistry-AGB+OMgSFeZnSrYBaEu-16072013.h5  # Table containing the yields.
  yields_table_first_stars: chemistry-PopIII.hdf5          # Table containing the yields of the first stars.
  metallicity_max_first_stars: -1                          # Maximal metallicity (in mass fraction) for a first star (-1 to deactivate).
  discrete_yields: 0                                       # Should we use discrete yields or the IMF integrated one?
  elements: [Fe, Mg, O, S, Zn, Sr, Y, Ba, Eu]              # Elements to read in the yields table. The number of element should be one less than the number of elements (N) requested during the configuration (--with-chemistry=GEAR_N).


# Parameters related to AGN models  -----------------------------------------------

# EAGLE AGN model
EAGLEAGN:
  subgrid_seed_mass_Msun:             1.5e5      # Black hole subgrid mass at creation time in solar masses.
  use_subgrid_mass_from_ics:          1          # (Optional) Use subgrid masses specified in ICs [1, default], or initialise them to particle masses [0]?
  with_subgrid_mass_check:            1          # (Optional) Verify that initial black hole subgrid masses are positive [1, default]. Only used if use_subgrid_mass_from_ics is 1.
  use_multi_phase_bondi:              0          # Compute Bondi rates per neighbour particle?
  use_subgrid_bondi:                  0          # Compute Bondi rates using the subgrid extrapolation of the gas properties around the BH?
  with_angmom_limiter:                1          # Are we applying the Rosas-Guevara et al. (2015) viscous time-scale reduction term?
  viscous_alpha:                      1e6        # Normalisation constant of the viscous time-scale in the accretion reduction term
  with_boost_factor:                  0          # Are we using the model from Booth & Schaye (2009)?
  boost_alpha_only:                   0          # If using the boost factor, are we using a constant boost only?
  boost_alpha:                        1.         # Lowest value for the accretion effeciency for the Booth & Schaye 2009 accretion model.
  boost_beta:                         2.         # Slope of the power law for the Booth & Schaye 2009 model, set beta to zero for constant alpha models.
  boost_n_h_star_H_p_cm3:             0.1        # Normalization of the power law for the Booth & Schaye 2009 model in cgs (cm^-3).
  with_fixed_T_near_EoS:              0          # Are we using a fixed temperature to compute the sound-speed of gas on the entropy floor in the Bondy-Hoyle accretion term?
  fixed_T_above_EoS_dex:              0.3        # Distance above the entropy floor for which we use a fixed sound-speed
  fixed_T_near_EoS_K:                 8000       # Fixed temperature assumed to compute the sound-speed of gas on the entropy floor in the Bondy-Hoyle accretion term
  radiative_efficiency:               0.1        # Fraction of the accreted mass that gets radiated.
  max_eddington_fraction:             1.         # Maximal allowed accretion rate in units of the Eddington rate.
  eddington_fraction_for_recording:   0.1        # Record the last time BHs reached an Eddington ratio above this threshold.
  use_nibbling:                       0          # Continuously transfer small amounts of mass from all gas neighbours to a black hole [1] or stochastically swallow whole gas particles [0]?
  min_gas_mass_for_nibbling_Msun:     9e5        # Minimum mass for a gas particle to be nibbled from [M_Sun]. Only used if use_nibbling is 1.
  coupling_efficiency:                0.15       # Fraction of the radiated energy that couples to the gas in feedback events.
  AGN_feedback_model:                 Random     # Feedback modes: Random, Isotropic, MinimumDistance, MinimumDensity
  AGN_use_deterministic_feedback:     0          # Deterministic (reservoir) [1] or stochastic [0] AGN feedback?
  AGN_delta_T_K:                      3.16228e8  # Change in temperature to apply to the gas particle in an AGN feedback event in Kelvin, this is used for the constant AGN model, for the mass dependend heating model we use this as an initialization value for the IC and birth properties of the BHs
  use_variable_delta_T:               1             # Switch to enable adaptive calculation of AGN dT [1], rather than using a constant value [0].
  AGN_with_locally_adaptive_delta_T:  1             # Switch to enable additional dependence of AGN dT on local gas density and temperature (only used if use_variable_delta_T is 1).
  AGN_delta_T_mass_norm:              3e8           # Normalisation temperature of AGN dT scaling with BH subgrid mass [K] (only used if use_variable_delta_T is 1).
  AGN_delta_T_mass_reference:         1e8           # BH subgrid mass at which the normalisation temperature set above applies [M_Sun] (only used if use_variable_delta_T is 1).
  AGN_delta_T_mass_exponent:          0.666667      # Power-law index of AGN dT scaling with BH subgrid mass (only used if use_variable_delta_T is 1).
  AGN_delta_T_crit_factor:            1.0           # Multiple of critical dT for numerical efficiency (Dalla Vecchia & Schaye 2012) to use as dT floor (only used if use_variable_delta_T and AGN_with_locally_adaptive_delta_T are both 1).
  AGN_delta_T_background_factor:      0.0           # Multiple of local gas temperature to use as dT floor (only used if use_variable_delta_T and AGN_with_locally_adaptive_delta_T are both 1).
  AGN_delta_T_min:                    1e7           # Minimum allowed value of AGN dT [K] (only used if use_variable_delta_T is 1).
  AGN_delta_T_max:                    3e9           # Maximum allowed value of AGN dT [K] (only used if use_variable_delta_T is 1).
  AGN_use_nheat_with_fixed_dT:        0          # Switch to use the constant AGN dT, rather than the adaptive one, for calculating the energy reservoir threshold (only used if use_variable_delta_T is 1).
  AGN_use_adaptive_energy_reservoir_threshold: 0 # Switch to calculate an adaptive AGN energy reservoir threshold.
  AGN_nheat_alpha:                   -1.0        # Number of particles to be heatable in a feedback event, at the reference accretion rate (only used if AGN_use_adaptive_energy_reservoir_threshold is 1).
  AGN_nheat_maccr_normalisation:     -1.0        # Reference accretion rate for energy reservoir threshold [M_sun / yr] (only used if AGN_use_adaptive_energy_reservoir_threshold is 1).
  AGN_nheat_limit:                   -1.0        # Hard limit for the energy reservoir threshold; above the reference accretion rate, it exponentially tapers off towards this (only used if AGN_use_adaptive_energy_reservoir_threshold is 1).
  AGN_num_ngb_to_heat:                1.         # Target number of gas neighbours to heat in an AGN feedback event.
  max_reposition_mass:                2e8        # Maximal BH mass considered for BH repositioning in solar masses.
  max_reposition_distance_ratio:      3.0        # Maximal distance a BH can be repositioned, in units of the softening length.
  with_reposition_velocity_threshold: 1          # Should we only reposition to particles that move slowly w.r.t. the black hole?
  max_reposition_velocity_ratio:      0.5        # Maximal velocity offset of a particle to reposition a BH to, in units of the ambient sound speed of the BH. Only meaningful if with_reposition_velocity_ratio is 1.
  min_reposition_velocity_threshold: -1.0        # Minimal value of the velocity threshold for repositioning [km/s], set to < 0 for no effect. Only meaningful if with_reposition_velocity_ratio is 1.
  set_reposition_speed:               0          # Should we reposition black holes with (at most) a prescribed speed towards the potential minimum?
  reposition_coefficient_upsilon:     50.0       # Repositioning speed normalisation [km/s/M_sun]. Only meaningful if set_reposition_speed is 1.
  reposition_reference_mass:          1e5        # Reference mass for scaling of reposition speed [M_sun]. Only meaningful if set_reposition_speed is 1.
  reposition_exponent_mass:           2.0        # (Optional) Exponent for scaling of repositioning velocity with BH mass; default = 2.0. Only meaningful if set_reposition_speed is 1.
  reposition_reference_n_H:           1.0        # Reference gas density around the black holes for scaling of repositioning speed [N_H cm^-3]. Only meaningful if set_reposition_speed is 1.
  reposition_exponent_n_H:            1.0        # (Optional) Exponent for scaling of repositioning velocity with gas density; default = 1.0. Only meaningful if set_reposition_speed is 1.
  with_potential_correction:          1          # Should the BH's own contribution to the potential be removed from the neighbour's potentials when looking for repositioning targets.
  threshold_major_merger:             0.333      # Mass ratio threshold to consider a BH merger as 'major'
  threshold_minor_merger:             0.1        # Mass ratio threshold to consider a BH merger as 'minor'
  merger_threshold_type:              DynamicalEscapeVelocity  # Type of velocity threshold for BH mergers ('CircularVelocity', 'EscapeVelocity', 'DynamicalEscapeVelocity').
  merger_max_distance_ratio:          3.0        # Maximal distance over which two BHs can merge, in units of the softening length.
  minimum_timestep_Myr:               1.0        # Minimum time-step size for BHs in Mega-years. The time-step size is computed based on the accretion rate and this serves as a minimum. Defaults to FLT_MAX.

# Parameters related to the neutrinos --------------------------------------------
Neutrino:
  use_delta_f:                        1          # Use the delta-f method for shot noise reduction
  use_delta_f_mesh_only:              0          # Use the delta-f method, but only in the mesh gravity calculation and outputs
  generate_ics:                       0          # Automatically generate neutrino velocities at the start of the run
  neutrino_seed:                      0          # Seed used in the delta-f weighting step for Fermi-Dirac momentum generation
  use_linear_response: 0                         # Option to use the linear response method
  transfer_functions_filename: perturb.hdf5      # For linear response neutrinos, path to an hdf5 file with transfer functions, redshifts, and wavenumbers
  dataset_redshifts: Redshifts                   # For linear response neutrinos, name of the dataset with the redshifts (a vector of length N_z)
  dataset_wavenumbers: Wavenumbers               # For linear response neutrinos, name of the dataset with the wavenumbers (a vector of length N_k)
  dataset_delta_cdm: Functions/d_cdm             # For linear response neutrinos, name of the dataset with the cdm density transfer function (N_z x N_k)
  dataset_delta_baryon: Functions/d_b            # For linear response neutrinos, name of the dataset with the baryon density transfer function (N_z x N_k)
  dataset_delta_nu: Functions/d_ncdm[0]          # For linear response neutrinos, name of the dataset with the neutrino density transfer function (N_z x N_k)
  fixed_bg_density: 1                            # For linear response neutrinos, whether to use a fixed present-day background density
  use_model_none: 0                              # Option to use no neutrino model

# Parameters related to the sink particles ---------------------------------------

# Default sink particles
DefaultSink:
    cut_off_radius:        1e-3       # Cut off radius of the sink particles (in internal units). This parameter should be adapted with the resolution.

# GEAR sink particles
GEARSink:
    cut_off_radius:        1e-3       # Cut off radius of the sink particles (in internal units). This parameter should be adapted with the resolution.

# Parameters related to radiative transfer ---------------------------------------

GEARRT:
    f_reduce_c: 1e-3                                  # reduce the speed of light for the RT solver by multiplying c with this factor
    CFL_condition: 0.9                                # CFL condition for RT, independent of hydro
    photon_groups_Hz: [3.288e15, 5.945e15, 13.157e15] # Photon frequency group bin edges in Hz. Needs to be 1 less than the number of groups (N) requested during the configuration (--with-RT=GEAR_N). Outer edges of zero and infinity are assumed.
    use_const_emission_rates: 1                       # (Optional) use constant emission rates for stars as defined with star_emission_rates_LSol parameter
    star_emission_rates_LSol: [1., 1., 1., 1.]        # (Optional) constant star emission rates for each photon frequency group to use if use_constant_emission_rates is set, in units of Solar Luminosity.
    hydrogen_mass_fraction:  0.76                     # total hydrogen (H + H+) mass fraction in the metal-free portion of the gas
    set_equilibrium_initial_ionization_mass_fractions: 0   # (Optional) set the initial ionization fractions depending on gas temperature assuming ionization equilibrium.
    set_initial_ionization_mass_fractions: 0          # (Optional) manually overwrite initial mass fraction of each species (using the values you set below)
    mass_fraction_HI: 0.76                            # (Conditional) If overwrite_initial_ionization_fractions=1, needed to set initial HI mass fractions to this value
    mass_fraction_HII: 0.                             # (Conditional) If overwrite_initial_ionization_fractions=1, needed to set initial HII mass fractions to this value
    mass_fraction_HeI: 0.24                           # (Conditional) If overwrite_initial_ionization_fractions=1, needed to set initial HeI mass fractions to this value
    mass_fraction_HeII: 0.                            # (Conditional) If overwrite_initial_ionization_fractions=1, needed to set initial HeII mass fractions to this value
    mass_fraction_HeIII: 0.                           # (Conditional) If overwrite_initial_ionization_fractions=1, needed to set initial HeIII mass fractions to this value
    skip_thermochemistry: 0                           # (Optional) skip the thermochemistry. This is intended only for debugging and testing the radiation transport, as it breaks the purpose of RT.
    stellar_spectrum_type: 0                          # Which radiation spectrum to use. 0: constant from 0 until some max frequency set by stellar_spectrum_const_max_frequency_Hz. 1: blackbody spectrum.
    stellar_spectrum_const_max_frequency_Hz: 1.e17    # (Conditional) if stellar_spectrum_type=0, use this maximal frequency for the constant spectrum. 
    stellar_spectrum_blackbody_temperature_K: 1.e4    # (Conditional) if stellar_spectrum_type=1, use this temperature (in K) for the blackbody spectrum. 
    stars_max_timestep: -1.                           # (Optional) restrict the maximal timestep of stars to this value (in internal units). Set to negative to turn off.




SPHM1RT:
<<<<<<< HEAD
  cred: 2.99792458e10                                 # value of reduced speed of light for the RT solver in code unit
  CFL_condition: 0.1                                  # CFL condition for RT, independent of hydro 
  chi:  [0, 0, 0, 0]                                     # (Optional) initial opacity in code unit for all gas particles
  photon_groups_Hz: [3.288e15, 5.945e15, 13.157e15]   # Photon frequency group bin edges in Hz. Needs to be 1 less than the number of groups (N) requested during the configuration (--with-RT=SPHM1RT_N). Outer edges of zero and infinity are assumed.
  use_const_emission_rates: 1                         # (Optional) use constant emission rates for stars as defined with star_emission_rates parameter
  star_emission_rates: [1e-32, 1e-32, 1e-32, 1e-32]     # (Optional) constant star emission rates for each photon frequency group to use if use_constant_emission_rates is set.
  stellar_spectrum_type: 0                            # Which radiation spectrum to use. 0: constant from 0 until some max frequency set by stellar_spectrum_const_max_frequency_Hz. 1: blackbody spectrum.
  stellar_spectrum_const_max_frequency_Hz: 1.e17      # (Conditional) if stellar_spectrum_type=0, use this maximal frequency for the constant spectrum. 
  stars_max_timestep: -1.                             # (Optional) restrict the maximal timestep of stars to this value (in internal units). Set to negative to turn off.
  stellar_spectrum_blackbody_temperature_K: 1.e4      # (Conditional) if stellar_spectrum_type=1, use this temperature (in K) for the blackbody spectrum. 
  skip_thermochemistry: 0                             # (Optional) skip the thermochemistry. This is intended only for debugging and testing the radiation transport, as it breaks the purpose of RT.
  init_mass_fraction_metal:     0.                    # (Optional) Inital mass fraction of particle mass in *all* metals (if it is set, the initial fraction will be over-written.)
  init_mass_fraction_Hydrogen:  0.752                 # (Conditional) (if init_mass_fraction_metal != -1.0f) Inital mass fraction of particle mass in Hydrogen
  init_mass_fraction_Helium:    0.248                 # (Conditional) (if init_mass_fraction_metal != -1.0f) Inital mass fraction of particle mass in Helium
  useabundances:              0                       # (Optional) use the species abundances below, instead of reading from initial condition
  init_species_abundance_e:        4e-5               # (Conditional) (if useabundances==1) free electron abundances (in unit hydrogen number density:nH)
  init_species_abundance_HI:       0.99999            # (Conditional) (if useabundances==1) HI abundances (in unit hydrogen number density:nH)
  init_species_abundance_HII:      1e-5               # (Conditional) (if useabundances==1) HII abundances (in unit hydrogen number density:nH)
  init_species_abundance_HeI:      0.08242680851      # (Conditional) (if useabundances==1) HeI abundances (in unit hydrogen number density:nH)
  init_species_abundance_HeII:     1e-5               # (Conditional) (if useabundances==1) HeII abundances (in unit hydrogen number density:nH)
  init_species_abundance_HeIII:    1e-5               # (Conditional) (if useabundances==1) HeIII abundances (in unit hydrogen number density:nH)
  relativeTolerance:          1e-3                    # (Optional) Relative tolerance for SPHM1RT thermo-chemistry intergration
  absoluteTolerance:          1e-10                   # (Optional) Absolute tolerance for SPHM1RT thermo-chemistry integration
  explicitTolerance:          0.1                     # (Optional) Tolerance below which we use the explicit solution in SPHM1RT thermo-chemistry
  ionizing_photon_energy_erg: [3.0208e-11, 5.61973e-11, 1.05154e-10]  # (Optional) ionizing photon energy in erg in different frequency bins #note that we start from frequency bin 1 (instead of 0).
  useparams:              0                           # (Optional) switch to use thermo-chemistry parameters from the parameter file
  coolingon:              1                           # (Optional) switch for cooling (and photoheating), but photo-ionization will be ongoing even if coolingon==0 
  fixphotondensity:       0                           # (Optional) switch for fixing the photo-density
  Fgamma_fixed_cgs:       [0.0, 0.0, 0.0]             # (Conditional) (if fixphotondensity=1) the photo-density values if the photo density is fixed
  onthespot:              1                           # (Optional) switch for the on the spot approximation
  sigma_cross:            [2.99e-18, 5.66e-19, 7.84e-20] # (Conditional) (if useparams=1) The cross section of ionizing photons for hydrogen (cm^2)
  alphaA:                 4.29e-13                    # (Conditional) (if useparams=1) The case A recombination coefficient for hydrogen (cgs)
  alphaB:                 2.59e-13                    # (Conditional) (if useparams=1) The case B recombination coefficient for hydrogen (cgs)
  beta:                   1.245e-15                   # (Conditional) (if useparams=1) The collisional ionization coefficient for hydrogen (cgs)
=======
    cred: 2.99792458e10                                 # value of reduced speed of light for the RT solver in code unit
    CFL_condition: 0.1                                  # CFL condition for RT, independent of hydro 
    chi:  [0, 0, 0]                                     # (Optional) initial opacity in code unit for all gas particles
    photon_groups_Hz: [3.288e15, 5.945e15, 13.157e15]   # Photon frequency group bin edges in Hz. Needs to be 1 less than the number of groups (N) requested during the configuration (--with-RT=SPHM1RT_N). Outer edges of zero and infinity are assumed.
    use_const_emission_rates: 1     # (Optional) use constant emission rates for stars as defined with star_emission_rates_erg_LSol parameter
    star_emission_rates_LSol: [1e-32, 1e-32, 1e-32]   # (Optional) constant star emission rates for each photon frequency group to use if use_constant_emission_rates is set.
    stellar_spectrum_type: 0                          # Which radiation spectrum to use. 0: constant from 0 until some max frequency set by stellar_spectrum_const_max_frequency_Hz. 1: blackbody spectrum.
    stellar_spectrum_const_max_frequency_Hz: 1.e17    # (Conditional) if stellar_spectrum_type=0, use this maximal frequency for the constant spectrum. 
    stellar_spectrum_blackbody_temperature_K: 1.e4    # (Conditional) if stellar_spectrum_type=1, use this temperature (in K) for the blackbody spectrum. 
    stars_max_timestep: -1.                           # (Optional) restrict the maximal timestep of stars to this value (in internal units). Set to negative to turn off.
>>>>>>> df2b2476


<|MERGE_RESOLUTION|>--- conflicted
+++ resolved
@@ -703,7 +703,6 @@
 
 
 SPHM1RT:
-<<<<<<< HEAD
   cred: 2.99792458e10                                 # value of reduced speed of light for the RT solver in code unit
   CFL_condition: 0.1                                  # CFL condition for RT, independent of hydro 
   chi:  [0, 0, 0, 0]                                     # (Optional) initial opacity in code unit for all gas particles
@@ -738,17 +737,5 @@
   alphaA:                 4.29e-13                    # (Conditional) (if useparams=1) The case A recombination coefficient for hydrogen (cgs)
   alphaB:                 2.59e-13                    # (Conditional) (if useparams=1) The case B recombination coefficient for hydrogen (cgs)
   beta:                   1.245e-15                   # (Conditional) (if useparams=1) The collisional ionization coefficient for hydrogen (cgs)
-=======
-    cred: 2.99792458e10                                 # value of reduced speed of light for the RT solver in code unit
-    CFL_condition: 0.1                                  # CFL condition for RT, independent of hydro 
-    chi:  [0, 0, 0]                                     # (Optional) initial opacity in code unit for all gas particles
-    photon_groups_Hz: [3.288e15, 5.945e15, 13.157e15]   # Photon frequency group bin edges in Hz. Needs to be 1 less than the number of groups (N) requested during the configuration (--with-RT=SPHM1RT_N). Outer edges of zero and infinity are assumed.
-    use_const_emission_rates: 1     # (Optional) use constant emission rates for stars as defined with star_emission_rates_erg_LSol parameter
-    star_emission_rates_LSol: [1e-32, 1e-32, 1e-32]   # (Optional) constant star emission rates for each photon frequency group to use if use_constant_emission_rates is set.
-    stellar_spectrum_type: 0                          # Which radiation spectrum to use. 0: constant from 0 until some max frequency set by stellar_spectrum_const_max_frequency_Hz. 1: blackbody spectrum.
-    stellar_spectrum_const_max_frequency_Hz: 1.e17    # (Conditional) if stellar_spectrum_type=0, use this maximal frequency for the constant spectrum. 
-    stellar_spectrum_blackbody_temperature_K: 1.e4    # (Conditional) if stellar_spectrum_type=1, use this temperature (in K) for the blackbody spectrum. 
-    stars_max_timestep: -1.                           # (Optional) restrict the maximal timestep of stars to this value (in internal units). Set to negative to turn off.
->>>>>>> df2b2476
-
-
+
+
