/*******************************************************************************
 * This file is part of SWIFT.
 * Copyright (c) 2012 Pedro Gonnet (pedro.gonnet@durham.ac.uk),
 *                    Matthieu Schaller (matthieu.schaller@durham.ac.uk)
 *               2015 Peter W. Draper (p.w.draper@durham.ac.uk)
 *
 * This program is free software: you can redistribute it and/or modify
 * it under the terms of the GNU Lesser General Public License as published
 * by the Free Software Foundation, either version 3 of the License, or
 * (at your option) any later version.
 *
 * This program is distributed in the hope that it will be useful,
 * but WITHOUT ANY WARRANTY; without even the implied warranty of
 * MERCHANTABILITY or FITNESS FOR A PARTICULAR PURPOSE.  See the
 * GNU General Public License for more details.
 *
 * You should have received a copy of the GNU Lesser General Public License
 * along with this program.  If not, see <http://www.gnu.org/licenses/>.
 *
 ******************************************************************************/

/* Config parameters. */
#include "../config.h"

/* Some standard headers. */
#include <fenv.h>
#include <unistd.h>
#include <stdio.h>
#include <stdlib.h>
#include <string.h>

/* MPI headers. */
#ifdef WITH_MPI
#include <mpi.h>
#endif

/* Local headers. */
#include "swift.h"

/* Engine policy flags. */
#ifndef ENGINE_POLICY
#define ENGINE_POLICY engine_policy_none
#endif

/**
 * @brief Help messages for the command line parameters.
 */
void print_help_message() {

  printf("\nUsage: swift [OPTION] PARAMFILE\n\n");
  printf("Valid options are:\n");
  printf("  %2s %8s %s\n", "-c", "", "Run with cosmological time integration");
  printf(
      "  %2s %8s %s\n", "-d", "",
      "Dry run. Read the parameter file, allocate memory but does not read ");
  printf(
      "  %2s %8s %s\n", "", "",
      "the particles from ICs and exit before the start of time integration.");
  printf("  %2s %8s %s\n", "", "",
         "Allows user to check validy of parameter and IC files as well as "
         "memory limits.");
  printf("  %2s %8s %s\n", "-e", "",
         "Enable floating-point exceptions (debugging mode)");
  printf("  %2s %8s %s\n", "-f", "{int}",
         "Overwrite the CPU frequency (Hz) to be used for time measurements");
  printf("  %2s %8s %s\n", "-g", "",
         "Run with an external gravitational potential");
  printf("  %2s %8s %s\n", "-G", "", "Run with self-gravity");
  printf("  %2s %8s %s\n", "-s", "", "Run with SPH");
  printf("  %2s %8s %s\n", "-v", "[12]",
         "Increase the level of verbosity 1: MPI-rank 0 writes ");
  printf("  %2s %8s %s\n", "", "", "2: All MPI-ranks write");
  printf("  %2s %8s %s\n", "-y", "{int}",
         "Time-step frequency at which task graphs are dumped");
  printf("  %2s %8s %s\n", "-h", "", "Print this help message and exit");
  printf(
      "\nSee the file parameter_example.yml for an example of "
      "parameter file.\n");
}

/**
 * @brief Main routine that loads a few particles and generates some output.
 *
 */
int main(int argc, char *argv[]) {

  struct clocks_time tic, toc;

  int nr_nodes = 1, myrank = 0;

#ifdef WITH_MPI
  /* Start by initializing MPI. */
  int res = 0, prov = 0;
  if ((res = MPI_Init_thread(&argc, &argv, MPI_THREAD_MULTIPLE, &prov)) !=
      MPI_SUCCESS)
    error("Call to MPI_Init failed with error %i.", res);
  if (prov != MPI_THREAD_MULTIPLE)
    error(
        "MPI does not provide the level of threading required "
        "(MPI_THREAD_MULTIPLE).");
  if ((res = MPI_Comm_size(MPI_COMM_WORLD, &nr_nodes)) != MPI_SUCCESS)
    error("MPI_Comm_size failed with error %i.", res);
  if ((res = MPI_Comm_rank(MPI_COMM_WORLD, &myrank)) != MPI_SUCCESS)
    error("Call to MPI_Comm_rank failed with error %i.", res);
  if ((res = MPI_Comm_set_errhandler(MPI_COMM_WORLD, MPI_ERRORS_RETURN)) !=
      MPI_SUCCESS)
    error("Call to MPI_Comm_set_errhandler failed with error %i.", res);
  if (myrank == 0)
    printf("[0000][00000.0] MPI is up and running with %i node(s).\n",
           nr_nodes);
  if (nr_nodes == 1) {
    message("WARNING: you are running with one MPI rank.");
    message("WARNING: you should use the non-MPI version of this program.");
  }
  fflush(stdout);
#endif

#if defined(HAVE_SETAFFINITY) && defined(HAVE_LIBNUMA) && defined(_GNU_SOURCE)
  if ((ENGINE_POLICY) & engine_policy_setaffinity) {
    /* Ensure the NUMA node on which we initialise (first touch) everything
     * doesn't change before engine_init allocates NUMA-local workers.
     * Otherwise, we may be scheduled elsewhere between the two times.
     */
<<<<<<< HEAD
    engine_pin();
=======
    cpu_set_t affinity;
    CPU_ZERO(&affinity);
    CPU_SET(sched_getcpu(), &affinity);
    if (sched_setaffinity(0, sizeof(cpu_set_t), &affinity) != 0) {
      error("failed to set entry thread's affinity");
    }
>>>>>>> cbefe349
  }
#endif

  /* Welcome to SWIFT, you made the right choice */
  if (myrank == 0) greetings();

  int dry_run = 0;
  int dump_tasks = 0;
  int with_cosmology = 0;
  int with_external_gravity = 0;
  int with_self_gravity = 0;
  int with_hydro = 0;
  int with_fp_exceptions = 0;
  int verbose = 0;
  char paramFileName[200] = "";
  unsigned long long cpufreq = 0;

  /* Parse the parameters */
  int c;
  while ((c = getopt(argc, argv, "cdef:gGhsv:y")) != -1) switch (c) {
      case 'c':
        with_cosmology = 1;
        break;
      case 'd':
        dry_run = 1;
        break;
      case 'e':
        with_fp_exceptions = 1;
        break;
      case 'f':
        if (sscanf(optarg, "%llu", &cpufreq) != 1) {
          if (myrank == 0) printf("Error parsing CPU frequency (-f).\n");
          if (myrank == 0) print_help_message();
          return 1;
        }
        break;
      case 'g':
        with_external_gravity = 1;
        break;
      case 'G':
        with_self_gravity = 1;
        break;
      case 'h':
        if (myrank == 0) print_help_message();
        return 0;
      case 's':
        with_hydro = 1;
        break;
      case 'v':
        if (sscanf(optarg, "%d", &verbose) != 1) {
          if (myrank == 0) printf("Error parsing verbosity level (-v).\n");
          if (myrank == 0) print_help_message();
          return 1;
        }
        break;
      case 'y':
        if (sscanf(optarg, "%d", &dump_tasks) != 1) {
          if (myrank == 0) printf("Error parsing dump_tasks (-y). \n");
          if (myrank == 0) print_help_message();
          return 1;
        }
        break;
      case '?':
        if (myrank == 0) print_help_message();
        return 1;
        break;
    }
  if (optind == argc - 1) {
    if (!strcpy(paramFileName, argv[optind++]))
      error("Error reading parameter file name.");
  } else if (optind > argc - 1) {
    if (myrank == 0) printf("Error: A parameter file name must be provided\n");
    if (myrank == 0) print_help_message();
    return 1;
  } else {
    if (myrank == 0) printf("Error: Too many parameters given\n");
    if (myrank == 0) print_help_message();
    return 1;
  }
  if (!with_self_gravity && !with_hydro && !with_external_gravity) {
    if (myrank == 0)
      printf("Error: At least one of -s, -g or -G must be chosen.\n");
    if (myrank == 0) print_help_message();
    return 1;
  }

  /* Genesis 1.1: And then, there was time ! */
  clocks_set_cpufreq(cpufreq);

  if (myrank == 0 && dry_run)
    message(
        "Executing a dry run. No i/o or time integration will be performed.");

  /* Report CPU frequency. */
  if (myrank == 0) {
    cpufreq = clocks_get_cpufreq();
    message("CPU frequency used for tick conversion: %llu Hz", cpufreq);
  }

  /* Do we choke on FP-exceptions ? */
  if (with_fp_exceptions) {
    feenableexcept(FE_DIVBYZERO | FE_INVALID | FE_OVERFLOW);
    if (myrank == 0) message("Floating point exceptions will be reported.");
  }

  /* How large are the parts? */
  if (myrank == 0) {
    message("sizeof(struct part)  is %4zi bytes.", sizeof(struct part));
    message("sizeof(struct xpart) is %4zi bytes.", sizeof(struct xpart));
    message("sizeof(struct gpart) is %4zi bytes.", sizeof(struct gpart));
  }

  /* How vocal are we ? */
  const int talking = (verbose == 1 && myrank == 0) || (verbose == 2);

  /* Read the parameter file */
  struct swift_params *params = malloc(sizeof(struct swift_params));
  if (params == NULL) error("Error allocating memory for the parameter file.");
  if (myrank == 0) {
    message("Reading parameters from file '%s'", paramFileName);
    parser_read_file(paramFileName, params);
    // parser_print_params(&params);
    parser_write_params_to_file(params, "used_parameters.yml");
  }
#ifdef WITH_MPI
  /* Broadcast the parameter file */
  MPI_Bcast(params, sizeof(struct swift_params), MPI_BYTE, 0, MPI_COMM_WORLD);
#endif

  /* Initialize unit system */
  struct UnitSystem us;
  units_init(&us, params);
  if (myrank == 0) {
    message("Unit system: U_M = %e g.", us.UnitMass_in_cgs);
    message("Unit system: U_L = %e cm.", us.UnitLength_in_cgs);
    message("Unit system: U_t = %e s.", us.UnitTime_in_cgs);
    message("Unit system: U_I = %e A.", us.UnitCurrent_in_cgs);
    message("Unit system: U_T = %e K.", us.UnitTemperature_in_cgs);
  }

/* Prepare the domain decomposition scheme */
#ifdef WITH_MPI
  struct partition initial_partition;
  enum repartition_type reparttype;
  partition_init(&initial_partition, &reparttype, params, nr_nodes);

  /* Let's report what we did */
  if (myrank == 0) {
    message("Using initial partition %s",
            initial_partition_name[initial_partition.type]);
    if (initial_partition.type == INITPART_GRID)
      message("grid set to [ %i %i %i ].", initial_partition.grid[0],
              initial_partition.grid[1], initial_partition.grid[2]);
    message("Using %s repartitioning", repartition_name[reparttype]);
  }
#endif

  /* Read particles and space information from (GADGET) ICs */
  char ICfileName[200] = "";
  parser_get_param_string(params, "InitialConditions:file_name", ICfileName);
  if (myrank == 0) message("Reading ICs from file '%s'", ICfileName);
  struct part *parts = NULL;
  struct gpart *gparts = NULL;
  size_t Ngas = 0, Ngpart = 0;
  double dim[3] = {0., 0., 0.};
  int periodic = 0;
  if (myrank == 0) clocks_gettime(&tic);
#if defined(WITH_MPI)
#if defined(HAVE_PARALLEL_HDF5)
  read_ic_parallel(ICfileName, dim, &parts, &gparts, &Ngas, &Ngpart, &periodic,
                   myrank, nr_nodes, MPI_COMM_WORLD, MPI_INFO_NULL, dry_run);
#else
  read_ic_serial(ICfileName, dim, &parts, &gparts, &Ngas, &Ngpart, &periodic,
                 myrank, nr_nodes, MPI_COMM_WORLD, MPI_INFO_NULL, dry_run);
#endif
#else
  read_ic_single(ICfileName, dim, &parts, &gparts, &Ngas, &Ngpart, &periodic,
                 dry_run);
#endif
  if (myrank == 0) {
    clocks_gettime(&toc);
    message("Reading initial conditions took %.3f %s.", clocks_diff(&tic, &toc),
            clocks_getunit());
    fflush(stdout);
  }

  /* Discard gparts if we don't have gravity
   * (Better implementation of i/o will come)*/
  if (!with_external_gravity && !with_self_gravity) {
    free(gparts);
    gparts = NULL;
    for (size_t k = 0; k < Ngas; ++k) parts[k].gpart = NULL;
    Ngpart = 0;
  }

  /* Get the total number of particles across all nodes. */
  long long N_total[2] = {0, 0};
#if defined(WITH_MPI)
  long long N_long[2] = {Ngas, Ngpart};
  MPI_Reduce(&N_long, &N_total, 2, MPI_LONG_LONG, MPI_SUM, 0, MPI_COMM_WORLD);
#else
  N_total[0] = Ngas;
  N_total[1] = Ngpart;
#endif
  if (myrank == 0)
    message("Read %lld gas particles and %lld gparts from the ICs.", N_total[0],
            N_total[1]);

  /* Initialize the space with these data. */
  if (myrank == 0) clocks_gettime(&tic);
  struct space s;
  space_init(&s, params, dim, parts, gparts, Ngas, Ngpart, periodic, talking,
             dry_run);
  if (myrank == 0) {
    clocks_gettime(&toc);
    message("space_init took %.3f %s.", clocks_diff(&tic, &toc),
            clocks_getunit());
    fflush(stdout);
  }

  /* Say a few nice things about the space we just created. */
  if (myrank == 0) {
    message("space dimensions are [ %.3f %.3f %.3f ].", s.dim[0], s.dim[1],
            s.dim[2]);
    message("space %s periodic.", s.periodic ? "is" : "isn't");
    message("highest-level cell dimensions are [ %i %i %i ].", s.cdim[0],
            s.cdim[1], s.cdim[2]);
    message("%zi parts in %i cells.", s.nr_parts, s.tot_cells);
    message("%zi gparts in %i cells.", s.nr_gparts, s.tot_cells);
    message("maximum depth is %d.", s.maxdepth);
  }

  /* Verify that each particle is in it's proper cell. */
  if (talking && !dry_run) {
    int icount = 0;
    space_map_cells_pre(&s, 0, &map_cellcheck, &icount);
    message("map_cellcheck picked up %i parts.", icount);
  }

  /* Verify the maximal depth of cells. */
  if (talking && !dry_run) {
    int data[2] = {s.maxdepth, 0};
    space_map_cells_pre(&s, 0, &map_maxdepth, data);
    message("nr of cells at depth %i is %i.", data[0], data[1]);
  }

  /* Construct the engine policy */
  int engine_policies = ENGINE_POLICY | engine_policy_steal;
  if (with_hydro) engine_policies |= engine_policy_hydro;
  if (with_self_gravity) engine_policies |= engine_policy_self_gravity;
  if (with_external_gravity) engine_policies |= engine_policy_external_gravity;
  if (with_cosmology) engine_policies |= engine_policy_cosmology;

  /* Initialize the engine with the space and policies. */
  if (myrank == 0) clocks_gettime(&tic);
  struct engine e;
  engine_init(&e, &s, params, nr_nodes, myrank, engine_policies, talking);
  if (myrank == 0) {
    clocks_gettime(&toc);
    message("engine_init took %.3f %s.", clocks_diff(&tic, &toc),
            clocks_getunit());
    fflush(stdout);
  }

  /* Now that everything is ready, no need for the parameters any more */
  free(params);
  params = NULL;

  int with_outputs = 1;
  if (with_outputs && !dry_run) {
    /* Write the state of the system before starting time integration. */
    if (myrank == 0) clocks_gettime(&tic);
#if defined(WITH_MPI)
#if defined(HAVE_PARALLEL_HDF5)
    write_output_parallel(&e, &us, myrank, nr_nodes, MPI_COMM_WORLD,
                          MPI_INFO_NULL);
#else
    write_output_serial(&e, &us, myrank, nr_nodes, MPI_COMM_WORLD,
                        MPI_INFO_NULL);
#endif
#else
    write_output_single(&e, &us);
#endif
    if (myrank == 0 && verbose) {
      clocks_gettime(&toc);
      message("writing particle properties took %.3f %s.",
              clocks_diff(&tic, &toc), clocks_getunit());
      fflush(stdout);
    }
  }

/* Init the runner history. */
#ifdef HIST
  for (k = 0; k < runner_hist_N; k++) runner_hist_bins[k] = 0;
#endif

  /* Get some info to the user. */
  if (myrank == 0) {
    message(
        "Running on %lld gas particles and %lld DM particles until t=%.3e with "
        "%i threads and %i queues (dt_min=%.3e, dt_max=%.3e)...",
        N_total[0], N_total[1], e.timeEnd, e.nr_threads, e.sched.nr_queues,
        e.dt_min, e.dt_max);
    fflush(stdout);
  }

  /* Time to say good-bye if this was not a serious run. */
  if (dry_run) {
#ifdef WITH_MPI
    if ((res = MPI_Finalize()) != MPI_SUCCESS)
      error("call to MPI_Finalize failed with error %i.", res);
#endif
    if (myrank == 0)
      message("Time integration ready to start. End of dry-run.");
    return 0;
  }

#ifdef WITH_MPI
  /* Split the space. */
  engine_split(&e, &initial_partition);
  engine_redistribute(&e);
#endif

  /* Initialise the particles */
  engine_init_particles(&e);

  /* Legend */
  if (myrank == 0)
    printf("# %6s %14s %14s %10s %10s %16s [%s]\n", "Step", "Time", "Time-step",
           "Updates", "g-Updates", "Wall-clock time", clocks_getunit());

  /* Main simulation loop */
  for (int j = 0; !engine_is_done(&e); j++) {

/* Repartition the space amongst the nodes? */
#ifdef WITH_MPI
    if (j % 100 == 2) e.forcerepart = reparttype;
#endif

    timers_reset(timers_mask_all);
#ifdef COUNTER
    for (k = 0; k < runner_counter_count; k++) runner_counter[k] = 0;
#endif

    /* Take a step. */
    engine_step(&e);

    if (with_outputs && j % 100 == 0) {

      if (myrank == 0) clocks_gettime(&tic);
#if defined(WITH_MPI)
#if defined(HAVE_PARALLEL_HDF5)
      write_output_parallel(&e, &us, myrank, nr_nodes, MPI_COMM_WORLD,
                            MPI_INFO_NULL);
#else
      write_output_serial(&e, &us, myrank, nr_nodes, MPI_COMM_WORLD,
                          MPI_INFO_NULL);
#endif
#else
      write_output_single(&e, &us);
#endif
      if (myrank == 0 && verbose) {
        clocks_gettime(&toc);
        message("writing particle properties took %.3f %s.",
                clocks_diff(&tic, &toc), clocks_getunit());
        fflush(stdout);
      }
    }

    /* Dump the task data using the given frequency. */
    if (dump_tasks && (dump_tasks == 1 || j % dump_tasks == 1)) {
#ifdef WITH_MPI

      /* Make sure output file is empty, only on one rank. */
      char dumpfile[30];
      snprintf(dumpfile, 30, "thread_info_MPI-step%d.dat", j);
      FILE *file_thread;
      if (myrank == 0) {
        file_thread = fopen(dumpfile, "w");
        fclose(file_thread);
      }
      MPI_Barrier(MPI_COMM_WORLD);

      for (int i = 0; i < nr_nodes; i++) {

        /* Rank 0 decides the index of writing node, this happens one-by-one. */
        int kk = i;
        MPI_Bcast(&kk, 1, MPI_INT, 0, MPI_COMM_WORLD);

        if (i == myrank) {

          /* Open file and position at end. */
          file_thread = fopen(dumpfile, "a");

          fprintf(file_thread, " %03i 0 0 0 0 %lli 0 0 0 0\n", myrank,
                  e.tic_step);
          int count = 0;
          for (int l = 0; l < e.sched.nr_tasks; l++)
            if (!e.sched.tasks[l].skip && !e.sched.tasks[l].implicit) {
              fprintf(file_thread, " %03i %i %i %i %i %lli %lli %i %i %i\n",
                      myrank, e.sched.tasks[l].rid, e.sched.tasks[l].type,
                      e.sched.tasks[l].subtype, (e.sched.tasks[l].cj == NULL),
                      e.sched.tasks[l].tic, e.sched.tasks[l].toc,
                      (e.sched.tasks[l].ci != NULL) ? e.sched.tasks[l].ci->count
                                                    : 0,
                      (e.sched.tasks[l].cj != NULL) ? e.sched.tasks[l].cj->count
                                                    : 0,
                      e.sched.tasks[l].flags);
              fflush(stdout);
              count++;
            }
          message("rank %d counted %d tasks", myrank, count);

          fclose(file_thread);
        }

        /* And we wait for all to synchronize. */
        MPI_Barrier(MPI_COMM_WORLD);
      }

#else
      char dumpfile[30];
      snprintf(dumpfile, 30, "thread_info-step%d.dat", j);
      FILE *file_thread;
      file_thread = fopen(dumpfile, "w");
      for (int l = 0; l < e.sched.nr_tasks; l++)
        if (!e.sched.tasks[l].skip && !e.sched.tasks[l].implicit)
          fprintf(
              file_thread, " %i %i %i %i %lli %lli %i %i\n",
              e.sched.tasks[l].rid, e.sched.tasks[l].type,
              e.sched.tasks[l].subtype, (e.sched.tasks[l].cj == NULL),
              e.sched.tasks[l].tic, e.sched.tasks[l].toc,
              (e.sched.tasks[l].ci == NULL) ? 0 : e.sched.tasks[l].ci->count,
              (e.sched.tasks[l].cj == NULL) ? 0 : e.sched.tasks[l].cj->count);
      fclose(file_thread);
#endif
    }
  }

/* Print the values of the runner histogram. */
#ifdef HIST
  printf("main: runner histogram data:\n");
  for (k = 0; k < runner_hist_N; k++)
    printf(" %e %e %e\n",
           runner_hist_a + k * (runner_hist_b - runner_hist_a) / runner_hist_N,
           runner_hist_a +
               (k + 1) * (runner_hist_b - runner_hist_a) / runner_hist_N,
           (double)runner_hist_bins[k]);
#endif

  if (with_outputs) {

    if (myrank == 0) clocks_gettime(&tic);
/* Write final output. */
#if defined(WITH_MPI)
#if defined(HAVE_PARALLEL_HDF5)
    write_output_parallel(&e, &us, myrank, nr_nodes, MPI_COMM_WORLD,
                          MPI_INFO_NULL);
#else
    write_output_serial(&e, &us, myrank, nr_nodes, MPI_COMM_WORLD,
                        MPI_INFO_NULL);
#endif
#else
    write_output_single(&e, &us);
#endif
    if (myrank == 0 && verbose) {
      clocks_gettime(&toc);
      message("writing particle properties took %.3f %s.",
              clocks_diff(&tic, &toc), clocks_getunit());
      fflush(stdout);
    }
  }

#ifdef WITH_MPI
  if ((res = MPI_Finalize()) != MPI_SUCCESS)
    error("call to MPI_Finalize failed with error %i.", res);
#endif

  /* Say goodbye. */
  if (myrank == 0) message("done. Bye.");

  /* All is calm, all is bright. */
  return 0;
}<|MERGE_RESOLUTION|>--- conflicted
+++ resolved
@@ -82,6 +82,7 @@
  * @brief Main routine that loads a few particles and generates some output.
  *
  */
+
 int main(int argc, char *argv[]) {
 
   struct clocks_time tic, toc;
@@ -121,16 +122,7 @@
      * doesn't change before engine_init allocates NUMA-local workers.
      * Otherwise, we may be scheduled elsewhere between the two times.
      */
-<<<<<<< HEAD
     engine_pin();
-=======
-    cpu_set_t affinity;
-    CPU_ZERO(&affinity);
-    CPU_SET(sched_getcpu(), &affinity);
-    if (sched_setaffinity(0, sizeof(cpu_set_t), &affinity) != 0) {
-      error("failed to set entry thread's affinity");
-    }
->>>>>>> cbefe349
   }
 #endif
 
@@ -360,7 +352,7 @@
             s.cdim[1], s.cdim[2]);
     message("%zi parts in %i cells.", s.nr_parts, s.tot_cells);
     message("%zi gparts in %i cells.", s.nr_gparts, s.tot_cells);
-    message("maximum depth is %d.", s.maxdepth);
+    message("maximum depth is %d.", s.maxdepth); fflush(stdout);
   }
 
   /* Verify that each particle is in it's proper cell. */
