# Define the system of units to use internally. 
InternalUnitSystem:
  UnitMass_in_cgs:     1.989e43      # 10^10 M_sun in grams
  UnitLength_in_cgs:   3.085678e24   # Mpc in centimeters
  UnitVelocity_in_cgs: 1e5           # km/s in centimeters per second
  UnitCurrent_in_cgs:  1             # Amperes
  UnitTemp_in_cgs:     1             # Kelvin

<<<<<<< HEAD
# Define the system of units to use int VELOCIraptor. 
VelociraptorUnitSystem:
  UnitMass_in_cgs:     1.989e33      # M_sun in grams
  UnitLength_in_cgs:   3.085678e21   # kpc in centimeters
  UnitVelocity_in_cgs: 1e5           # km/s in centimeters per second
  UnitCurrent_in_cgs:  1             # Amperes
  UnitTemp_in_cgs:     1             # Kelvin

=======
# Cosmological parameters
Cosmology:
  h:              0.6777        # Reduced Hubble constant
  a_begin:        0.9090909     # Initial scale-factor of the simulation
  a_end:          1.0           # Final scale factor of the simulation
  Omega_m:        0.307         # Matter density parameter
  Omega_lambda:   0.693         # Dark-energy density parameter
  Omega_b:        0.0455        # Baryon density parameter
  
>>>>>>> acc908e4
Scheduler:
  max_top_level_cells: 8
  
# Parameters governing the time integration
TimeIntegration:
  time_begin: 0.    # The starting time of the simulation (in internal units).
  time_end:   1e-2  # The end time of the simulation (in internal units).
  dt_min:     1e-10 # The minimal time-step size of the simulation (in internal units).
  dt_max:     1e-4  # The maximal time-step size of the simulation (in internal units).
  
# Parameters governing the snapshots
Snapshots:
  basename:            eagle # Common part of the name of output files
  time_first:          1.    # Time of the first output (in internal units)
  delta_time:          1e-3  # Time difference between consecutive outputs (in internal units)
  compression:         4

# Parameters governing the conserved quantities statistics
Statistics:
  delta_time:          1e-2 # Time between statistics output

# Parameters for the self-gravity scheme
Gravity:
  eta:                    0.025    # Constant dimensionless multiplier for time integration.
  theta:                  0.85     # Opening angle (Multipole acceptance criterion)
  comoving_softening:     0.0026994 # Comoving softening length (in internal units).
  max_physical_softening: 0.0007    # Physical softening length (in internal units).
  
# Parameters for the hydrodynamics scheme
SPH:
  resolution_eta:        1.2348   # Target smoothing length in units of the mean inter-particle separation (1.2348 == 48Ngbs with the cubic spline kernel).
  CFL_condition:         0.1      # Courant-Friedrich-Levy condition for time integration.
  minimal_temperature:   100      # (internal units)

# Parameters related to the initial conditions
InitialConditions:
  file_name:  ./EAGLE_ICs_6.hdf5     # The file to read
  cleanup_h_factors: 1               # Remove the h-factors inherited from Gadget
<|MERGE_RESOLUTION|>--- conflicted
+++ resolved
@@ -6,7 +6,6 @@
   UnitCurrent_in_cgs:  1             # Amperes
   UnitTemp_in_cgs:     1             # Kelvin
 
-<<<<<<< HEAD
 # Define the system of units to use int VELOCIraptor. 
 VelociraptorUnitSystem:
   UnitMass_in_cgs:     1.989e33      # M_sun in grams
@@ -15,7 +14,6 @@
   UnitCurrent_in_cgs:  1             # Amperes
   UnitTemp_in_cgs:     1             # Kelvin
 
-=======
 # Cosmological parameters
 Cosmology:
   h:              0.6777        # Reduced Hubble constant
@@ -25,7 +23,6 @@
   Omega_lambda:   0.693         # Dark-energy density parameter
   Omega_b:        0.0455        # Baryon density parameter
   
->>>>>>> acc908e4
 Scheduler:
   max_top_level_cells: 8
   
