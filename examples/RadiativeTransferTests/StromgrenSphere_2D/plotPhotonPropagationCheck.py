--- conflicted
+++ resolved
@@ -222,26 +222,25 @@
             emissionstr = meta.parameters["SPHM1RT:star_emission_rates"].decode(
                 "utf-8"
             )
-<<<<<<< HEAD
-            # clean string up
-            if emissionstr.startswith("["):
-                emissionstr = emissionstr[1:]
-            if emissionstr.endswith("]"):
-                emissionstr = emissionstr[:-1]
-
-            # transform string values to floats with unyts
-            emissions = emissionstr.split(",")
-            emlist = []
-            for er in emissions:
-                emlist.append(float(er) * unit_m_in_cgs * unit_v_in_cgs**3 / unit_l_in_cgs)
-            const_emission_rates = unyt.unyt_array(emlist, 'erg/s')
-            L = const_emission_rates[group_index]
-
-=======
         else:
             print("Error: Unknown RT scheme "+ scheme);
             exit()
->>>>>>> df2b2476
+            
+        # clean string up
+        if emissionstr.startswith("["):
+            emissionstr = emissionstr[1:]
+        if emissionstr.endswith("]"):
+            emissionstr = emissionstr[:-1]
+
+        # transform string values to floats with unyts
+        emissions = emissionstr.split(",")
+        emlist = []
+        for er in emissions:
+            emlist.append(float(er) * unit_m_in_cgs * unit_v_in_cgs**3 / unit_l_in_cgs)
+        const_emission_rates = unyt.unyt_array(emlist, 'erg/s')
+        L = const_emission_rates[group_index]
+
+
 
 
     if plot_anisotropy_estimate:
