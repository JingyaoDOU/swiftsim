MetaData:
  run_name: StromgrenSpherePropagationTest2D

# Define the system of units to use internally. 
InternalUnitSystem:
  UnitMass_in_cgs:     1.
  UnitLength_in_cgs:   1.
  UnitVelocity_in_cgs: 1.
  UnitCurrent_in_cgs:  1.
  UnitTemp_in_cgs:     1.

# Parameters governing the time integration
TimeIntegration:
  time_begin: 0.    # The starting time of the simulation (in internal units).
  time_end:   0.001 # end time: radiation reaches edge of box
  dt_min:     1.e-12 # The minimal time-step size of the simulation (in internal units).
  dt_max:     2.e-04  # The maximal time-step size of the simulation (in internal units).

# Parameters governing the snapshots
Snapshots:
  basename:            propagation_test # Common part of the name of output files
  time_first:          0.     # Time of the first output (in internal units)
  delta_time:          0.0001 # Time between snapshots

# Parameters governing the conserved quantities statistics
Statistics:
  time_first:          0.
  delta_time:          5e-4 # Time between statistics output

# Parameters for the hydrodynamics scheme
SPH:
  resolution_eta:        1.2348   # Target smoothing length in units of the mean inter-particle separation (1.2348 == 48Ngbs with the cubic spline kernel).
  CFL_condition:         0.6      # Courant-Friedrich-Levy condition for time integration.
  minimal_temperature:   10.      # Kelvin

# Parameters related to the initial conditions
InitialConditions:
  file_name:  ./propagationTest-2D.hdf5     # The file to read
  periodic:   1                             # peridioc ICs. Keep them periodic so we don't loose photon energy. TODO: CHANGE LATER WHEN YOU ACTUALLY DO GAS INTERACTIONS

GEARRT:
    f_reduce_c: 1.        # reduce the speed of light for the RT solver by multiplying c with this factor
    CFL_condition: 0.99
    photon_groups_Hz: []  # Photon frequency group bin edges in Hz. Needs to be 1 less than the number of groups (N) requested during the configuration (--with-RT=GEAR_N).
    use_const_emission_rates: 1         # (Optional) use constant emission rates for stars as defined with star_emission_rates_erg_LSol parameter
    star_emission_rates_LSol: [1e-28]   # (Optional) constant star emission rates for each photon frequency group to use if use_constant_emission_rates is set.
    hydrogen_mass_fraction:  0.76                     # total hydrogen (H + H+) mass fraction in the metal-free portion of the gas
    stellar_spectrum_type: 0                          # Which radiation spectrum to use. 0: constant from 0 until some max frequency set by stellar_spectrum_const_max_frequency_Hz. 1: blackbody spectrum.
    stellar_spectrum_const_max_frequency_Hz: 1.e17    # (Conditional) if stellar_spectrum_type=0, use this maximal frequency for the constant spectrum. 
    set_initial_ionization_mass_fractions: 1          # (Optional) manually overwrite initial mass fraction of each species (using the values you set below)
    mass_fraction_HI: 0.76                            # (Conditional) If overwrite_initial_ionization_fractions=1, needed to set initial HI mass fractions to this value
    mass_fraction_HII: 0.                             # (Conditional) If overwrite_initial_ionization_fractions=1, needed to set initial HII mass fractions to this value
    mass_fraction_HeI: 0.24                           # (Conditional) If overwrite_initial_ionization_fractions=1, needed to set initial HeI mass fractions to this value
    mass_fraction_HeII: 0.                            # (Conditional) If overwrite_initial_ionization_fractions=1, needed to set initial HeII mass fractions to this value
    mass_fraction_HeIII: 0.                           # (Conditional) If overwrite_initial_ionization_fractions=1, needed to set initial HeIII mass fractions to this value
    skip_thermochemistry: 1                           # skip thermochemistry.
    stars_max_timestep: 7.812500e-06                  # update stars every step!


SPHM1RT:
  cred: 2.99792458e10              # reduce the speed of light in the code unit
  CFL_condition: 0.1               # CFL condition for RT, independent of hydro 
<<<<<<< HEAD
  photon_groups_Hz: []             # Photon frequency group bin edges in Hz. Needs to be 1 less than the number of groups (N) requested during the configuration (--with-RT=SPHM1RT_N).
  use_const_emission_rates: 1      # (Optional) use constant emission rates for stars as defined with star_emission_rates parameter
  star_emission_rates: [38.26]     # (Optional) constant star emission rates for each photon frequency group to use if use_constant_emission_rates is set.
  stellar_spectrum_type: 0                          # Which radiation spectrum to use. 0: constant from 0 until some max frequency set by stellar_spectrum_const_max_frequency_Hz. 1: blackbody spectrum.
  stellar_spectrum_const_max_frequency_Hz: 1.e17    # (Conditional) if stellar_spectrum_type=0, use this maximal frequency for the constant spectrum. 
  stars_max_timestep: 9.765625e-07                  # update stars every step!
  skip_thermochemistry: 1                           # ignore thermochemistry.
=======
  photon_groups_Hz: []  # Photon frequency group bin edges in Hz. Needs to be 1 less than the number of groups (N) requested during the configuration (--with-RT=SPHM1RT_N).
  use_const_emission_rates: 1         # (Optional) use constant emission rates for stars as defined with star_emission_rates_erg_LSol parameter
  star_emission_rates_LSol: [1e-28]   # (Optional) constant star emission rates for each photon frequency group to use if use_constant_emission_rates is set.
  stellar_spectrum_type: 0                          # Which radiation spectrum to use. 0: constant from 0 until some max frequency set by stellar_spectrum_const_max_frequency_Hz. 1: blackbody spectrum.
  stellar_spectrum_const_max_frequency_Hz: 1.e17    # (Conditional) if stellar_spectrum_type=0, use this maximal frequency for the constant spectrum. 
  stars_max_timestep: 9.765625e-07                  # update stars every step!
>>>>>>> d7e00162
<|MERGE_RESOLUTION|>--- conflicted
+++ resolved
@@ -60,19 +60,10 @@
 SPHM1RT:
   cred: 2.99792458e10              # reduce the speed of light in the code unit
   CFL_condition: 0.1               # CFL condition for RT, independent of hydro 
-<<<<<<< HEAD
   photon_groups_Hz: []             # Photon frequency group bin edges in Hz. Needs to be 1 less than the number of groups (N) requested during the configuration (--with-RT=SPHM1RT_N).
   use_const_emission_rates: 1      # (Optional) use constant emission rates for stars as defined with star_emission_rates parameter
   star_emission_rates: [38.26]     # (Optional) constant star emission rates for each photon frequency group to use if use_constant_emission_rates is set.
   stellar_spectrum_type: 0                          # Which radiation spectrum to use. 0: constant from 0 until some max frequency set by stellar_spectrum_const_max_frequency_Hz. 1: blackbody spectrum.
   stellar_spectrum_const_max_frequency_Hz: 1.e17    # (Conditional) if stellar_spectrum_type=0, use this maximal frequency for the constant spectrum. 
   stars_max_timestep: 9.765625e-07                  # update stars every step!
-  skip_thermochemistry: 1                           # ignore thermochemistry.
-=======
-  photon_groups_Hz: []  # Photon frequency group bin edges in Hz. Needs to be 1 less than the number of groups (N) requested during the configuration (--with-RT=SPHM1RT_N).
-  use_const_emission_rates: 1         # (Optional) use constant emission rates for stars as defined with star_emission_rates_erg_LSol parameter
-  star_emission_rates_LSol: [1e-28]   # (Optional) constant star emission rates for each photon frequency group to use if use_constant_emission_rates is set.
-  stellar_spectrum_type: 0                          # Which radiation spectrum to use. 0: constant from 0 until some max frequency set by stellar_spectrum_const_max_frequency_Hz. 1: blackbody spectrum.
-  stellar_spectrum_const_max_frequency_Hz: 1.e17    # (Conditional) if stellar_spectrum_type=0, use this maximal frequency for the constant spectrum. 
-  stars_max_timestep: 9.765625e-07                  # update stars every step!
->>>>>>> d7e00162
+  skip_thermochemistry: 1                           # ignore thermochemistry.