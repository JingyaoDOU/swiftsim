--- conflicted
+++ resolved
@@ -1046,19 +1046,8 @@
         v_r2.v = vec_add(v_r2.v, vec_set1(FLT_MIN));
 
         runner_iact_nonsym_1_vec_force(
-<<<<<<< HEAD
             &v_r2, &v_dx, &v_dy, &v_dz, &params, cell_cache, pjd,
-            v_hj_inv, &sum_cache, v_doi_mask);
-=======
-            &v_r2, &v_dx, &v_dy, &v_dz, v_vix, v_viy, v_viz, v_rhoi, v_grad_hi,
-            v_pOrhoi2, v_balsara_i, v_ci, &cell_cache->vx[pjd],
-            &cell_cache->vy[pjd], &cell_cache->vz[pjd], &cell_cache->rho[pjd],
-            &cell_cache->grad_h[pjd], &cell_cache->pOrho2[pjd],
-            &cell_cache->balsara[pjd], &cell_cache->soundspeed[pjd],
-            &cell_cache->m[pjd], v_hi_inv, v_hj_inv, a, H, &v_a_hydro_xSum,
-            &v_a_hydro_ySum, &v_a_hydro_zSum, &v_h_dtSum, &v_sigSum,
-            &v_entropy_dtSum, v_doi_mask);
->>>>>>> 8650b65f
+            v_hj_inv, a, H, &sum_cache, v_doi_mask);
       }
 
     } /* Loop over all other particles. */
@@ -1436,7 +1425,7 @@
                                       struct cell *restrict cj, const int sid,
                                       const int flipped, const double *shift) {
 
-#if defined(WITH_VECTORIZATION) && defined(GADGET2_SPH)
+#if defined(WITH_VECTORIZATION) && (defined(GADGET2_SPH) || defined(MINIMAL_SPH))
 
   TIMER_TIC;
 
@@ -1914,21 +1903,9 @@
           vector v_hj_inv = vec_reciprocal(v_hj);
 
           runner_iact_nonsym_1_vec_force(
-<<<<<<< HEAD
               &v_r2, &v_dx, &v_dy, &v_dz, &params,
               cj_cache, cj_cache_idx,
-              v_hj_inv, &sum_cache,
-=======
-              &v_r2, &v_dx, &v_dy, &v_dz, v_vix, v_viy, v_viz, v_rhoi,
-              v_grad_hi, v_pOrhoi2, v_balsara_i, v_ci,
-              &cj_cache->vx[cj_cache_idx], &cj_cache->vy[cj_cache_idx],
-              &cj_cache->vz[cj_cache_idx], &cj_cache->rho[cj_cache_idx],
-              &cj_cache->grad_h[cj_cache_idx], &cj_cache->pOrho2[cj_cache_idx],
-              &cj_cache->balsara[cj_cache_idx],
-              &cj_cache->soundspeed[cj_cache_idx], &cj_cache->m[cj_cache_idx],
-              v_hi_inv, v_hj_inv, a, H, &v_a_hydro_xSum, &v_a_hydro_ySum,
-              &v_a_hydro_zSum, &v_h_dtSum, &v_sigSum, &v_entropy_dtSum,
->>>>>>> 8650b65f
+              v_hj_inv, a, H, &sum_cache,
               v_doi_mask);
         }
 
@@ -2040,21 +2017,9 @@
           vector v_hi_inv = vec_reciprocal(v_hi);
 
           runner_iact_nonsym_1_vec_force(
-<<<<<<< HEAD
               &v_r2, &v_dx, &v_dy, &v_dz, &params,
               ci_cache, ci_cache_idx, 
-              v_hi_inv, &sum_cache,
-=======
-              &v_r2, &v_dx, &v_dy, &v_dz, v_vjx, v_vjy, v_vjz, v_rhoj,
-              v_grad_hj, v_pOrhoj2, v_balsara_j, v_cj,
-              &ci_cache->vx[ci_cache_idx], &ci_cache->vy[ci_cache_idx],
-              &ci_cache->vz[ci_cache_idx], &ci_cache->rho[ci_cache_idx],
-              &ci_cache->grad_h[ci_cache_idx], &ci_cache->pOrho2[ci_cache_idx],
-              &ci_cache->balsara[ci_cache_idx],
-              &ci_cache->soundspeed[ci_cache_idx], &ci_cache->m[ci_cache_idx],
-              v_hj_inv, v_hi_inv, a, H, &v_a_hydro_xSum, &v_a_hydro_ySum,
-              &v_a_hydro_zSum, &v_h_dtSum, &v_sigSum, &v_entropy_dtSum,
->>>>>>> 8650b65f
+              v_hi_inv, a, H, &sum_cache,
               v_doj_mask);
         }
       } /* loop over the parts in ci. */
