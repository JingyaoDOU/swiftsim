/*******************************************************************************
 * This file is part of SWIFT.
 * Copyright (c) 2017 Matthieu Schaller (matthieu.schaller@durham.ac.uk)
 *
 * This program is free software: you can redistribute it and/or modify
 * it under the terms of the GNU Lesser General Public License as published
 * by the Free Software Foundation, either version 3 of the License, or
 * (at your option) any later version.
 *
 * This program is distributed in the hope that it will be useful,
 * but WITHOUT ANY WARRANTY; without even the implied warranty of
 * MERCHANTABILITY or FITNESS FOR A PARTICULAR PURPOSE.  See the
 * GNU General Public License for more details.
 *
 * You should have received a copy of the GNU Lesser General Public License
 * along with this program.  If not, see <http://www.gnu.org/licenses/>.
 *
 ******************************************************************************/
/**
 * @file src/cooling/COLIBRE/cooling.c
 * @brief COLIBRE cooling functions
 */

/* Config parameters. */
#include "../config.h"

/* Some standard headers. */
#include <float.h>
#include <hdf5.h>
#include <math.h>
#include <time.h>

/* Local includes. */
#include "active.h"
#include "adiabatic_index.h"
#include "chemistry.h"
#include "cooling.h"
#include "cooling_rates.h"
#include "cooling_struct.h"
#include "cooling_subgrid.h"
#include "cooling_tables.h"
#include "entropy_floor.h"
#include "error.h"
#include "exp10.h"
#include "hydro.h"
#include "interpolate.h"
#include "io_properties.h"
#include "parser.h"
#include "part.h"
#include "physical_constants.h"
#include "space.h"
#include "star_formation.h"
#include "units.h"

/* Maximum number of iterations for
 * bisection integration schemes */
static const int bisection_max_iterations = 150;

/* Tolerances for termination criteria. */
static const float explicit_tolerance = 0.05;
static const float bisection_tolerance = 1.0e-6;
static const double bracket_factor = 1.5;

/**
 * @brief Common operations performed on the cooling function at a
 * given time-step or redshift. Predominantly used to read cooling tables
 * above and below the current redshift, if not already read in.
 *
 * Also calls the additional H reionisation energy injection if need be.
 *
 * @param cosmo The current cosmological model.
 * @param cooling The #cooling_function_data used in the run.
 * @param s The space data, including a pointer to array of particles
 */
void cooling_update(const struct cosmology *cosmo,
                    struct cooling_function_data *cooling, struct space *s) {

  /* Extra energy for reionization? */
  if (!cooling->H_reion_done) {

    /* Does this timestep straddle Hydrogen reionization? If so, we need to
     * input extra heat */
    if (cosmo->z <= cooling->H_reion_z && cosmo->z_old > cooling->H_reion_z) {

      if (s == NULL) error("Trying to do H reionization on an empty space!");

      /* Inject energy to all particles */
      cooling_Hydrogen_reionization(cooling, cosmo, s);

      /* Flag that reionization happened */
      cooling->H_reion_done = 1;
    }
  }
}

/**
 * @brief Compute the internal energy of a #part based on the cooling function
 * but for a given temperature.
 *
 * This is used e.g. for particles in HII regions that are set to a constant
 * temperature, but their internal energies should reflect the particle
 * composition .
 *
 * @param phys_const #phys_const data structure.
 * @param hydro_props The properties of the hydro scheme.
 * @param us The internal system of units.
 * @param cosmo #cosmology data structure.
 * @param cooling #cooling_function_data struct.
 * @param p #part data.
 * @param xp Pointer to the #xpart data.
 * @param T temperature of the gas (internal units).
 */
float cooling_get_internalenergy_for_temperature(
    const struct phys_const *phys_const, const struct hydro_props *hydro_props,
    const struct unit_system *us, const struct cosmology *cosmo,
    const struct cooling_function_data *cooling, const struct part *p,
    const struct xpart *xp, const float T) {

#ifdef SWIFT_DEBUG_CHECKS
  if (cooling->Redshifts == NULL)
    error(
        "Cooling function has not been initialised. Did you forget the "
        "--temperature runtime flag?");
#endif

  /* Get the Hydrogen mass fraction */
  float const *metal_fraction =
      chemistry_get_metal_mass_fraction_for_cooling(p);
  const float XH = metal_fraction[chemistry_element_H];

  /* Normal case --> Interpolate the table */

  /* Convert Hydrogen mass fraction into Hydrogen number density */
  const float rho = hydro_get_physical_density(p, cosmo);
  const double n_H = rho * XH / phys_const->const_proton_mass;
  const double n_H_cgs = n_H * cooling->number_density_to_cgs;

  /* Get this particle's metallicity ratio to solar.
   *
   * Note that we do not need the individual element's ratios that
   * the function also computes. */
  float dummy[colibre_cooling_N_elementtypes];
  const float logZZsol = abundance_ratio_to_solar(p, cooling, dummy);

  /* compute hydrogen number density, metallicity and redshift indices and
   * offsets  */

  float d_red, d_met, d_n_H;
  int red_index, met_index, n_H_index;

  get_index_1d(cooling->Redshifts, colibre_cooling_N_redshifts, cosmo->z,
               &red_index, &d_red);
  get_index_1d(cooling->Metallicity, colibre_cooling_N_metallicity, logZZsol,
               &met_index, &d_met);
  get_index_1d(cooling->nH, colibre_cooling_N_density, log10(n_H_cgs),
               &n_H_index, &d_n_H);

  /* Compute the log10 of the temperature by interpolating the table */
  const double log_10_U =
      colibre_convert_temp_to_u(log10(T), cosmo->z, n_H_index, d_n_H, met_index,
                                d_met, red_index, d_red, cooling);

  /* Undo the log! */
  return exp10(log_10_U);
}

/**
 * @brief Compute the temperature based on gas properties.
 *
 * The temperature returned is consistent with the cooling rates.
 *
 * @param phys_const #phys_const data structure.
 * @param cosmo #cosmology data structure.
 * @param cooling #cooling_function_data struct.
 * @param rho_phys Density of the gas in internal physical units.
 * @param logZZsol Logarithm base 10 of the gas' metallicity in units of solar
 * metallicity.
 * @param XH The Hydrogen abundance of the gas.
 * @param u_phys Internal energy of the gas in internal physical units.
 * @param HII_region Is this patch of gas in an HII region?
 */
float cooling_get_temperature_from_gas(
    const struct phys_const *phys_const, const struct cosmology *cosmo,
    const struct cooling_function_data *cooling, const float rho_phys,
    const float logZZsol, const float XH, const float u_phys,
    const int HII_region) {

  if (HII_region)
    error("HII regions are not implemented in the EAGLE-XL flavour");

  /* Convert to CGS */
  const double u_cgs = u_phys * cooling->internal_energy_to_cgs;

  /* Get density in Hydrogen number density */
  const double n_H = rho_phys * XH / phys_const->const_proton_mass;
  const double n_H_cgs = n_H * cooling->number_density_to_cgs;

  /* Normal case --> Interpolate the table */

  /* compute hydrogen number density, metallicity and redshift indices and
   * offsets  */
  float d_red, d_met, d_n_H;
  int red_index, met_index, n_H_index;

  get_index_1d(cooling->Redshifts, colibre_cooling_N_redshifts, cosmo->z,
               &red_index, &d_red);
  get_index_1d(cooling->Metallicity, colibre_cooling_N_metallicity, logZZsol,
               &met_index, &d_met);
  get_index_1d(cooling->nH, colibre_cooling_N_density, log10(n_H_cgs),
               &n_H_index, &d_n_H);

  /* Compute the log10 of the temperature by interpolating the table */
  const double log_10_T =
      colibre_convert_u_to_temp(log10(u_cgs), cosmo->z, n_H_index, d_n_H,
                                met_index, d_met, red_index, d_red, cooling);

  /* Undo the log! */
  return exp10(log_10_T);
}

/**
 * @brief Compute the temperature of a #part based on the cooling function.
 *
 * The temperature returned is consistent with the cooling rates or
 * is the temperature of an HII region if the particle is flagged as such.
 *
 * @param phys_const #phys_const data structure.
 * @param hydro_props The properties of the hydro scheme.
 * @param us The internal system of units.
 * @param cosmo #cosmology data structure.
 * @param cooling #cooling_function_data struct.
 * @param p #part data.
 * @param xp Pointer to the #xpart data.
 */
float cooling_get_temperature(const struct phys_const *phys_const,
                              const struct hydro_props *hydro_props,
                              const struct unit_system *us,
                              const struct cosmology *cosmo,
                              const struct cooling_function_data *cooling,
                              const struct part *p, const struct xpart *xp) {

#ifdef SWIFT_DEBUG_CHECKS
  if (cooling->Redshifts == NULL)
    error(
        "Cooling function has not been initialised. Did you forget the "
        "--temperature runtime flag?");
#endif

  /* Get quantities in physical frame */
  const float u_phys = hydro_get_physical_internal_energy(p, xp, cosmo);
  const float rho_phys = hydro_get_physical_density(p, cosmo);

  /* Get the Hydrogen mass fraction */
  float const *metal_fraction =
      chemistry_get_metal_mass_fraction_for_cooling(p);
  const float XH = metal_fraction[chemistry_element_H];

  /* Get this particle's metallicity ratio to solar.
   *
   * Note that we do not need the individual element's ratios that
   * the function also computes. */
  float dummy[colibre_cooling_N_elementtypes];
  const float logZZsol = abundance_ratio_to_solar(p, cooling, dummy);

  /* Are we in an HII region? */
  const int HII_region = 0; /* No HII regions in the EAGLE-XL flavour */

  return cooling_get_temperature_from_gas(phys_const, cosmo, cooling, rho_phys,
                                          logZZsol, XH, u_phys, HII_region);
}

/**
 * @brief Compute the electron number density of a #part based on the cooling
 * function.
 *
 * The electron density returned is in physical internal units.
 *
 * Note that particles that are star-forming are ignored and
 * will return an electron density of zero.
 *
 * @param phys_const #phys_const data structure.
 * @param hydro_props The properties of the hydro scheme.
 * @param us The internal system of units.
 * @param cosmo #cosmology data structure.
 * @param cooling #cooling_function_data struct.
 * @param p #part data.
 * @param xp Pointer to the #xpart data.
 */
double cooling_get_electron_density(const struct phys_const *phys_const,
<<<<<<< HEAD
                                   const struct hydro_props *hydro_props,
                                   const struct unit_system *us,
                                   const struct cosmology *cosmo,
                                   const struct cooling_function_data *cooling,
                                   const struct part *p,
                                   const struct xpart *xp) {
=======
                                    const struct hydro_props *hydro_props,
                                    const struct unit_system *us,
                                    const struct cosmology *cosmo,
                                    const struct cooling_function_data *cooling,
                                    const struct part *p,
                                    const struct xpart *xp) {

  /* Do not include star-forming particles */
  if (star_formation_get_SFR(p, xp) > 0) return 0.;
>>>>>>> 2fb3053c

  /* Get quantities in physical frame */
  const float u_phys = hydro_get_physical_internal_energy(p, xp, cosmo);
  const float rho_phys = hydro_get_physical_density(p, cosmo);

  /* Get the Hydrogen mass fraction */
  float const *metal_fraction =
      chemistry_get_metal_mass_fraction_for_cooling(p);
  const float XH = metal_fraction[chemistry_element_H];

  /* Get this particle's metallicity ratio to solar. */
  float abundance_ratio[colibre_cooling_N_elementtypes];
  const float logZZsol = abundance_ratio_to_solar(p, cooling, abundance_ratio);

  /* Convert to CGS */
  const double u_cgs = u_phys * cooling->internal_energy_to_cgs;
  const double log10_u_cgs = log10(u_cgs);

  /* Get density in Hydrogen number density */
  const double n_H = rho_phys * XH / phys_const->const_proton_mass;
  const double n_H_cgs = n_H * cooling->number_density_to_cgs;

  /* compute hydrogen number density, metallicity and redshift indices and
   * offsets  */
  float d_red, d_met, d_n_H;
  int red_index, met_index, n_H_index;

  get_index_1d(cooling->Redshifts, colibre_cooling_N_redshifts, cosmo->z,
               &red_index, &d_red);
  get_index_1d(cooling->Metallicity, colibre_cooling_N_metallicity, logZZsol,
               &met_index, &d_met);
  get_index_1d(cooling->nH, colibre_cooling_N_density, log10(n_H_cgs),
               &n_H_index, &d_n_H);

  /* Compute the electron density in CGS by interpolating the table */
  const double n_e_cgs = colibre_electron_density(
      log10_u_cgs, cosmo->z, n_H_cgs, abundance_ratio, n_H_index, d_n_H,
      met_index, d_met, red_index, d_red, cooling);

  /* Convert back to internal units */
  const double n_e = n_e_cgs / cooling->number_density_to_cgs;

  return n_e;
}

/**
 * @brief Compute the electron pressure of a #part based on the cooling
 * function.
 *
 * Returns the total electron pressure of the particle, P_e * V, in code units.
 * Note that particles that are star-forming are ignored and
 * will return an electron pressure of zero.
 *
 * @param phys_const #phys_const data structure.
 * @param hydro_props The properties of the hydro scheme.
 * @param us The internal system of units.
 * @param cosmo #cosmology data structure.
 * @param cooling #cooling_function_data struct.
 * @param p #part data.
 * @param xp Pointer to the #xpart data.
 */
double cooling_get_electron_pressure(
    const struct phys_const *phys_const, const struct hydro_props *hydro_props,
    const struct unit_system *us, const struct cosmology *cosmo,
    const struct cooling_function_data *cooling, const struct part *p,
    const struct xpart *xp) {

#ifdef SWIFT_DEBUG_CHECKS
  if (cooling->Redshifts == NULL)
    error(
        "Cooling function has not been initialised. Did you forget the "
        "--temperature runtime flag?");
#endif

  /* Do not include star-forming particles */
  if (star_formation_get_SFR(p, xp) > 0) return 0.;

  /* Get quantities in physical frame */
  const float u_phys = hydro_get_physical_internal_energy(p, xp, cosmo);
  const float rho_phys = hydro_get_physical_density(p, cosmo);

  /* Get the Hydrogen mass fraction */
  float const *metal_fraction =
      chemistry_get_metal_mass_fraction_for_cooling(p);
  const float XH = metal_fraction[chemistry_element_H];

  /* Get density in Hydrogen number density */
  const double n_H = rho_phys * XH / phys_const->const_proton_mass;
  const double n_H_cgs = n_H * cooling->number_density_to_cgs;

  /* Get this particle's metallicity ratio to solar.
   *
   * Note that we do not need the individual element's ratios that
   * the function also computes. */
  float abundance_ratio[colibre_cooling_N_elementtypes];
  const float logZZsol = abundance_ratio_to_solar(p, cooling, abundance_ratio);

  /* Convert to CGS */
  const double u_cgs = u_phys * cooling->internal_energy_to_cgs;
  const double log_u_cgs = log10(u_cgs);

  /* Compute hydrogen number density, metallicity and redshift indices and
   * offsets */
  float d_red, d_met, d_n_H, d_U;
  int red_index, met_index, n_H_index, U_index;

  get_index_1d(cooling->Redshifts, colibre_cooling_N_redshifts, cosmo->z,
               &red_index, &d_red);
  get_index_1d(cooling->Metallicity, colibre_cooling_N_metallicity, logZZsol,
               &met_index, &d_met);
  get_index_1d(cooling->nH, colibre_cooling_N_density, log10(n_H_cgs),
               &n_H_index, &d_n_H);
  get_index_1d(cooling->Therm, colibre_cooling_N_internalenergy, log_u_cgs,
               &U_index, &d_U);

  /* n_e / n_H */
  const double electron_fraction = interpolation4d_plus_summation(
      cooling->table.Uelectron_fraction, abundance_ratio, element_H,
      colibre_cooling_N_electrontypes - 4, red_index, U_index, met_index,
      n_H_index, d_red, d_U, d_met, d_n_H, colibre_cooling_N_redshifts,
      colibre_cooling_N_internalenergy, colibre_cooling_N_metallicity,
      colibre_cooling_N_density, colibre_cooling_N_electrontypes);

  const double num_H = p->mass * XH / phys_const->const_proton_mass;

  /* Interpolate the temperature */
  const double log_10_T =
      colibre_convert_u_to_temp(log_u_cgs, cosmo->z, n_H_index, d_n_H,
                                met_index, d_met, red_index, d_red, cooling);

  return num_H * electron_fraction * phys_const->const_boltzmann_k *
         exp10(log_10_T);
}

/**
 * @brief Compute the y-Compton contribution of a #part based on the cooling
 * function.
 *
 * This is eq. (2) of McCarthy et al. (2017).
 *
 * Note that particles that are star-forming are ignored and
 * will return a Compton Y value of 0.
 *
 * @param phys_const #phys_const data structure.
 * @param hydro_props The properties of the hydro scheme.
 * @param us The internal system of units.
 * @param cosmo #cosmology data structure.
 * @param cooling #cooling_function_data struct.
 * @param p #part data.
 * @param xp Pointer to the #xpart data.
 */
double cooling_get_ycompton(const struct phys_const *phys_const,
                            const struct hydro_props *hydro_props,
                            const struct unit_system *us,
                            const struct cosmology *cosmo,
                            const struct cooling_function_data *cooling,
                            const struct part *p, const struct xpart *xp) {

  /* Do not include star-forming particles */
  if (star_formation_get_SFR(p, xp) > 0) return 0.;

  /* Get quantities in physical frame */
  const float u_phys = hydro_get_physical_internal_energy(p, xp, cosmo);
  const float rho_phys = hydro_get_physical_density(p, cosmo);
  const double m = hydro_get_mass(p);

  /* Get the Hydrogen mass fraction */
  float const *metal_fraction =
      chemistry_get_metal_mass_fraction_for_cooling(p);
  const float XH = metal_fraction[chemistry_element_H];

  /* Get this particle's metallicity ratio to solar. */
  float abundance_ratio[colibre_cooling_N_elementtypes];
  const float logZZsol = abundance_ratio_to_solar(p, cooling, abundance_ratio);

  /* Convert to CGS */
  const double u_cgs = u_phys * cooling->internal_energy_to_cgs;
  const double log10_u_cgs = log10(u_cgs);

  /* Get density in Hydrogen number density */
  const double n_H = rho_phys * XH / phys_const->const_proton_mass;
  const double n_H_cgs = n_H * cooling->number_density_to_cgs;

  /* compute hydrogen number density, metallicity and redshift indices and
   * offsets  */
  float d_red, d_met, d_n_H;
  int red_index, met_index, n_H_index;

  get_index_1d(cooling->Redshifts, colibre_cooling_N_redshifts, cosmo->z,
               &red_index, &d_red);
  get_index_1d(cooling->Metallicity, colibre_cooling_N_metallicity, logZZsol,
               &met_index, &d_met);
  get_index_1d(cooling->nH, colibre_cooling_N_density, log10(n_H_cgs),
               &n_H_index, &d_n_H);

  /* Compute the log10 of the temperature by interpolating the table */
  const double log10_T =
      colibre_convert_u_to_temp(log10_u_cgs, cosmo->z, n_H_index, d_n_H,
                                met_index, d_met, red_index, d_red, cooling);

  /* Compute the electron density in CGS by interpolating the table */
  const double n_e_cgs = colibre_electron_density(
      log10_u_cgs, cosmo->z, n_H_cgs, abundance_ratio, n_H_index, d_n_H,
      met_index, d_met, red_index, d_red, cooling);

  /* Convert back to internal units */
  const double n_e = n_e_cgs / cooling->number_density_to_cgs;

  return cooling->y_compton_factor * exp10(log10_T) * m * n_e / rho_phys;
}

/**
 * @brief Bisection integration scheme
 *
 * @param u_ini_cgs Internal energy at beginning of hydro step in CGS.
 * @param n_H_cgs Hydrogen number density in CGS.
 * @param redshift Current redshift.
 * @param n_H_index Particle hydrogen number density index.
 * @param d_n_H Particle hydrogen number density offset.
 * @param met_index Particle metallicity index.
 * @param d_met Particle metallicity offset.
 * @param red_index Redshift index.
 * @param d_red Redshift offset.
 * @param Lambda_He_reion_cgs Cooling rate coming from He reionization.
 * @param ratefact_cgs Multiplication factor to get a cooling rate.
 * @param cooling #cooling_function_data structure.
 * @param abundance_ratio Array of ratios of metal abundance to solar.
 * @param dt_cgs timestep in CGS.
 * @param ID ID of the particle (for debugging).
 */
static INLINE double bisection_iter(
    const double u_ini_cgs, const double n_H_cgs, const double redshift,
    int n_H_index, float d_n_H, int met_index, float d_met, int red_index,
    float d_red, double Lambda_He_reion_cgs, double ratefact_cgs,
    const struct cooling_function_data *cooling,
    const float abundance_ratio[colibre_cooling_N_elementtypes], double dt_cgs,
    long long ID) {

  /* Bracketing */
  double u_lower_cgs = max(u_ini_cgs, cooling->umin_cgs);
  double u_upper_cgs = max(u_ini_cgs, cooling->umin_cgs);

  /*************************************/
  /* Let's get a first guess           */
  /*************************************/

  double LambdaNet_cgs =
      Lambda_He_reion_cgs +
      colibre_cooling_rate(log10(u_ini_cgs), redshift, n_H_cgs, abundance_ratio,
                           n_H_index, d_n_H, met_index, d_met, red_index, d_red,
                           cooling, 0, 0, 0, 0);

  /*************************************/
  /* Let's try to bracket the solution */
  /*************************************/

  if (LambdaNet_cgs < 0) {

    /* we're cooling! */
    u_lower_cgs = max(u_lower_cgs / bracket_factor, cooling->umin_cgs);
    u_upper_cgs = max(u_upper_cgs * bracket_factor, cooling->umin_cgs);

    /* Compute a new rate */
    LambdaNet_cgs =
        Lambda_He_reion_cgs +
        colibre_cooling_rate(log10(u_lower_cgs), redshift, n_H_cgs,
                             abundance_ratio, n_H_index, d_n_H, met_index,
                             d_met, red_index, d_red, cooling, 0, 0, 0, 0);

    int i = 0;
    while (u_lower_cgs - u_ini_cgs - LambdaNet_cgs * ratefact_cgs * dt_cgs >
               0 &&
           i < bisection_max_iterations) {

      u_lower_cgs = max(u_lower_cgs / bracket_factor, cooling->umin_cgs);
      u_upper_cgs = max(u_upper_cgs / bracket_factor, cooling->umin_cgs);

      /* Compute a new rate */
      LambdaNet_cgs =
          Lambda_He_reion_cgs +
          colibre_cooling_rate(log10(u_lower_cgs), redshift, n_H_cgs,
                               abundance_ratio, n_H_index, d_n_H, met_index,
                               d_met, red_index, d_red, cooling, 0, 0, 0, 0);

      /* If the energy is below or equal the minimum energy and we are still
       * cooling, return the minimum energy */
      if ((u_lower_cgs <= cooling->umin_cgs) && (LambdaNet_cgs < 0.))
        return cooling->umin_cgs;

      i++;
    }

    if (i >= bisection_max_iterations) {
      error(
          "particle %llu exceeded max iterations searching for bounds when "
          "cooling \n more info: n_H_cgs = %.4e, u_ini_cgs = %.4e, redshift = "
          "%.4f\n"
          "n_H_index = %i, d_n_H = %.4f\n"
          "met_index = %i, d_met = %.4f, red_index = %i, d_red = %.4f, initial "
          "Lambda = %.4e",
          ID, n_H_cgs, u_ini_cgs, redshift, n_H_index, d_n_H, met_index, d_met,
          red_index, d_red,
          colibre_cooling_rate(log10(u_ini_cgs), redshift, n_H_cgs,
                               abundance_ratio, n_H_index, d_n_H, met_index,
                               d_met, red_index, d_red, cooling, 0, 0, 0, 0));
    }
  } else {

    /* we are heating! */
    u_lower_cgs /= bracket_factor;
    u_upper_cgs *= bracket_factor;

    /* Compute a new rate */
    LambdaNet_cgs =
        Lambda_He_reion_cgs +
        colibre_cooling_rate(log10(u_upper_cgs), redshift, n_H_cgs,
                             abundance_ratio, n_H_index, d_n_H, met_index,
                             d_met, red_index, d_red, cooling, 0, 0, 0, 0);

    int i = 0;
    while (u_upper_cgs - u_ini_cgs - LambdaNet_cgs * ratefact_cgs * dt_cgs <
               0 &&
           i < bisection_max_iterations) {

      u_lower_cgs *= bracket_factor;
      u_upper_cgs *= bracket_factor;

      /* Compute a new rate */
      LambdaNet_cgs =
          Lambda_He_reion_cgs +
          colibre_cooling_rate(log10(u_upper_cgs), redshift, n_H_cgs,
                               abundance_ratio, n_H_index, d_n_H, met_index,
                               d_met, red_index, d_red, cooling, 0, 0, 0, 0);
      i++;
    }

    if (i >= bisection_max_iterations) {
      message("Aborting...");
      message("particle %llu", ID);
      message("n_H_cgs = %.4e", n_H_cgs);
      message("u_ini_cgs = %.4e", u_ini_cgs);
      message("redshift = %.4f", redshift);
      message("indices nH, met, red = %i, %i, %i", n_H_index, met_index,
              red_index);
      message("index weights nH, met, red = %.4e, %.4e, %.4e", d_n_H, d_met,
              d_red);
      fflush(stdout);
      message(
          "cooling rate = %.4e",
          colibre_cooling_rate(log10(u_ini_cgs), redshift, n_H_cgs,
                               abundance_ratio, n_H_index, d_n_H, met_index,
                               d_met, red_index, d_red, cooling, 0, 0, 0, 0));
      error(
          "particle %llu exceeded max iterations searching for bounds when "
          "cooling",
          ID);
    }
  }

  /********************************************/
  /* We now have an upper and lower bound.    */
  /* Let's iterate by reducing the bracketing */
  /********************************************/

  /* bisection iteration */
  int i = 0;
  double u_next_cgs;

  do {

    /* New guess */
    u_next_cgs = 0.5 * (u_lower_cgs + u_upper_cgs);

    /* New rate */
    LambdaNet_cgs =
        Lambda_He_reion_cgs +
        colibre_cooling_rate(log10(u_next_cgs), redshift, n_H_cgs,
                             abundance_ratio, n_H_index, d_n_H, met_index,
                             d_met, red_index, d_red, cooling, 0, 0, 0, 0);

    /* Where do we go next? */
    if (u_next_cgs - u_ini_cgs - LambdaNet_cgs * ratefact_cgs * dt_cgs > 0.0) {
      u_upper_cgs = u_next_cgs;
    } else {
      u_lower_cgs = u_next_cgs;
    }

    i++;
  } while (fabs(u_upper_cgs - u_lower_cgs) / u_next_cgs > bisection_tolerance &&
           i < bisection_max_iterations);

  if (i >= bisection_max_iterations)
    error("Particle id %llu failed to converge", ID);

  return u_upper_cgs;
}

/**
 * @brief Apply the cooling function to a particle.
 *
 * We want to compute u_new such that u_new = u_old + dt * du/dt(u_new, X),
 * where X stands for the metallicity, density and redshift. These are
 * kept constant.
 *
 * We first compute du/dt(u_old). If dt * du/dt(u_old) is small enough, we
 * use an explicit integration and use this as our solution.
 *
 * Otherwise, we try to find a solution to the implicit time-integration
 * problem. This leads to the root-finding problem:
 *
 * f(u_new) = u_new - u_old - dt * du/dt(u_new, X) = 0
 *
 * A bisection scheme is used.
 * This is done by first bracketing the solution and then iterating
 * towards the solution by reducing the window down to a certain tolerance.
 * Note there is always at least one solution since
 * f(+inf) is < 0 and f(-inf) is > 0.
 *
 * @param phys_const The physical constants in internal units.
 * @param us The internal system of units.
 * @param cosmo The current cosmological model.
 * @param hydro_properties the hydro_props struct
 * @param floor_props Properties of the entropy floor.
 * @param cooling The #cooling_function_data used in the run.
 * @param p Pointer to the particle data.
 * @param xp Pointer to the extended particle data.
 * @param dt The cooling time-step of this particle.
 * @param dt_therm The hydro time-step of this particle.
 * @param time Time since Big Bang
 */
void cooling_cool_part(const struct phys_const *phys_const,
                       const struct unit_system *us,
                       const struct cosmology *cosmo,
                       const struct hydro_props *hydro_properties,
                       const struct entropy_floor_properties *floor_props,
                       const struct cooling_function_data *cooling,
                       struct part *p, struct xpart *xp, const float dt,
                       const float dt_therm, const double time) {

  /* No cooling happens over zero time */
  if (dt == 0.) {

    /* But we still set the subgrid properties to a valid state */
    cooling_set_particle_subgrid_properties(
        phys_const, us, cosmo, hydro_properties, floor_props, cooling, p, xp);

    return;
  }

#ifdef SWIFT_DEBUG_CHECKS
  if (cooling->Redshifts == NULL)
    error(
        "Cooling function has not been initialised. Did you forget the "
        "--cooling runtime flag?");
#endif

  /* Get internal energy at the last kick step */
  const float u_start = hydro_get_physical_internal_energy(p, xp, cosmo);

  /* Get the change in internal energy due to hydro forces */
  const float hydro_du_dt = hydro_get_physical_internal_energy_dt(p, cosmo);

  /* Get internal energy at the end of the next kick step (assuming dt does not
   * increase) */
  double u_0 = (u_start + hydro_du_dt * dt_therm);

  /* Check for minimal energy */
  u_0 = max(u_0, hydro_properties->minimal_internal_energy);

  /* Convert to CGS units */
  const double u_0_cgs = u_0 * cooling->internal_energy_to_cgs;
  const double dt_cgs = dt * units_cgs_conversion_factor(us, UNIT_CONV_TIME);

  /* Change in redshift over the course of this time-step
     (See cosmology theory document for the derivation) */
  const double delta_redshift = -dt * cosmo->H * cosmo->a_inv;

  /* Get this particle's abundance ratios compared to solar
   * Note that we need to add S and Ca that are in the tables but not tracked
   * by the particles themselves.
   * The order is [H, He, C, N, O, Ne, Mg, Si, S, Ca, Fe, OA] */
  float abundance_ratio[colibre_cooling_N_elementtypes];
  float logZZsol = abundance_ratio_to_solar(p, cooling, abundance_ratio);

  /* Get the Hydrogen and Helium mass fractions */
  float const *metal_fraction =
      chemistry_get_metal_mass_fraction_for_cooling(p);
  const float XH = metal_fraction[chemistry_element_H];

  /* convert Hydrogen mass fraction into Hydrogen number density */
  const double n_H =
      hydro_get_physical_density(p, cosmo) * XH / phys_const->const_proton_mass;
  const double n_H_cgs = n_H * cooling->number_density_to_cgs;

  /* ratefact = n_H * n_H / rho; Might lead to round-off error: replaced by
   * equivalent expression  below */
  const double ratefact_cgs = n_H_cgs * (XH * cooling->inv_proton_mass_cgs);

  /* compute hydrogen number density, metallicity and redshift indices and
   * offsets (These are fixed for any value of u, so no need to recompute them)
   */

  float d_red, d_met, d_n_H;
  int red_index, met_index, n_H_index;

  get_index_1d(cooling->Redshifts, colibre_cooling_N_redshifts, cosmo->z,
               &red_index, &d_red);
  get_index_1d(cooling->Metallicity, colibre_cooling_N_metallicity, logZZsol,
               &met_index, &d_met);
  get_index_1d(cooling->nH, colibre_cooling_N_density, log10(n_H_cgs),
               &n_H_index, &d_n_H);

  /* Start by computing the cooling (heating actually) rate from Helium
     re-ionization as this needs to be added on no matter what */

  /* Get helium and hydrogen reheating term */
  const double Helium_reion_heat_cgs =
      eagle_helium_reionization_extraheat(cosmo->z, delta_redshift, cooling);

  /* Convert this into a rate */
  const double Lambda_He_reion_cgs =
      Helium_reion_heat_cgs / (dt_cgs * ratefact_cgs);

  /* Let's compute the internal energy at the end of the step */
  double u_final_cgs;

  /* First try an explicit integration (note we ignore the derivative) */
  const double LambdaNet_cgs =
      Lambda_He_reion_cgs +
      colibre_cooling_rate(log10(u_0_cgs), cosmo->z, n_H_cgs, abundance_ratio,
                           n_H_index, d_n_H, met_index, d_met, red_index, d_red,
                           cooling, 0, 0, 0, 0);

  /* if cooling rate is small, take the explicit solution */
  if (fabs(ratefact_cgs * LambdaNet_cgs * dt_cgs) <
      explicit_tolerance * u_0_cgs) {

    u_final_cgs = u_0_cgs + ratefact_cgs * LambdaNet_cgs * dt_cgs;

  } else {

    u_final_cgs =
        bisection_iter(u_0_cgs, n_H_cgs, cosmo->z, n_H_index, d_n_H, met_index,
                       d_met, red_index, d_red, Lambda_He_reion_cgs,
                       ratefact_cgs, cooling, abundance_ratio, dt_cgs, p->id);
  }

  /* Convert back to internal units */
  double u_final = u_final_cgs * cooling->internal_energy_from_cgs;

  /* We now need to check that we are not going to go below any of the limits */

  /* Absolute minimum */
  const double u_minimal = hydro_properties->minimal_internal_energy;
  u_final = max(u_final, u_minimal);

  /* Limit imposed by the entropy floor */
  const double A_floor = entropy_floor(p, cosmo, floor_props);
  const double rho_physical = hydro_get_physical_density(p, cosmo);
  const double u_floor =
      gas_internal_energy_from_entropy(rho_physical, A_floor);
  u_final = max(u_final, u_floor);

  /* Expected change in energy over the next kick step
     (assuming no change in dt) */
  const double delta_u = u_final - max(u_start, u_floor);

  /* Determine if we are in the slow- or rapid-cooling regime,
   * by comparing dt / t_cool to the rapid_cooling_threshold.
   *
   * Note that dt / t_cool = fabs(delta_u) / u_start. */
  const double dt_over_t_cool = fabs(delta_u) / max(u_start, u_floor);

  /* If rapid_cooling_threshold < 0, always use the slow-cooling
   * regime. */
  if ((cooling->rapid_cooling_threshold >= 0.0) &&
      (dt_over_t_cool >= cooling->rapid_cooling_threshold)) {

    /* Rapid-cooling regime. */

    /* Update the particle's u and du/dt */
    hydro_set_physical_internal_energy(p, xp, cosmo, u_final);
    hydro_set_drifted_physical_internal_energy(p, cosmo, u_final);
    hydro_set_physical_internal_energy_dt(p, cosmo, 0.);

  } else {

    /* Slow-cooling regime. */

    /* Update du/dt so that we can subsequently drift internal energy. */
    const float cooling_du_dt = delta_u / dt_therm;

    /* Update the internal energy time derivative */
    hydro_set_physical_internal_energy_dt(p, cosmo, cooling_du_dt);
  }

  /* Store the radiated energy */
  xp->cooling_data.radiated_energy -= hydro_get_mass(p) * (u_final - u_0);

  /* set subgrid properties and hydrogen fractions */
  cooling_set_particle_subgrid_properties(
      phys_const, us, cosmo, hydro_properties, floor_props, cooling, p, xp);
}

/**
 * @brief Computes the cooling time-step.
 *
 * The time-step is not set by the properties of cooling.
 *
 * @param cooling The #cooling_function_data used in the run.
 * @param phys_const #phys_const data struct.
 * @param us The internal system of units.
 * @param cosmo #cosmology struct.
 * @param hydro_props the properties of the hydro scheme.
 * @param p #part data.
 * @param xp extended particle data.
 */
__attribute__((always_inline)) INLINE float cooling_timestep(
    const struct cooling_function_data *cooling,
    const struct phys_const *phys_const, const struct cosmology *cosmo,
    const struct unit_system *us, const struct hydro_props *hydro_props,
    const struct part *p, const struct xpart *xp) {

  return FLT_MAX;
}

/**
 * @brief Sets the cooling properties of the (x-)particles to a valid start
 * state.
 *
 * @param phys_const #phys_const data structure.
 * @param us The internal system of units.
 * @param hydro_props The properties of the hydro scheme.
 * @param cosmo #cosmology data structure.
 * @param cooling #cooling_function_data struct.
 * @param p #part data.
 * @param xp Pointer to the #xpart data.
 */
__attribute__((always_inline)) INLINE void cooling_first_init_part(
    const struct phys_const *phys_const, const struct unit_system *us,
    const struct hydro_props *hydro_props, const struct cosmology *cosmo,
    const struct cooling_function_data *cooling, struct part *p,
    struct xpart *xp) {

  xp->cooling_data.radiated_energy = 0.f;
  p->cooling_data.subgrid_temp = -1.f;
  p->cooling_data.subgrid_dens = -1.f;
}

/**
 * @brief Compute the fraction of Hydrogen that is in HI based
 * on the pressure of the gas.
 *
 * For particles on the entropy floor, we use pressure equilibrium to
 * infer the properties of the particle.
 *
 * @param us The internal system of units.
 * @param phys_const The physical constants.
 * @param hydro_props The properties of the hydro scheme.
 * @param cosmo The cosmological model.
 * @param floor_props The properties of the entropy floor.
 * @param cooling The properties of the cooling scheme.
 * @param p The #part.
 * @param xp The #xpart.
 */
float cooling_get_particle_subgrid_HI_fraction(
    const struct unit_system *us, const struct phys_const *phys_const,
    const struct cosmology *cosmo, const struct hydro_props *hydro_props,
    const struct entropy_floor_properties *floor_props,
    const struct cooling_function_data *cooling, const struct part *p,
    const struct xpart *xp) {

  /* Physical density of this particle */
  const float rho_phys = hydro_get_physical_density(p, cosmo);

  /* Limit imposed by the entropy floor */
  const double A_EOS = entropy_floor(p, cosmo, floor_props);
  const double u_EOS = gas_internal_energy_from_entropy(rho_phys, A_EOS);
  const double u_EOS_max = u_EOS * exp10(cooling->dlogT_EOS);

  const float log10_u_EOS_max_cgs =
      log10f(u_EOS_max * cooling->internal_energy_to_cgs + FLT_MIN);

  /* Get the total metallicity in units of solar */
  float abundance_ratio[colibre_cooling_N_elementtypes];
  const float logZZsol = abundance_ratio_to_solar(p, cooling, abundance_ratio);

  /* Get the Hydrogen abundance */
  const float *const metal_fraction =
      chemistry_get_metal_mass_fraction_for_cooling(p);
  const float XH = metal_fraction[chemistry_element_H];

  /* Get the particle pressure */
  const float P_phys = hydro_get_physical_pressure(p, cosmo);

  /* Get physical internal energy */
  const float u_phys = hydro_get_physical_internal_energy(p, xp, cosmo);

  /* Are we in an HII region? */
  const int HII_region = 0; /* No HII regions in the EAGLE-XL flavour */

  /* Get the particle's temperature */
  const float T = cooling_get_temperature_from_gas(
      phys_const, cosmo, cooling, rho_phys, logZZsol, XH, u_phys, HII_region);
  const float log10_T = log10f(T);

  return compute_subgrid_property(
      cooling, phys_const, floor_props, cosmo, rho_phys, logZZsol, XH, P_phys,
      log10_T, log10_u_EOS_max_cgs, HII_region, abundance_ratio,
      log10(u_phys * cooling->internal_energy_to_cgs),
      cooling_compute_subgrid_HI_fraction);
}

/**
 * @brief Compute the fraction of Hydrogen that is in HII based
 * on the pressure of the gas.
 *
 * For particles on the entropy floor, we use pressure equilibrium to
 * infer the properties of the particle.
 *
 * @param us The internal system of units.
 * @param phys_const The physical constants.
 * @param hydro_props The properties of the hydro scheme.
 * @param cosmo The cosmological model.
 * @param floor_props The properties of the entropy floor.
 * @param cooling The properties of the cooling scheme.
 * @param p The #part.
 * @param xp The #xpart.
 */
float cooling_get_particle_subgrid_HII_fraction(
    const struct unit_system *us, const struct phys_const *phys_const,
    const struct cosmology *cosmo, const struct hydro_props *hydro_props,
    const struct entropy_floor_properties *floor_props,
    const struct cooling_function_data *cooling, const struct part *p,
    const struct xpart *xp) {

  /* Physical density of this particle */
  const float rho_phys = hydro_get_physical_density(p, cosmo);

  /* Limit imposed by the entropy floor */
  const double A_EOS = entropy_floor(p, cosmo, floor_props);
  const double u_EOS = gas_internal_energy_from_entropy(rho_phys, A_EOS);
  const double u_EOS_max = u_EOS * exp10(cooling->dlogT_EOS);

  const float log10_u_EOS_max_cgs =
      log10f(u_EOS_max * cooling->internal_energy_to_cgs + FLT_MIN);

  /* Get the total metallicity in units of solar */
  float abundance_ratio[colibre_cooling_N_elementtypes];
  const float logZZsol = abundance_ratio_to_solar(p, cooling, abundance_ratio);

  /* Get the Hydrogen abundance */
  const float *const metal_fraction =
      chemistry_get_metal_mass_fraction_for_cooling(p);
  const float XH = metal_fraction[chemistry_element_H];

  /* Get the particle pressure */
  const float P_phys = hydro_get_physical_pressure(p, cosmo);

  /* Get physical internal energy */
  const float u_phys = hydro_get_physical_internal_energy(p, xp, cosmo);

  /* Are we in an HII region? */
  const int HII_region = 0; /* No HII regions in the EAGLE-XL flavour */

  /* Get the particle's temperature */
  const float T = cooling_get_temperature_from_gas(
      phys_const, cosmo, cooling, rho_phys, logZZsol, XH, u_phys, HII_region);
  const float log10_T = log10f(T);

  return compute_subgrid_property(
      cooling, phys_const, floor_props, cosmo, rho_phys, logZZsol, XH, P_phys,
      log10_T, log10_u_EOS_max_cgs, HII_region, abundance_ratio,
      log10(u_phys * cooling->internal_energy_to_cgs),
      cooling_compute_subgrid_HII_fraction);
}

/**
 * @brief Compute the fraction of Hydrogen that is in H2 based
 * on the pressure of the gas.
 *
 * For particles on the entropy floor, we use pressure equilibrium to
 * infer the properties of the particle.
 *
 * @param us The internal system of units.
 * @param phys_const The physical constants.
 * @param hydro_props The properties of the hydro scheme.
 * @param cosmo The cosmological model.
 * @param floor_props The properties of the entropy floor.
 * @param cooling The properties of the cooling scheme.
 * @param p The #part.
 * @param xp The #xpart.
 */
float cooling_get_particle_subgrid_H2_fraction(
    const struct unit_system *us, const struct phys_const *phys_const,
    const struct cosmology *cosmo, const struct hydro_props *hydro_props,
    const struct entropy_floor_properties *floor_props,
    const struct cooling_function_data *cooling, const struct part *p,
    const struct xpart *xp) {

  /* Physical density of this particle */
  const float rho_phys = hydro_get_physical_density(p, cosmo);

  /* Limit imposed by the entropy floor */
  const double A_EOS = entropy_floor(p, cosmo, floor_props);
  const double u_EOS = gas_internal_energy_from_entropy(rho_phys, A_EOS);
  const double u_EOS_max = u_EOS * exp10(cooling->dlogT_EOS);

  const float log10_u_EOS_max_cgs =
      log10f(u_EOS_max * cooling->internal_energy_to_cgs + FLT_MIN);

  /* Get the total metallicity in units of solar */
  float abundance_ratio[colibre_cooling_N_elementtypes];
  const float logZZsol = abundance_ratio_to_solar(p, cooling, abundance_ratio);

  /* Get the Hydrogen abundance */
  const float *const metal_fraction =
      chemistry_get_metal_mass_fraction_for_cooling(p);
  const float XH = metal_fraction[chemistry_element_H];

  /* Get the particle pressure */
  const float P_phys = hydro_get_physical_pressure(p, cosmo);

  /* Get physical internal energy */
  const float u_phys = hydro_get_physical_internal_energy(p, xp, cosmo);

  /* Are we in an HII region? */
  const int HII_region = 0; /* No HII regions in the EAGLE-XL flavour */

  /* Get the particle's temperature */
  const float T = cooling_get_temperature_from_gas(
      phys_const, cosmo, cooling, rho_phys, logZZsol, XH, u_phys, HII_region);
  const float log10_T = log10f(T);

  return compute_subgrid_property(
      cooling, phys_const, floor_props, cosmo, rho_phys, logZZsol, XH, P_phys,
      log10_T, log10_u_EOS_max_cgs, HII_region, abundance_ratio,
      log10(u_phys * cooling->internal_energy_to_cgs),
      cooling_compute_subgrid_H2_fraction);
}

/**
 * @brief Compute the temperature of the gas.
 *
 * For particles on the entropy floor, we use pressure equilibrium to
 * infer the properties of the particle.
 *
 * @param us The internal system of units.
 * @param phys_const The physical constants.
 * @param hydro_props The properties of the hydro scheme.
 * @param cosmo The cosmological model.
 * @param floor_props The properties of the entropy floor.
 * @param cooling The properties of the cooling scheme.
 * @param p The #part.
 * @param xp The #xpart.
 */
float cooling_get_particle_subgrid_temperature(
    const struct unit_system *us, const struct phys_const *phys_const,
    const struct cosmology *cosmo, const struct hydro_props *hydro_props,
    const struct entropy_floor_properties *floor_props,
    const struct cooling_function_data *cooling, const struct part *p,
    const struct xpart *xp) {

  /* Physical density of this particle */
  const float rho_phys = hydro_get_physical_density(p, cosmo);

  /* Limit imposed by the entropy floor */
  const double A_EOS = entropy_floor(p, cosmo, floor_props);
  const double u_EOS = gas_internal_energy_from_entropy(rho_phys, A_EOS);
  const double u_EOS_max = u_EOS * exp10(cooling->dlogT_EOS);

  const float log10_u_EOS_max_cgs =
      log10f(u_EOS_max * cooling->internal_energy_to_cgs + FLT_MIN);

  /* Get the total metallicity in units of solar */
  float abundance_ratio[colibre_cooling_N_elementtypes];
  const float logZZsol = abundance_ratio_to_solar(p, cooling, abundance_ratio);

  /* Get the Hydrogen abundance */
  const float *const metal_fraction =
      chemistry_get_metal_mass_fraction_for_cooling(p);
  const float XH = metal_fraction[chemistry_element_H];

  /* Get the particle pressure */
  const float P_phys = hydro_get_physical_pressure(p, cosmo);

  /* Get physical internal energy */
  const float u_phys = hydro_get_physical_internal_energy(p, xp, cosmo);

  /* Are we in an HII region? */
  const int HII_region = 0; /* No HII regions in the EAGLE-XL flavour */

  /* Get the particle's temperature */
  const float T = cooling_get_temperature_from_gas(
      phys_const, cosmo, cooling, rho_phys, logZZsol, XH, u_phys, HII_region);
  const float log10_T = log10f(T);

  return compute_subgrid_property(
      cooling, phys_const, floor_props, cosmo, rho_phys, logZZsol, XH, P_phys,
      log10_T, log10_u_EOS_max_cgs, HII_region, abundance_ratio,
      log10(u_phys * cooling->internal_energy_to_cgs),
      cooling_compute_subgrid_temperature);
}

/**
 * @brief Compute the physical density of the gas.
 *
 * For particles on the entropy floor, we use pressure equilibrium to
 * infer the properties of the particle.
 *
 * Note that we return the density in physical coordinates.
 *
 * @param us The internal system of units.
 * @param phys_const The physical constants.
 * @param hydro_props The properties of the hydro scheme.
 * @param cosmo The cosmological model.
 * @param floor_props The properties of the entropy floor.
 * @param cooling The properties of the cooling scheme.
 * @param p The #part.
 * @param xp The #xpart.
 */
float cooling_get_particle_subgrid_density(
    const struct unit_system *us, const struct phys_const *phys_const,
    const struct cosmology *cosmo, const struct hydro_props *hydro_props,
    const struct entropy_floor_properties *floor_props,
    const struct cooling_function_data *cooling, const struct part *p,
    const struct xpart *xp) {

  /* Physical density of this particle */
  const float rho_phys = hydro_get_physical_density(p, cosmo);

  /* Limit imposed by the entropy floor */
  const double A_EOS = entropy_floor(p, cosmo, floor_props);
  const double u_EOS = gas_internal_energy_from_entropy(rho_phys, A_EOS);
  const double u_EOS_max = u_EOS * exp10(cooling->dlogT_EOS);

  const float log10_u_EOS_max_cgs =
      log10f(u_EOS_max * cooling->internal_energy_to_cgs + FLT_MIN);

  /* Get the total metallicity in units of solar */
  float abundance_ratio[colibre_cooling_N_elementtypes];
  const float logZZsol = abundance_ratio_to_solar(p, cooling, abundance_ratio);

  /* Get the Hydrogen abundance */
  const float *const metal_fraction =
      chemistry_get_metal_mass_fraction_for_cooling(p);
  const float XH = metal_fraction[chemistry_element_H];

  /* Get the particle pressure */
  const float P_phys = hydro_get_physical_pressure(p, cosmo);

  /* Get the particle's temperature */
  const float T = cooling_get_temperature(phys_const, hydro_props, us, cosmo,
                                          cooling, p, xp);
  const float log10_T = log10f(T);

  /* Are we in an HII region? */
  const int HII_region = 0; /* No HII regions in the EAGLE-XL flavour */

  const float u_start = hydro_get_physical_internal_energy(p, xp, cosmo);
  const double u_0_cgs = u_start * cooling->internal_energy_to_cgs;

  return compute_subgrid_property(
      cooling, phys_const, floor_props, cosmo, rho_phys, logZZsol, XH, P_phys,
      log10_T, log10_u_EOS_max_cgs, HII_region, abundance_ratio, log10(u_0_cgs),
      cooling_compute_subgrid_density);
}

/**
 * @brief Set the subgrid properties (rho, T) of the gas particle
 *
 * @param phys_const The physical constants in internal units.
 * @param us The internal system of units.
 * @param cosmo The current cosmological model.
 * @param hydro_props the hydro_props struct
 * @param floor_props Properties of the entropy floor.
 * @param cooling The #cooling_function_data used in the run.
 * @param p Pointer to the particle data.
 * @param xp Pointer to the extended particle data.
 */
void cooling_set_particle_subgrid_properties(
    const struct phys_const *phys_const, const struct unit_system *us,
    const struct cosmology *cosmo, const struct hydro_props *hydro_props,
    const struct entropy_floor_properties *floor_props,
    const struct cooling_function_data *cooling, struct part *p,
    struct xpart *xp) {

  /* Physical density of this particle */
  const float rho_phys = hydro_get_physical_density(p, cosmo);

  /* Limit imposed by the entropy floor */
  const double A_EOS = entropy_floor(p, cosmo, floor_props);
  const double u_EOS = gas_internal_energy_from_entropy(rho_phys, A_EOS);
  const double u_EOS_max = u_EOS * exp10(cooling->dlogT_EOS);

  const float log10_u_EOS_max_cgs =
      log10f(u_EOS_max * cooling->internal_energy_to_cgs + FLT_MIN);

  /* Get the total metallicity in units of solar */
  float abundance_ratio[colibre_cooling_N_elementtypes];
  const float logZZsol = abundance_ratio_to_solar(p, cooling, abundance_ratio);

  /* Get the Hydrogen abundance */
  const float *const metal_fraction =
      chemistry_get_metal_mass_fraction_for_cooling(p);
  const float XH = metal_fraction[chemistry_element_H];

  /* Get the particle pressure */
  const float P_phys = hydro_get_physical_pressure(p, cosmo);

  /* Get physical internal energy */
  const float u_phys = hydro_get_physical_internal_energy(p, xp, cosmo);
  const double u_cgs = u_phys * cooling->internal_energy_to_cgs;

  /* Are we in an HII region? */
  const int HII_region = 0; /* No HII regions in the EAGLE-XL flavour */

  /* Get the particle's temperature */
  const float T = cooling_get_temperature_from_gas(
      phys_const, cosmo, cooling, rho_phys, logZZsol, XH, u_phys, HII_region);
  const float log10_T = log10f(T);

  p->cooling_data.subgrid_temp = compute_subgrid_property(
      cooling, phys_const, floor_props, cosmo, rho_phys, logZZsol, XH, P_phys,
      log10_T, log10_u_EOS_max_cgs, HII_region, abundance_ratio, log10(u_cgs),
      cooling_compute_subgrid_temperature);

  p->cooling_data.subgrid_dens = compute_subgrid_property(
      cooling, phys_const, floor_props, cosmo, rho_phys, logZZsol, XH, P_phys,
      log10_T, log10_u_EOS_max_cgs, HII_region, abundance_ratio, log10(u_cgs),
      cooling_compute_subgrid_density);
}

/**
 * @brief Returns the subgrid temperature of a particle.
 *
 * @param p The particle.
 * @param xp The extended particle data.
 * @return The subgrid temperature in internal units.
 */
float cooling_get_subgrid_temperature(const struct part *p,
                                      const struct xpart *xp) {
  return p->cooling_data.subgrid_temp;
}

/**
 * @brief Returns the subgrid density of a particle.
 *
 * @param p The particle.
 * @param xp The extended particle data.
 * @return The subgrid density in physical internal units.
 */
float cooling_get_subgrid_density(const struct part *p,
                                  const struct xpart *xp) {
  return p->cooling_data.subgrid_dens;
}

/**
 * @brief Returns the total radiated energy by this particle.
 *
 * @param xp #xpart data struct
 */
__attribute__((always_inline)) INLINE float cooling_get_radiated_energy(
    const struct xpart *xp) {

  return xp->cooling_data.radiated_energy;
}

/**
 * @brief Split the coolong content of a particle into n pieces
 *
 * @param p The #part.
 * @param xp The #xpart.
 * @param n The number of pieces to split into.
 */
void cooling_split_part(struct part *p, struct xpart *xp, double n) {

  xp->cooling_data.radiated_energy /= n;
}

/**
 * @brief Inject a fixed amount of energy to each particle in the simulation
 * to mimic Hydrogen reionization.
 *
 * @param cooling The properties of the cooling model.
 * @param cosmo The cosmological model.
 * @param s The #space containing the particles.
 */
void cooling_Hydrogen_reionization(const struct cooling_function_data *cooling,
                                   const struct cosmology *cosmo,
                                   struct space *s) {

  struct part *parts = s->parts;
  struct xpart *xparts = s->xparts;

  /* Energy to inject in internal units */
  const float extra_heat =
      cooling->H_reion_heat_cgs * cooling->internal_energy_from_cgs;

  message("Applying extra energy for H reionization to non-star-forming gas!");

  /* Loop through particles and set new heat */
  for (size_t i = 0; i < s->nr_parts; i++) {

    struct part *p = &parts[i];
    struct xpart *xp = &xparts[i];

    if (part_is_inhibited(p, s->e)) continue;

    if (star_formation_get_SFR(p, xp) == 0.f) {
      const float old_u = hydro_get_physical_internal_energy(p, xp, cosmo);
      const float new_u = old_u + extra_heat;

      hydro_set_physical_internal_energy(p, xp, cosmo, new_u);
      hydro_set_drifted_physical_internal_energy(p, cosmo, new_u);
    }
  }
}

/**
 * @brief Initialises properties stored in the cooling_function_data struct
 *
 * @param parameter_file The parsed parameter file.
 * @param us Internal system of units data structure.
 * @param hydro_props the properties of the hydro scheme.
 * @param phys_const #phys_const data structure.
 * @param cooling #cooling_function_data struct to initialize.
 */
void cooling_init_backend(struct swift_params *parameter_file,
                          const struct unit_system *us,
                          const struct phys_const *phys_const,
                          const struct hydro_props *hydro_props,
                          struct cooling_function_data *cooling) {

  /* read some parameters */

  parser_get_param_string(parameter_file, "COLIBRECooling:dir_name",
                          cooling->cooling_table_path);

  /* Despite the names, the values of H_reion_heat_cgs and He_reion_heat_cgs
   * that are read in are actually in units of electron volts per proton mass.
   * We later convert to units just below */

  cooling->H_reion_done = 0;
  cooling->H_reion_z =
      parser_get_param_float(parameter_file, "COLIBRECooling:H_reion_z");
  cooling->H_reion_heat_cgs =
      parser_get_param_float(parameter_file, "COLIBRECooling:H_reion_eV_p_H");
  cooling->He_reion_z_centre = parser_get_param_float(
      parameter_file, "COLIBRECooling:He_reion_z_centre");
  cooling->He_reion_z_sigma =
      parser_get_param_float(parameter_file, "COLIBRECooling:He_reion_z_sigma");
  cooling->He_reion_heat_cgs =
      parser_get_param_float(parameter_file, "COLIBRECooling:He_reion_eV_p_H");

  /* Properties for the subgrid properties model ---------------------------- */
  cooling->dlogT_EOS = parser_get_param_float(
      parameter_file, "COLIBRECooling:delta_logTEOS_subgrid_properties");

  /* Optional parameters to correct the abundances */
  cooling->Ca_over_Si_ratio_in_solar = parser_get_opt_param_float(
      parameter_file, "COLIBRECooling:Ca_over_Si_in_solar", 1.f);
  cooling->S_over_Si_ratio_in_solar = parser_get_opt_param_float(
      parameter_file, "COLIBRECooling:S_over_Si_in_solar", 1.f);

  /* Convert H_reion_heat_cgs and He_reion_heat_cgs to cgs
   * (units used internally by the cooling routines). This is done by
   * multiplying by 'eV/m_H' in internal units, then converting to cgs units.
   * Note that the dimensions of these quantities are energy/mass = velocity^2
   */

  cooling->H_reion_heat_cgs *=
      phys_const->const_electron_volt / phys_const->const_proton_mass *
      units_cgs_conversion_factor(us, UNIT_CONV_ENERGY_PER_UNIT_MASS);

  cooling->He_reion_heat_cgs *=
      phys_const->const_electron_volt / phys_const->const_proton_mass *
      units_cgs_conversion_factor(us, UNIT_CONV_ENERGY_PER_UNIT_MASS);

  /* Compute conversion factors */
  cooling->pressure_to_cgs =
      units_cgs_conversion_factor(us, UNIT_CONV_PRESSURE);
  cooling->internal_energy_to_cgs =
      units_cgs_conversion_factor(us, UNIT_CONV_ENERGY_PER_UNIT_MASS);
  cooling->internal_energy_from_cgs = 1. / cooling->internal_energy_to_cgs;
  cooling->number_density_to_cgs =
      units_cgs_conversion_factor(us, UNIT_CONV_NUMBER_DENSITY);
  cooling->number_density_from_cgs = 1. / cooling->number_density_to_cgs;
  cooling->density_to_cgs = units_cgs_conversion_factor(us, UNIT_CONV_DENSITY);
  cooling->density_from_cgs = 1. / cooling->density_to_cgs;

  /* Store some constants in CGS units */
  const float units_kB[5] = {1, 2, -2, 0, -1};
  const double kB_cgs = phys_const->const_boltzmann_k *
                        units_general_cgs_conversion_factor(us, units_kB);
  const double proton_mass_cgs =
      phys_const->const_proton_mass *
      units_cgs_conversion_factor(us, UNIT_CONV_MASS);

  cooling->log10_kB_cgs = log10(kB_cgs);
  cooling->inv_proton_mass_cgs = 1. / proton_mass_cgs;
  cooling->proton_mass_cgs = proton_mass_cgs;
  cooling->T_CMB_0 = phys_const->const_T_CMB_0 *
                     units_cgs_conversion_factor(us, UNIT_CONV_TEMPERATURE);

  /* Get the minimal temperature allowed */
  cooling->Tmin = hydro_props->minimal_temperature;
  if (cooling->Tmin < 10.)
    error("COLIBRE cooling cannot handle a minimal temperature below 10 K");

  /* Recover the minimal energy allowed (in internal units) */
  const double u_min = hydro_props->minimal_internal_energy;

  /* Convert to CGS units */
  cooling->umin_cgs = u_min * cooling->internal_energy_to_cgs;

#ifdef SWIFT_DEBUG_CHECKS
  /* Basic cross-check... */
  if (kB_cgs > 1.381e-16 || kB_cgs < 1.380e-16)
    error("Boltzmann's constant not initialised properly!");
#endif

  /* Compute the coefficient at the front of the Compton cooling expression */
  const double radiation_constant =
      4. * phys_const->const_stefan_boltzmann / phys_const->const_speed_light_c;
  const double compton_coefficient =
      4. * radiation_constant * phys_const->const_thomson_cross_section *
      phys_const->const_boltzmann_k /
      (phys_const->const_electron_mass * phys_const->const_speed_light_c);
  const float dimension_coefficient[5] = {1, 2, -3, 0, -5};

  /* This should be ~1.0178085e-37 g cm^2 s^-3 K^-5 */
  const double compton_coefficient_cgs =
      compton_coefficient *
      units_general_cgs_conversion_factor(us, dimension_coefficient);

#ifdef SWIFT_DEBUG_CHECKS
  const double expected_compton_coefficient_cgs = 1.0178085e-37;
  if (fabs(compton_coefficient_cgs - expected_compton_coefficient_cgs) /
          expected_compton_coefficient_cgs >
      0.01)
    error("compton coefficient incorrect.");
#endif

  /* And now the Compton rate */
  cooling->compton_rate_cgs = compton_coefficient_cgs * cooling->T_CMB_0 *
                              cooling->T_CMB_0 * cooling->T_CMB_0 *
                              cooling->T_CMB_0;

  /* Pre-factor for the Compton y terms */
  cooling->y_compton_factor =
      phys_const->const_thomson_cross_section * phys_const->const_boltzmann_k /
      (phys_const->const_speed_light_c * phys_const->const_speed_light_c *
       phys_const->const_electron_mass);

  /* Threshold in dt / t_cool above which we
   * are in the rapid cooling regime. If negative,
   * we never use this scheme (i.e. always drift
   * the internal energies). */
  cooling->rapid_cooling_threshold = parser_get_param_double(
      parameter_file, "COLIBRECooling:rapid_cooling_threshold");

  /* Finally, read the tables */
  read_cooling_header(cooling);
  read_cooling_tables(cooling);
}

/**
 * @brief Restore cooling tables (if applicable) after
 * restart
 *
 * @param cooling the #cooling_function_data structure
 * @param cosmo #cosmology structure
 */
void cooling_restore_tables(struct cooling_function_data *cooling,
                            const struct cosmology *cosmo) {

  read_cooling_header(cooling);
  read_cooling_tables(cooling);

  cooling_update(cosmo, cooling, /*space=*/NULL);
}

/**
 * @brief Prints the properties of the cooling model to stdout.
 *
 * @param cooling #cooling_function_data struct.
 */
void cooling_print_backend(const struct cooling_function_data *cooling) {

  message("Cooling function is 'COLIBRE'.");
}

/**
 * @brief Clean-up the memory allocated for the cooling routines
 *
 * We simply free all the arrays.
 *
 * @param cooling the cooling data structure.
 */
void cooling_clean(struct cooling_function_data *cooling) {

  /* Free the side arrays */
  free(cooling->Redshifts);
  free(cooling->nH);
  free(cooling->Temp);
  free(cooling->Metallicity);
  free(cooling->Therm);
  free(cooling->LogAbundances);
  free(cooling->Abundances);
  free(cooling->Abundances_inv);
  free(cooling->atomicmass);
  free(cooling->atomicmass_inv);
  free(cooling->Zsol);
  free(cooling->Zsol_inv);
  free(cooling->LogMassFractions);
  free(cooling->MassFractions);

  /* Free the tables */
  swift_free("cooling_table.Tcooling", cooling->table.Tcooling);
  swift_free("cooling_table.Ucooling", cooling->table.Ucooling);
  swift_free("cooling_table.Theating", cooling->table.Theating);
  swift_free("cooling_table.Uheating", cooling->table.Uheating);
  swift_free("cooling_table.Tefrac", cooling->table.Telectron_fraction);
  swift_free("cooling_table.Uefrac", cooling->table.Uelectron_fraction);
  swift_free("cooling_table.TfromU", cooling->table.T_from_U);
  swift_free("cooling_table.UfromT", cooling->table.U_from_T);
  swift_free("cooling_table.Umu", cooling->table.Umu);
  swift_free("cooling_table.Tmu", cooling->table.Tmu);
  swift_free("cooling_table.mueq", cooling->table.meanpartmass_Teq);
  swift_free("cooling_table.Hfracs", cooling->table.logHfracs_Teq);
  swift_free("cooling_table.Hfracs", cooling->table.logHfracs_all);
  swift_free("cooling_table.Teq", cooling->table.logTeq);
  swift_free("cooling_table.Peq", cooling->table.logPeq);
}

/**
 * @brief Write a cooling struct to the given FILE as a stream of bytes.
 *
 * @param cooling the struct
 * @param stream the file stream
 */
void cooling_struct_dump(const struct cooling_function_data *cooling,
                         FILE *stream) {

  /* To make sure everything is restored correctly, we zero all the pointers to
     tables. If they are not restored correctly, we would crash after restart on
     the first call to the cooling routines. Helps debugging. */
  struct cooling_function_data cooling_copy = *cooling;
  cooling_copy.Redshifts = NULL;
  cooling_copy.nH = NULL;
  cooling_copy.Temp = NULL;
  cooling_copy.Metallicity = NULL;
  cooling_copy.Therm = NULL;
  cooling_copy.LogAbundances = NULL;
  cooling_copy.Abundances = NULL;
  cooling_copy.Abundances_inv = NULL;
  cooling_copy.atomicmass = NULL;
  cooling_copy.LogMassFractions = NULL;
  cooling_copy.MassFractions = NULL;

  cooling_copy.table.Tcooling = NULL;
  cooling_copy.table.Theating = NULL;
  cooling_copy.table.Telectron_fraction = NULL;
  cooling_copy.table.Ucooling = NULL;
  cooling_copy.table.Uheating = NULL;
  cooling_copy.table.Uelectron_fraction = NULL;
  cooling_copy.table.T_from_U = NULL;
  cooling_copy.table.U_from_T = NULL;

  restart_write_blocks((void *)&cooling_copy,
                       sizeof(struct cooling_function_data), 1, stream,
                       "cooling", "cooling function");
}

/**
 * @brief Restore a hydro_props struct from the given FILE as a stream of
 * bytes.
 *
 * Read the structure from the stream and restore the cooling tables by
 * re-reading them.
 *
 * @param cooling the struct
 * @param stream the file stream
 * @param cosmo #cosmology structure
 */
void cooling_struct_restore(struct cooling_function_data *cooling, FILE *stream,
                            const struct cosmology *cosmo) {
  restart_read_blocks((void *)cooling, sizeof(struct cooling_function_data), 1,
                      stream, NULL, "cooling function");

  cooling_restore_tables(cooling, cosmo);
}<|MERGE_RESOLUTION|>--- conflicted
+++ resolved
@@ -287,14 +287,6 @@
  * @param xp Pointer to the #xpart data.
  */
 double cooling_get_electron_density(const struct phys_const *phys_const,
-<<<<<<< HEAD
-                                   const struct hydro_props *hydro_props,
-                                   const struct unit_system *us,
-                                   const struct cosmology *cosmo,
-                                   const struct cooling_function_data *cooling,
-                                   const struct part *p,
-                                   const struct xpart *xp) {
-=======
                                     const struct hydro_props *hydro_props,
                                     const struct unit_system *us,
                                     const struct cosmology *cosmo,
@@ -304,7 +296,6 @@
 
   /* Do not include star-forming particles */
   if (star_formation_get_SFR(p, xp) > 0) return 0.;
->>>>>>> 2fb3053c
 
   /* Get quantities in physical frame */
   const float u_phys = hydro_get_physical_internal_energy(p, xp, cosmo);
