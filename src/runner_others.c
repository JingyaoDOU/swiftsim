/*******************************************************************************
 * This file is part of SWIFT.
 * Copyright (c) 2012 Pedro Gonnet (pedro.gonnet@durham.ac.uk)
 *                    Matthieu Schaller (matthieu.schaller@durham.ac.uk)
 *               2015 Peter W. Draper (p.w.draper@durham.ac.uk)
 *               2016 John A. Regan (john.a.regan@durham.ac.uk)
 *                    Tom Theuns (tom.theuns@durham.ac.uk)
 *
 * This program is free software: you can redistribute it and/or modify
 * it under the terms of the GNU Lesser General Public License as published
 * by the Free Software Foundation, either version 3 of the License, or
 * (at your option) any later version.
 *
 * This program is distributed in the hope that it will be useful,
 * but WITHOUT ANY WARRANTY; without even the implied warranty of
 * MERCHANTABILITY or FITNESS FOR A PARTICULAR PURPOSE.  See the
 * GNU General Public License for more details.
 *
 * You should have received a copy of the GNU Lesser General Public License
 * along with this program.  If not, see <http://www.gnu.org/licenses/>.
 *
 ******************************************************************************/

/* Config parameters. */
#include "../config.h"

/* Some standard headers. */
#include <float.h>
#include <limits.h>
#include <stdlib.h>

/* MPI headers. */
#ifdef WITH_MPI
#include <mpi.h>
#endif

/* This object's header. */
#include "runner.h"

/* Local headers. */
#include "active.h"
#include "cell.h"
#include "chemistry.h"
#include "cooling.h"
#include "engine.h"
#include "error.h"
#include "feedback.h"
#include "fof.h"
#include "gravity.h"
#include "hydro.h"
#include "logger.h"
#include "logger_io.h"
#include "pressure_floor.h"
#include "rt.h"
#include "space.h"
#include "star_formation.h"
#include "star_formation_logger.h"
#include "stars.h"
#include "timers.h"
#include "timestep_limiter.h"
#include "tracers.h"

/**
 * @brief Calculate gravity acceleration from external potential
 *
 * @param r runner task
 * @param c cell
 * @param timer 1 if the time is to be recorded.
 */
void runner_do_grav_external(struct runner *r, struct cell *c, int timer) {

  struct gpart *restrict gparts = c->grav.parts;
  const int gcount = c->grav.count;
  const struct engine *e = r->e;
  const struct external_potential *potential = e->external_potential;
  const struct phys_const *constants = e->physical_constants;
  const double time = r->e->time;

  TIMER_TIC;

  /* Anything to do here? */
  if (!cell_is_active_gravity(c, e)) return;

  /* Recurse? */
  if (c->split) {
    for (int k = 0; k < 8; k++)
      if (c->progeny[k] != NULL) runner_do_grav_external(r, c->progeny[k], 0);
  } else {

    /* Loop over the gparts in this cell. */
    for (int i = 0; i < gcount; i++) {

      /* Get a direct pointer on the part. */
      struct gpart *restrict gp = &gparts[i];

      /* Is this part within the time step? */
      if (gpart_is_active(gp, e)) {
        external_gravity_acceleration(time, potential, constants, gp);
      }
    }
  }

  if (timer) TIMER_TOC(timer_dograv_external);
}

/**
<<<<<<< HEAD
 * @brief Calculate gravity accelerations from the periodic mesh
 *
 * @param r runner task
 * @param c cell
 * @param timer 1 if the time is to be recorded.
 */
void runner_do_grav_mesh(struct runner *r, struct cell *c, int timer) {

  const struct engine *e = r->e;

#ifdef SWIFT_DEBUG_CHECKS
  if (!e->s->periodic) error("Calling mesh forces in non-periodic mode.");
#endif

  TIMER_TIC;

  /* Anything to do here? */
  if (!cell_is_active_gravity(c, e)) return;

  /* Recurse? */
  if (c->split) {
    for (int k = 0; k < 8; k++)
      if (c->progeny[k] != NULL) runner_do_grav_mesh(r, c->progeny[k], 0);
  } else {

    /* Get the forces from the gravity mesh */
#ifndef SWIFT_TASKS_WITHOUT_ATOMICS
    lock_lock(&c->grav.plock);
#endif
    pm_mesh_interpolate_forces(e->mesh, e, c);
#ifndef SWIFT_TASKS_WITHOUT_ATOMICS
    if (lock_unlock(&c->grav.plock) != 0) error("Error unlocking cell");
#endif
  }

  if (timer) TIMER_TOC(timer_dograv_mesh);
}

/**
=======
>>>>>>> bbdaf552
 * @brief Calculate change in thermal state of particles induced
 * by radiative cooling and heating.
 *
 * @param r runner task
 * @param c cell
 * @param timer 1 if the time is to be recorded.
 */
void runner_do_cooling(struct runner *r, struct cell *c, int timer) {

  const struct engine *e = r->e;
  const struct cosmology *cosmo = e->cosmology;
  const int with_cosmology = (e->policy & engine_policy_cosmology);
  const struct cooling_function_data *cooling_func = e->cooling_func;
  const struct phys_const *constants = e->physical_constants;
  const struct unit_system *us = e->internal_units;
  const struct hydro_props *hydro_props = e->hydro_properties;
  const struct entropy_floor_properties *entropy_floor_props = e->entropy_floor;
  const double time_base = e->time_base;
  const integertime_t ti_current = e->ti_current;
  struct part *restrict parts = c->hydro.parts;
  struct xpart *restrict xparts = c->hydro.xparts;
  const int count = c->hydro.count;
  const double time = e->time;

  TIMER_TIC;

  /* Anything to do here? (i.e. does this cell need updating?) */
  if (!cell_is_active_hydro(c, e)) {
    return;
  }

  /* Recurse? */
  if (c->split) {
    for (int k = 0; k < 8; k++)
      if (c->progeny[k] != NULL) runner_do_cooling(r, c->progeny[k], 0);
  } else {

    /* Loop over the parts in this cell. */
    for (int i = 0; i < count; i++) {

      /* Get a direct pointer on the part. */
      struct part *restrict p = &parts[i];
      struct xpart *restrict xp = &xparts[i];

      /* Anything to do here? (i.e. does this particle need updating?) */
      if (part_is_active(p, e)) {

        double dt_cool, dt_therm;
        if (with_cosmology) {
          const integertime_t ti_step = get_integer_timestep(p->time_bin);
          const integertime_t ti_begin =
              get_integer_time_begin(ti_current - 1, p->time_bin);

          dt_cool =
              cosmology_get_delta_time(cosmo, ti_begin, ti_begin + ti_step);
          dt_therm = cosmology_get_therm_kick_factor(e->cosmology, ti_begin,
                                                     ti_begin + ti_step);

        } else {
          dt_cool = get_timestep(p->time_bin, time_base);
          dt_therm = get_timestep(p->time_bin, time_base);
        }

        /* Let's cool ! */
        cooling_cool_part(constants, us, cosmo, hydro_props,
                          entropy_floor_props, cooling_func, p, xp, dt_cool,
                          dt_therm, time);
      }
    }
  }

  if (timer) TIMER_TOC(timer_do_cooling);
}

/**
 *
 */
void runner_do_star_formation(struct runner *r, struct cell *c, int timer) {

  struct engine *e = r->e;
  const struct cosmology *cosmo = e->cosmology;
  const struct star_formation *sf_props = e->star_formation;
  const struct phys_const *phys_const = e->physical_constants;
  const int count = c->hydro.count;
  struct part *restrict parts = c->hydro.parts;
  struct xpart *restrict xparts = c->hydro.xparts;
  const int with_cosmology = (e->policy & engine_policy_cosmology);
  const int with_feedback = (e->policy & engine_policy_feedback);
  const struct hydro_props *restrict hydro_props = e->hydro_properties;
  const struct unit_system *restrict us = e->internal_units;
  struct cooling_function_data *restrict cooling = e->cooling_func;
  const struct entropy_floor_properties *entropy_floor = e->entropy_floor;
  const double time_base = e->time_base;
  const integertime_t ti_current = e->ti_current;
  const int current_stars_count = c->stars.count;

  TIMER_TIC;

#ifdef SWIFT_DEBUG_CHECKS
  if (c->nodeID != e->nodeID)
    error("Running star formation task on a foreign node!");
#endif

  /* Anything to do here? */
  if (c->hydro.count == 0 || !cell_is_active_hydro(c, e)) {
    star_formation_logger_log_inactive_cell(&c->stars.sfh);
    return;
  }

  /* Reset the SFR */
  star_formation_logger_init(&c->stars.sfh);

  /* Recurse? */
  if (c->split) {
    for (int k = 0; k < 8; k++)
      if (c->progeny[k] != NULL) {
        /* Load the child cell */
        struct cell *restrict cp = c->progeny[k];

        /* Do the recursion */
        runner_do_star_formation(r, cp, 0);

        /* Update current cell using child cells */
        star_formation_logger_add(&c->stars.sfh, &cp->stars.sfh);

        /* Update the h_max */
        c->stars.h_max = max(c->stars.h_max, cp->stars.h_max);
        c->stars.h_max_active =
            max(c->stars.h_max_active, cp->stars.h_max_active);

        /* Update the dx_max */
        if (star_formation_need_update_dx_max) {
          c->hydro.dx_max_part =
              max(cp->hydro.dx_max_part, c->hydro.dx_max_part);
          c->hydro.dx_max_sort =
              max(cp->hydro.dx_max_sort, c->hydro.dx_max_sort);
        }
      }
  } else {

    /* Loop over the gas particles in this cell. */
    for (int k = 0; k < count; k++) {

      /* Get a handle on the part. */
      struct part *restrict p = &parts[k];
      struct xpart *restrict xp = &xparts[k];

      /* Only work on active particles */
      if (part_is_active(p, e)) {

        /* Is this particle star forming? */
        if (star_formation_is_star_forming(p, xp, sf_props, phys_const, cosmo,
                                           hydro_props, us, cooling,
                                           entropy_floor)) {

          /* Time-step size for this particle */
          double dt_star;
          if (with_cosmology) {
            const integertime_t ti_step = get_integer_timestep(p->time_bin);
            const integertime_t ti_begin =
                get_integer_time_begin(ti_current - 1, p->time_bin);

            dt_star =
                cosmology_get_delta_time(cosmo, ti_begin, ti_begin + ti_step);

          } else {
            dt_star = get_timestep(p->time_bin, time_base);
          }

          /* Compute the SF rate of the particle */
          star_formation_compute_SFR(p, xp, sf_props, phys_const, hydro_props,
                                     cosmo, dt_star);

          /* Add the SFR and SFR*dt to the SFH struct of this cell */
          star_formation_logger_log_active_part(p, xp, &c->stars.sfh, dt_star);

          /* Are we forming a star particle from this SF rate? */
          if (star_formation_should_convert_to_star(p, xp, sf_props, e,
                                                    dt_star)) {

            /* Convert the gas particle to a star particle */
            struct spart *sp = NULL;
            const int spawn_spart =
                star_formation_should_spawn_spart(p, xp, sf_props);

            /* Are we using a model that actually generates star particles? */
            if (swift_star_formation_model_creates_stars) {

              /* Check if we should create a new particle or transform one */
              if (spawn_spart) {
                /* Spawn a new spart (+ gpart) */
                sp = cell_spawn_new_spart_from_part(e, c, p, xp);
              } else {
                /* Convert the gas particle to a star particle */
                sp = cell_convert_part_to_spart(e, c, p, xp);
#ifdef WITH_LOGGER
                /* Write the particle */
                /* Logs all the fields request by the user */
                // TODO select only the requested fields
                logger_log_part(e->logger, p, xp, e, /* log_all */ 1,
                                logger_flag_change_type, swift_type_stars);
#endif
              }

            } else {

              /* We are in a model where spart don't exist
               * --> convert the part to a DM gpart */
              cell_convert_part_to_gpart(e, c, p, xp);
            }

            /* Did we get a star? (Or did we run out of spare ones?) */
            if (sp != NULL) {

              /* message("We formed a star id=%lld cellID=%lld", sp->id,
               * c->cellID); */

              /* Copy the properties of the gas particle to the star particle */
              star_formation_copy_properties(
                  p, xp, sp, e, sf_props, cosmo, with_cosmology, phys_const,
                  hydro_props, us, cooling, !spawn_spart);

              /* Update the Star formation history */
              star_formation_logger_log_new_spart(sp, &c->stars.sfh);

              /* Update the h_max */
              c->stars.h_max = max(c->stars.h_max, sp->h);
              c->stars.h_max_active = max(c->stars.h_max_active, sp->h);

              /* Update the displacement information */
              if (star_formation_need_update_dx_max) {
                const float dx2_part = xp->x_diff[0] * xp->x_diff[0] +
                                       xp->x_diff[1] * xp->x_diff[1] +
                                       xp->x_diff[2] * xp->x_diff[2];
                const float dx2_sort = xp->x_diff_sort[0] * xp->x_diff_sort[0] +
                                       xp->x_diff_sort[1] * xp->x_diff_sort[1] +
                                       xp->x_diff_sort[2] * xp->x_diff_sort[2];

                const float dx_part = sqrtf(dx2_part);
                const float dx_sort = sqrtf(dx2_sort);

                /* Note: no need to update quantities further up the tree as
                   this task is always called at the top-level */
                c->hydro.dx_max_part = max(c->hydro.dx_max_part, dx_part);
                c->hydro.dx_max_sort = max(c->hydro.dx_max_sort, dx_sort);
              }

#ifdef WITH_LOGGER
              if (spawn_spart) {
                /* Set to zero the logger data. */
                logger_part_data_init(&sp->logger_data);
              } else {
                /* Copy the properties back to the stellar particle */
                sp->logger_data = xp->logger_data;
              }

              /* Write the s-particle */
              logger_log_spart(e->logger, sp, e, /* log_all */ 1,
                               logger_flag_create, /* data */ 0);
#endif
            } else if (swift_star_formation_model_creates_stars) {

              /* Do something about the fact no star could be formed.
                 Note that in such cases a tree rebuild to create more free
                 slots has already been triggered by the function
                 cell_convert_part_to_spart() */
              star_formation_no_spart_available(e, p, xp);
            }
          }

        } else { /* Are we not star-forming? */

          /* Update the particle to flag it as not star-forming */
          star_formation_update_part_not_SFR(p, xp, e, sf_props,
                                             with_cosmology);

        } /* Not Star-forming? */

      } else { /* is active? */

        /* Check if the particle is not inhibited */
        if (!part_is_inhibited(p, e)) {
          star_formation_logger_log_inactive_part(p, xp, &c->stars.sfh);
        }
      }
    } /* Loop over particles */
  }

  /* If we formed any stars, the star sorts are now invalid. We need to
   * re-compute them. */
  if (with_feedback && (c == c->top) &&
      (current_stars_count != c->stars.count)) {
    cell_set_star_resort_flag(c);
  }

  if (timer) TIMER_TOC(timer_do_star_formation);
}

/**
 * @brief Creates sink particles.
 *
 * @param r runner task
 * @param c cell
 */
void runner_do_sink_formation(struct runner *r, struct cell *c) {

  struct engine *e = r->e;
  const struct cosmology *cosmo = e->cosmology;
  const struct sink_props *sink_props = e->sink_properties;
  const struct phys_const *phys_const = e->physical_constants;
  const int count = c->hydro.count;
  struct part *restrict parts = c->hydro.parts;
  struct xpart *restrict xparts = c->hydro.xparts;
  const int with_cosmology = (e->policy & engine_policy_cosmology);
  const struct hydro_props *restrict hydro_props = e->hydro_properties;
  const struct unit_system *restrict us = e->internal_units;
  struct cooling_function_data *restrict cooling = e->cooling_func;
  const struct entropy_floor_properties *entropy_floor = e->entropy_floor;
  const double time_base = e->time_base;
  const integertime_t ti_current = e->ti_current;

#ifdef SWIFT_DEBUG_CHECKS
  if (c->nodeID != e->nodeID)
    error("Running star formation task on a foreign node!");
#endif

  /* Anything to do here? */
  if (c->hydro.count == 0 || !cell_is_active_hydro(c, e)) {
    return;
  }

  /* Recurse? */
  if (c->split) {
    for (int k = 0; k < 8; k++)
      if (c->progeny[k] != NULL) {
        /* Load the child cell */
        struct cell *restrict cp = c->progeny[k];

        /* Do the recursion */
        runner_do_sink_formation(r, cp);
      }
  } else {

    /* Loop over the gas particles in this cell. */
    for (int k = 0; k < count; k++) {

      /* Get a handle on the part. */
      struct part *restrict p = &parts[k];
      struct xpart *restrict xp = &xparts[k];

      /* Only work on active particles */
      if (part_is_active(p, e)) {

        /* Is this particle star forming? */
        if (sink_is_forming(p, xp, sink_props, phys_const, cosmo, hydro_props,
                            us, cooling, entropy_floor)) {

          /* Time-step size for this particle */
          double dt_sink;
          if (with_cosmology) {
            const integertime_t ti_step = get_integer_timestep(p->time_bin);
            const integertime_t ti_begin =
                get_integer_time_begin(ti_current - 1, p->time_bin);

            dt_sink =
                cosmology_get_delta_time(cosmo, ti_begin, ti_begin + ti_step);

          } else {
            dt_sink = get_timestep(p->time_bin, time_base);
          }

          /* Are we forming a sink particle? */
          if (sink_should_convert_to_sink(p, xp, sink_props, e, dt_sink)) {

            /* Convert the gas particle to a sink particle */
            struct sink *sink = NULL;

            /* Convert the gas particle to a sink particle */
            sink = cell_convert_part_to_sink(e, c, p, xp);

            /* Did we get a sink? (Or did we run out of spare ones?) */
            if (sink != NULL) {

              /* Copy the properties of the gas particle to the star particle */
              sink_copy_properties(p, xp, sink, e, sink_props, cosmo,
                                   with_cosmology, phys_const, hydro_props, us,
                                   cooling);
            }
          }
        }
      }
    } /* Loop over particles */
  }
}

/**
 * @brief End the hydro force calculation of all active particles in a cell
 * by multiplying the acccelerations by the relevant constants
 *
 * @param r The #runner thread.
 * @param c The #cell.
 * @param timer Are we timing this ?
 */
void runner_do_end_hydro_force(struct runner *r, struct cell *c, int timer) {

  const struct engine *e = r->e;
  const int with_cosmology = e->policy & engine_policy_cosmology;

  TIMER_TIC;

  /* Anything to do here? */
  if (!cell_is_active_hydro(c, e)) return;

  /* Recurse? */
  if (c->split) {
    for (int k = 0; k < 8; k++)
      if (c->progeny[k] != NULL) runner_do_end_hydro_force(r, c->progeny[k], 0);
  } else {

    const struct cosmology *cosmo = e->cosmology;
    const int count = c->hydro.count;
    struct part *restrict parts = c->hydro.parts;

    /* Loop over the gas particles in this cell. */
    for (int k = 0; k < count; k++) {

      /* Get a handle on the part. */
      struct part *restrict p = &parts[k];

      double dt = 0;
      if (part_is_active(p, e)) {

        if (with_cosmology) {
          /* Compute the time step. */
          const integertime_t ti_step = get_integer_timestep(p->time_bin);
          const integertime_t ti_begin =
              get_integer_time_begin(e->ti_current - 1, p->time_bin);

          dt = cosmology_get_delta_time(cosmo, ti_begin, ti_begin + ti_step);
        } else {
          dt = get_timestep(p->time_bin, e->time_base);
        }

        /* Finish the force loop */
        hydro_end_force(p, cosmo);
        timestep_limiter_end_force(p);
        chemistry_end_force(p, cosmo, with_cosmology, e->time, dt);

#ifdef SWIFT_BOUNDARY_PARTICLES

        /* Get the ID of the part */
        const long long id = p->id;

        /* Cancel hdyro forces of these particles */
        if (id < SWIFT_BOUNDARY_PARTICLES) {

          /* Don't move ! */
          hydro_reset_acceleration(p);

#if defined(GIZMO_MFV_SPH) || defined(GIZMO_MFM_SPH)

          /* Some values need to be reset in the Gizmo case. */
          hydro_prepare_force(p, &c->hydro.xparts[k], cosmo,
                              e->hydro_properties, 0);
#endif
        }
#endif
      }
    }
  }

  if (timer) TIMER_TOC(timer_end_hydro_force);
}

/**
 * @brief End the gravity force calculation of all active particles in a cell
 * by multiplying the acccelerations by the relevant constants
 *
 * @param r The #runner thread.
 * @param c The #cell.
 * @param timer Are we timing this ?
 */
void runner_do_end_grav_force(struct runner *r, struct cell *c, int timer) {

  const struct engine *e = r->e;
  const int with_self_gravity = (e->policy & engine_policy_self_gravity);
  const int with_black_holes = (e->policy & engine_policy_black_holes);

  TIMER_TIC;

  /* Anything to do here? */
  if (!cell_is_active_gravity(c, e)) return;

  /* Recurse? */
  if (c->split) {
    for (int k = 0; k < 8; k++)
      if (c->progeny[k] != NULL) runner_do_end_grav_force(r, c->progeny[k], 0);
  } else {

    const struct space *s = e->s;
    const int periodic = s->periodic;
    const float G_newton = e->physical_constants->const_newton_G;

    /* Potential normalisation in the case of periodic gravity */
    float potential_normalisation = 0.;
    if (periodic && with_self_gravity) {
      const double volume = s->dim[0] * s->dim[1] * s->dim[2];
      const double r_s = e->mesh->r_s;
      potential_normalisation = 4. * M_PI * e->total_mass * r_s * r_s / volume;
    }

    const int gcount = c->grav.count;
    struct gpart *restrict gparts = c->grav.parts;

    /* Loop over the g-particles in this cell. */
    for (int k = 0; k < gcount; k++) {

      /* Get a handle on the gpart. */
      struct gpart *restrict gp = &gparts[k];

      if (gpart_is_active(gp, e)) {

        /* Finish the force calculation */
        gravity_end_force(gp, G_newton, potential_normalisation, periodic,
                          with_self_gravity);

#ifdef SWIFT_MAKE_GRAVITY_GLASS

        /* Negate the gravity forces */
        gp->a_grav[0] *= -1.f;
        gp->a_grav[1] *= -1.f;
        gp->a_grav[2] *= -1.f;
#endif

#ifdef SWIFT_NO_GRAVITY_BELOW_ID

        /* Get the ID of the gpart */
        long long id = 0;
        if (gp->type == swift_type_gas)
          id = e->s->parts[-gp->id_or_neg_offset].id;
        else if (gp->type == swift_type_stars)
          id = e->s->sparts[-gp->id_or_neg_offset].id;
        else if (gp->type == swift_type_sink)
          id = e->s->sinks[-gp->id_or_neg_offset].id;
        else if (gp->type == swift_type_black_hole)
          id = e->s->bparts[-gp->id_or_neg_offset].id;
        else
          id = gp->id_or_neg_offset;

        /* Cancel gravity forces of these particles */
        if (id < SWIFT_NO_GRAVITY_BELOW_ID) {

          /* Don't move ! */
          gp->a_grav[0] = 0.f;
          gp->a_grav[1] = 0.f;
          gp->a_grav[2] = 0.f;
        }
#endif

#ifdef SWIFT_DEBUG_CHECKS
        if ((e->policy & engine_policy_self_gravity) &&
            !(e->policy & engine_policy_black_holes) &&
            !(e->policy & engine_policy_star_formation)) {

          /* Let's add a self interaction to simplify the count */
          gp->num_interacted++;

          /* Check that this gpart has interacted with all the other
           * particles (via direct or multipoles) in the box */
          if (gp->num_interacted !=
              e->total_nr_gparts - e->count_inhibited_gparts) {

            /* Get the ID of the gpart */
            long long my_id = 0;
            if (gp->type == swift_type_gas)
              my_id = e->s->parts[-gp->id_or_neg_offset].id;
            else if (gp->type == swift_type_stars)
              my_id = e->s->sparts[-gp->id_or_neg_offset].id;
            else if (gp->type == swift_type_sink)
              my_id = e->s->sinks[-gp->id_or_neg_offset].id;
            else if (gp->type == swift_type_black_hole)
              error("Unexisting type");
            else
              my_id = gp->id_or_neg_offset;

            error(
                "g-particle (id=%lld, type=%s) did not interact "
                "gravitationally with all other gparts "
                "gp->num_interacted=%lld, total_gparts=%lld (local "
                "num_gparts=%zd inhibited_gparts=%lld)",
                my_id, part_type_names[gp->type], gp->num_interacted,
                e->total_nr_gparts, e->s->nr_gparts, e->count_inhibited_gparts);
          }
        }
#endif

        /* Deal with black holes' need of potentials */
        if (with_black_holes && gp->type == swift_type_black_hole) {
          const size_t offset = -gp->id_or_neg_offset;
          black_holes_store_potential_in_bpart(&s->bparts[offset], gp);
        }
        if (with_black_holes && gp->type == swift_type_gas) {
          const size_t offset = -gp->id_or_neg_offset;
          black_holes_store_potential_in_part(
              &s->parts[offset].black_holes_data, gp);
        }
      }
    }
  }
  if (timer) TIMER_TOC(timer_end_grav_force);
}

/**
 * @brief Write the required particles through the logger.
 *
 * @param r The runner thread.
 * @param c The cell.
 * @param timer Are we timing this ?
 */
void runner_do_logger(struct runner *r, struct cell *c, int timer) {

#ifdef WITH_LOGGER
  TIMER_TIC;

  const struct engine *e = r->e;
  struct part *restrict parts = c->hydro.parts;
  struct xpart *restrict xparts = c->hydro.xparts;
  struct gpart *restrict gparts = c->grav.parts;
  struct spart *restrict sparts = c->stars.parts;
  const int count = c->hydro.count;
  const int gcount = c->grav.count;
  const int scount = c->stars.count;

  if (c->black_holes.count != 0) {
    error("Black holes are not implemented in the logger.");
  }
  if (c->sinks.count != 0) {
    error("Sink particles are not implemented in the logger.");
  }

  /* Anything to do here? */
  if (!cell_is_active_hydro(c, e) && !cell_is_active_gravity(c, e) &&
      !cell_is_active_stars(c, e))
    return;

  /* Recurse? Avoid spending too much time in useless cells. */
  if (c->split) {
    for (int k = 0; k < 8; k++)
      if (c->progeny[k] != NULL) runner_do_logger(r, c->progeny[k], 0);
  } else {

    /* Loop over the parts in this cell. */
    for (int k = 0; k < count; k++) {

      /* Get a handle on the part. */
      struct part *restrict p = &parts[k];
      struct xpart *restrict xp = &xparts[k];

      /* If particle needs to be log */
      if (part_is_active(p, e)) {

        if (logger_should_write(&xp->logger_data, e->logger)) {
          /* Write particle */
          /* Currently writing everything, should adapt it through time */
          logger_log_part(e->logger, p, xp, e, /* log_all_fields= */ 0,
                          /* flag= */ 0, /* flag_data= */ 0);
        } else
          /* Update counter */
          xp->logger_data.steps_since_last_output += 1;
      }
    }

    /* Loop over the gparts in this cell. */
    for (int k = 0; k < gcount; k++) {

      /* Get a handle on the part. */
      struct gpart *restrict gp = &gparts[k];

      /* Write only the dark matter particles */
      if (gp->type != swift_type_dark_matter &&
          gp->type != swift_type_dark_matter_background)
        continue;

      /* If particle needs to be log */
      if (gpart_is_active(gp, e)) {

        if (logger_should_write(&gp->logger_data, e->logger)) {
          /* Write particle */
          /* Currently writing everything, should adapt it through time */
          logger_log_gpart(e->logger, gp, e, /* log_all_fields= */ 0,
                           /* flag= */ 0, /* flag_data= */ 0);

        } else
          /* Update counter */
          gp->logger_data.steps_since_last_output += 1;
      }
    }

    /* Loop over the sparts in this cell. */
    for (int k = 0; k < scount; k++) {

      /* Get a handle on the part. */
      struct spart *restrict sp = &sparts[k];

      /* If particle needs to be log */
      if (spart_is_active(sp, e)) {

        if (logger_should_write(&sp->logger_data, e->logger)) {
          /* Write particle */
          /* Currently writing everything, should adapt it through time */
          logger_log_spart(e->logger, sp, e, /* Log_all_fields= */ 0,
                           /* flag= */ 0, /* flag_data= */ 0);
        } else
          /* Update counter */
          sp->logger_data.steps_since_last_output += 1;
      }
    }
  }

  if (timer) TIMER_TOC(timer_logger);

#else
  error("Logger disabled, please enable it during configuration");
#endif
}

/**
 * @brief Recursively search for FOF groups in a single cell.
 *
 * @param r runner task
 * @param c cell
 * @param timer 1 if the time is to be recorded.
 */
void runner_do_fof_self(struct runner *r, struct cell *c, int timer) {

#ifdef WITH_FOF

  TIMER_TIC;

  const struct engine *e = r->e;
  struct space *s = e->s;
  const double dim[3] = {s->dim[0], s->dim[1], s->dim[2]};
  const int periodic = s->periodic;
  const struct gpart *const gparts = s->gparts;
  const double search_r2 = e->fof_properties->l_x2;

  rec_fof_search_self(e->fof_properties, dim, search_r2, periodic, gparts, c);

  if (timer) TIMER_TOC(timer_fof_self);

#else
  error("SWIFT was not compiled with FOF enabled!");
#endif
}

/**
 * @brief Recursively search for FOF groups between a pair of cells.
 *
 * @param r runner task
 * @param ci cell i
 * @param cj cell j
 * @param timer 1 if the time is to be recorded.
 */
void runner_do_fof_pair(struct runner *r, struct cell *ci, struct cell *cj,
                        int timer) {

#ifdef WITH_FOF

  TIMER_TIC;

  const struct engine *e = r->e;
  struct space *s = e->s;
  const double dim[3] = {s->dim[0], s->dim[1], s->dim[2]};
  const int periodic = s->periodic;
  const struct gpart *const gparts = s->gparts;
  const double search_r2 = e->fof_properties->l_x2;

  rec_fof_search_pair(e->fof_properties, dim, search_r2, periodic, gparts, ci,
                      cj);

  if (timer) TIMER_TOC(timer_fof_pair);
#else
  error("SWIFT was not compiled with FOF enabled!");
#endif
}

/**
 * @brief Finish up the transport step and do the thermochemistry
 *        for radiative transfer
 *
 * @param r The #runner thread.
 * @param c The #cell.
 * @param timer Are we timing this ?
 */
void runner_do_rt_tchem(struct runner *r, struct cell *c, int timer) {

  const struct engine *e = r->e;

  TIMER_TIC;

  /* Anything to do here? */
  if (!cell_is_active_hydro(c, e)) return;

  /* Recurse? */
  if (c->split) {
    for (int k = 0; k < 8; k++)
      if (c->progeny[k] != NULL) runner_do_rt_tchem(r, c->progeny[k], 0);
  } else {

    /* const struct cosmology *cosmo = e->cosmology; */
    const int count = c->hydro.count;
    struct part *restrict parts = c->hydro.parts;

    /* Loop over the gas particles in this cell. */
    for (int k = 0; k < count; k++) {

      /* Get a handle on the part. */
      struct part *restrict p = &parts[k];

      if (part_is_active(p, e)) {

        /* Finish the force loop */
        rt_finalise_transport(p);
        rt_tchem(p);
      }
    }
  }

  if (timer) TIMER_TOC(timer_end_rt_tchem);
}<|MERGE_RESOLUTION|>--- conflicted
+++ resolved
@@ -104,48 +104,6 @@
 }
 
 /**
-<<<<<<< HEAD
- * @brief Calculate gravity accelerations from the periodic mesh
- *
- * @param r runner task
- * @param c cell
- * @param timer 1 if the time is to be recorded.
- */
-void runner_do_grav_mesh(struct runner *r, struct cell *c, int timer) {
-
-  const struct engine *e = r->e;
-
-#ifdef SWIFT_DEBUG_CHECKS
-  if (!e->s->periodic) error("Calling mesh forces in non-periodic mode.");
-#endif
-
-  TIMER_TIC;
-
-  /* Anything to do here? */
-  if (!cell_is_active_gravity(c, e)) return;
-
-  /* Recurse? */
-  if (c->split) {
-    for (int k = 0; k < 8; k++)
-      if (c->progeny[k] != NULL) runner_do_grav_mesh(r, c->progeny[k], 0);
-  } else {
-
-    /* Get the forces from the gravity mesh */
-#ifndef SWIFT_TASKS_WITHOUT_ATOMICS
-    lock_lock(&c->grav.plock);
-#endif
-    pm_mesh_interpolate_forces(e->mesh, e, c);
-#ifndef SWIFT_TASKS_WITHOUT_ATOMICS
-    if (lock_unlock(&c->grav.plock) != 0) error("Error unlocking cell");
-#endif
-  }
-
-  if (timer) TIMER_TOC(timer_dograv_mesh);
-}
-
-/**
-=======
->>>>>>> bbdaf552
  * @brief Calculate change in thermal state of particles induced
  * by radiative cooling and heating.
  *
