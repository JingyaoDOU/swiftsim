/*******************************************************************************
 * This file is part of SWIFT.
 * Copyright (c) 2012 Pedro Gonnet (pedro.gonnet@durham.ac.uk)
 *                    Matthieu Schaller (matthieu.schaller@durham.ac.uk)
 *               2015 Peter W. Draper (p.w.draper@durham.ac.uk)
 *
 * This program is free software: you can redistribute it and/or modify
 * it under the terms of the GNU Lesser General Public License as published
 * by the Free Software Foundation, either version 3 of the License, or
 * (at your option) any later version.
 *
 * This program is distributed in the hope that it will be useful,
 * but WITHOUT ANY WARRANTY; without even the implied warranty of
 * MERCHANTABILITY or FITNESS FOR A PARTICULAR PURPOSE.  See the
 * GNU General Public License for more details.
 *
 * You should have received a copy of the GNU Lesser General Public License
 * along with this program.  If not, see <http://www.gnu.org/licenses/>.
 *
 ******************************************************************************/

/* Config parameters. */
#include "../config.h"

/* This object's header. */
#include "space.h"

/* Local headers. */
#include "cell.h"
#include "engine.h"
#include "error.h"
#include "hydro.h"
#include "threadpool.h"
#include "zoom_region.h"

/* Some standard headers. */
#include <float.h>

/**
 * @brief Information required to compute the particle cell indices.
 */
struct index_data {
  struct space *s;
  int *ind;
  int *cell_counts;
  size_t count_inhibited_part;
  size_t count_inhibited_gpart;
  size_t count_inhibited_spart;
  size_t count_inhibited_bpart;
  size_t count_inhibited_sink;
  size_t count_extra_part;
  size_t count_extra_gpart;
  size_t count_extra_spart;
  size_t count_extra_bpart;
  size_t count_extra_sink;
};

/**
 * @brief #threadpool mapper function to compute the particle cell indices.
 *
 * @param map_data Pointer towards the particles.
 * @param nr_parts The number of particles to treat.
 * @param extra_data Pointers to the space and index list
 */
void space_parts_get_cell_index_mapper(void *map_data, int nr_parts,
                                       void *extra_data) {

  /* Unpack the data */
  struct part *restrict parts = (struct part *)map_data;
  struct index_data *data = (struct index_data *)extra_data;
  struct space *s = data->s;
  int *const ind = data->ind + (ptrdiff_t)(parts - s->parts);

  /* Get some constants */
  const double dim_x = s->dim[0];
  const double dim_y = s->dim[1];
  const double dim_z = s->dim[2];
  const int cdim[3] = {s->cdim[0], s->cdim[1], s->cdim[2]};
  const double ih_x = s->iwidth[0];
  const double ih_y = s->iwidth[1];
  const double ih_z = s->iwidth[2];

  /* Init the local count buffer. */
  int *cell_counts = (int *)calloc(sizeof(int), s->nr_cells);
  if (cell_counts == NULL)
    error("Failed to allocate temporary cell count buffer.");

  /* Init the local collectors */
  float min_mass = FLT_MAX;
  float sum_vel_norm = 0.f;
  size_t count_inhibited_part = 0;
  size_t count_extra_part = 0;

  /* Loop over the parts. */
  for (int k = 0; k < nr_parts; k++) {

    /* Get the particle */
    struct part *restrict p = &parts[k];

    double old_pos_x = p->x[0];
    double old_pos_y = p->x[1];
    double old_pos_z = p->x[2];

#ifdef SWIFT_DEBUG_CHECKS
    if (!s->periodic && p->time_bin != time_bin_inhibited) {
      if (old_pos_x < 0. || old_pos_x > dim_x)
        error("Particle outside of volume along X.");
      if (old_pos_y < 0. || old_pos_y > dim_y)
        error("Particle outside of volume along Y.");
      if (old_pos_z < 0. || old_pos_z > dim_z)
        error("Particle outside of volume along Z.");
    }
#endif

    /* Put it back into the simulation volume */
    double pos_x = box_wrap(old_pos_x, 0.0, dim_x);
    double pos_y = box_wrap(old_pos_y, 0.0, dim_y);
    double pos_z = box_wrap(old_pos_z, 0.0, dim_z);

    /* Treat the case where a particle was wrapped back exactly onto
     * the edge because of rounding issues (more accuracy around 0
     * than around dim) */
    if (pos_x == dim_x) pos_x = 0.0;
    if (pos_y == dim_y) pos_y = 0.0;
    if (pos_z == dim_z) pos_z = 0.0;

    /* Get its cell index */
#ifdef WITH_ZOOM_REGION
	  const int index = cell_getid_zoom(cdim, pos_x,
	                                    pos_y, pos_z, s,
	                                    pos_x * ih_x,
	                                    pos_y * ih_y,
	                                    pos_z * ih_z);
#else
    const int index =
        cell_getid(cdim, pos_x * ih_x, pos_y * ih_y, pos_z * ih_z);
#endif

#ifdef SWIFT_DEBUG_CHECKS
<<<<<<< HEAD
    if (index < 0 || index >= s->nr_cells)
=======
	  if (index < 0 || index >= s->nr_cells)
>>>>>>> bfb16832
      error("Invalid index=%d cdim=[%d %d %d] p->x=[%e %e %e]", index, cdim[0],
            cdim[1], cdim[2], pos_x, pos_y, pos_z);

    if (pos_x >= dim_x || pos_y >= dim_y || pos_z >= dim_z || pos_x < 0. ||
        pos_y < 0. || pos_z < 0.)
      error("Particle outside of simulation box. p->x=[%e %e %e]", pos_x, pos_y,
            pos_z);
#endif
    if (p->time_bin == time_bin_inhibited) {
      /* Is this particle to be removed? */
      ind[k] = -1;
      ++count_inhibited_part;
    } else if (p->time_bin == time_bin_not_created) {
      /* Is this a place-holder for on-the-fly creation? */
      ind[k] = index;
      cell_counts[index]++;
      ++count_extra_part;

    } else {
      /* Normal case: list its top-level cell index */
      ind[k] = index;
      cell_counts[index]++;

      /* Compute minimal mass */
      min_mass = min(min_mass, hydro_get_mass(p));

      /* Compute sum of velocity norm */
      sum_vel_norm += p->v[0] * p->v[0] + p->v[1] * p->v[1] + p->v[2] * p->v[2];

      /* Update the position */
      p->x[0] = pos_x;
      p->x[1] = pos_y;
      p->x[2] = pos_z;
    }
  }

  /* Write the counts back to the global array. */
  for (int k = 0; k < s->nr_cells; k++)
    if (cell_counts[k]) atomic_add(&data->cell_counts[k], cell_counts[k]);
  free(cell_counts);

  /* Write the count of inhibited and extra parts */
  if (count_inhibited_part)
    atomic_add(&data->count_inhibited_part, count_inhibited_part);
  if (count_extra_part) atomic_add(&data->count_extra_part, count_extra_part);

  /* Write back the minimal part mass and velocity sum */
  atomic_min_f(&s->min_part_mass, min_mass);
  atomic_add_f(&s->sum_part_vel_norm, sum_vel_norm);
}

/**
 * @brief #threadpool mapper function to compute the g-particle cell indices.
 *
 * @param map_data Pointer towards the g-particles.
 * @param nr_gparts The number of g-particles to treat.
 * @param extra_data Pointers to the space and index list
 */
void space_gparts_get_cell_index_mapper(void *map_data, int nr_gparts,
                                        void *extra_data) {

  /* Unpack the data */
  struct gpart *restrict gparts = (struct gpart *)map_data;
  struct index_data *data = (struct index_data *)extra_data;
  struct space *s = data->s;
  int *const ind = data->ind + (ptrdiff_t)(gparts - s->gparts);

  /* Get some constants */
  const double dim_x = s->dim[0];
  const double dim_y = s->dim[1];
  const double dim_z = s->dim[2];
  const int cdim[3] = {s->cdim[0], s->cdim[1], s->cdim[2]};
  const double ih_x = s->iwidth[0];
  const double ih_y = s->iwidth[1];
  const double ih_z = s->iwidth[2];

  /* Init the local count buffer. */
  int *cell_counts = (int *)calloc(sizeof(int), s->nr_cells);
  if (cell_counts == NULL)
    error("Failed to allocate temporary cell count buffer.");

  /* Init the local collectors */
  float min_mass = FLT_MAX;
  float sum_vel_norm = 0.f;
  size_t count_inhibited_gpart = 0;
  size_t count_extra_gpart = 0;

  for (int k = 0; k < nr_gparts; k++) {

    /* Get the particle */
    struct gpart *restrict gp = &gparts[k];

    double old_pos_x = gp->x[0];
    double old_pos_y = gp->x[1];
    double old_pos_z = gp->x[2];

#ifdef SWIFT_DEBUG_CHECKS
    if (!s->periodic && gp->time_bin != time_bin_inhibited) {
      if (old_pos_x < 0. || old_pos_x > dim_x)
        error("Particle outside of volume along X.");
      if (old_pos_y < 0. || old_pos_y > dim_y)
        error("Particle outside of volume along Y.");
      if (old_pos_z < 0. || old_pos_z > dim_z)
        error("Particle outside of volume along Z.");
    }
#endif

    /* Put it back into the simulation volume */
    double pos_x = box_wrap(old_pos_x, 0.0, dim_x);
    double pos_y = box_wrap(old_pos_y, 0.0, dim_y);
    double pos_z = box_wrap(old_pos_z, 0.0, dim_z);

    /* Treat the case where a particle was wrapped back exactly onto
     * the edge because of rounding issues (more accuracy around 0
     * than around dim) */
    if (pos_x == dim_x) pos_x = 0.0;
    if (pos_y == dim_y) pos_y = 0.0;
    if (pos_z == dim_z) pos_z = 0.0;

    /* Get its cell index */
#ifdef WITH_ZOOM_REGION
    const int index = cell_getid_zoom(cdim, pos_x, pos_y, pos_z, s,
                            (int)(pos_x * ih_x), (int)(pos_y * ih_y),
                            (int)(pos_z * ih_z));
#else  
    const int index = cell_getid(cdim, pos_x * ih_x, pos_y * ih_y, pos_z * ih_z);
#endif

#if defined(SWIFT_DEBUG_CHECKS) && !defined(WITH_ZOOM_REGION)
    if (index < 0 || index >= cdim[0] * cdim[1] * cdim[2])
      error("Invalid index=%d cdim=[%d %d %d] p->x=[%e %e %e]", index, cdim[0],
            cdim[1], cdim[2], pos_x, pos_y, pos_z);
#endif
#ifdef SWIFT_DEBUG_CHECKS
    if (pos_x >= dim_x || pos_y >= dim_y || pos_z >= dim_z || pos_x < 0. ||
        pos_y < 0. || pos_z < 0.)
      error("Particle outside of simulation box. p->x=[%e %e %e]", pos_x, pos_y,
            pos_z);
#endif
    
    if (gp->time_bin == time_bin_inhibited) {
      /* Is this particle to be removed? */
      ind[k] = -1;
      ++count_inhibited_gpart;
    } else if (gp->time_bin == time_bin_not_created) {
      /* Is this a place-holder for on-the-fly creation? */
      ind[k] = index;
      cell_counts[index]++;
      ++count_extra_gpart;

    } else {
      /* List its top-level cell index */
      ind[k] = index;
      cell_counts[index]++;

      if (gp->type == swift_type_dark_matter) {

        /* Compute minimal mass */
        min_mass = min(min_mass, gp->mass);

        /* Compute sum of velocity norm */
        sum_vel_norm += gp->v_full[0] * gp->v_full[0] +
                        gp->v_full[1] * gp->v_full[1] +
                        gp->v_full[2] * gp->v_full[2];
      }

      /* Update the position */
      gp->x[0] = pos_x;
      gp->x[1] = pos_y;
      gp->x[2] = pos_z;
    }
  }

  /* Write the counts back to the global array. */
  for (int k = 0; k < s->nr_cells; k++)
    if (cell_counts[k]) atomic_add(&data->cell_counts[k], cell_counts[k]);
  free(cell_counts);

  /* Write the count of inhibited and extra gparts */
  if (count_inhibited_gpart)
    atomic_add(&data->count_inhibited_gpart, count_inhibited_gpart);
  if (count_extra_gpart)
    atomic_add(&data->count_extra_gpart, count_extra_gpart);

  /* Write back the minimal part mass and velocity sum */
  atomic_min_f(&s->min_gpart_mass, min_mass);
  atomic_add_f(&s->sum_gpart_vel_norm, sum_vel_norm);
}

/**
 * @brief #threadpool mapper function to compute the s-particle cell indices.
 *
 * @param map_data Pointer towards the s-particles.
 * @param nr_sparts The number of s-particles to treat.
 * @param extra_data Pointers to the space and index list
 */
void space_sparts_get_cell_index_mapper(void *map_data, int nr_sparts,
                                        void *extra_data) {

  /* Unpack the data */
  struct spart *restrict sparts = (struct spart *)map_data;
  struct index_data *data = (struct index_data *)extra_data;
  struct space *s = data->s;
  int *const ind = data->ind + (ptrdiff_t)(sparts - s->sparts);

  /* Get some constants */
  const double dim_x = s->dim[0];
  const double dim_y = s->dim[1];
  const double dim_z = s->dim[2];
  const int cdim[3] = {s->cdim[0], s->cdim[1], s->cdim[2]};
  const double ih_x = s->iwidth[0];
  const double ih_y = s->iwidth[1];
  const double ih_z = s->iwidth[2];

  /* Init the local count buffer. */
  int *cell_counts = (int *)calloc(sizeof(int), s->nr_cells);
  if (cell_counts == NULL)
    error("Failed to allocate temporary cell count buffer.");

  /* Init the local collectors */
  float min_mass = FLT_MAX;
  float sum_vel_norm = 0.f;
  size_t count_inhibited_spart = 0;
  size_t count_extra_spart = 0;

  for (int k = 0; k < nr_sparts; k++) {

    /* Get the particle */
    struct spart *restrict sp = &sparts[k];

    double old_pos_x = sp->x[0];
    double old_pos_y = sp->x[1];
    double old_pos_z = sp->x[2];

#ifdef SWIFT_DEBUG_CHECKS
    if (!s->periodic && sp->time_bin != time_bin_inhibited) {
      if (old_pos_x < 0. || old_pos_x > dim_x)
        error("Particle outside of volume along X.");
      if (old_pos_y < 0. || old_pos_y > dim_y)
        error("Particle outside of volume along Y.");
      if (old_pos_z < 0. || old_pos_z > dim_z)
        error("Particle outside of volume along Z.");
    }
#endif

    /* Put it back into the simulation volume */
    double pos_x = box_wrap(old_pos_x, 0.0, dim_x);
    double pos_y = box_wrap(old_pos_y, 0.0, dim_y);
    double pos_z = box_wrap(old_pos_z, 0.0, dim_z);

    /* Treat the case where a particle was wrapped back exactly onto
     * the edge because of rounding issues (more accuracy around 0
     * than around dim) */
    if (pos_x == dim_x) pos_x = 0.0;
    if (pos_y == dim_y) pos_y = 0.0;
    if (pos_z == dim_z) pos_z = 0.0;

	  /* Get its cell index */
#ifdef WITH_ZOOM_REGION
	  const int index = cell_getid_zoom(cdim, pos_x,
	                                    pos_y, pos_z, s,
	                                    pos_x * ih_x,
	                                    pos_y * ih_y,
	                                    pos_z * ih_z);
#else
	  const int index =
			  cell_getid(cdim, pos_x * ih_x, pos_y * ih_y, pos_z * ih_z);
#endif

#ifdef SWIFT_DEBUG_CHECKS
    if (index < 0 || index >= cdim[0] * cdim[1] * cdim[2])
      error("Invalid index=%d cdim=[%d %d %d] p->x=[%e %e %e]", index, cdim[0],
            cdim[1], cdim[2], pos_x, pos_y, pos_z);

    if (pos_x >= dim_x || pos_y >= dim_y || pos_z >= dim_z || pos_x < 0. ||
        pos_y < 0. || pos_z < 0.)
      error("Particle outside of simulation box. p->x=[%e %e %e]", pos_x, pos_y,
            pos_z);
#endif

    /* Is this particle to be removed? */
    if (sp->time_bin == time_bin_inhibited) {
      ind[k] = -1;
      ++count_inhibited_spart;
    } else if (sp->time_bin == time_bin_not_created) {
      /* Is this a place-holder for on-the-fly creation? */
      ind[k] = index;
      cell_counts[index]++;
      ++count_extra_spart;

    } else {
      /* List its top-level cell index */
      ind[k] = index;
      cell_counts[index]++;

      /* Compute minimal mass */
      min_mass = min(min_mass, sp->mass);

      /* Compute sum of velocity norm */
      sum_vel_norm +=
          sp->v[0] * sp->v[0] + sp->v[1] * sp->v[1] + sp->v[2] * sp->v[2];

      /* Update the position */
      sp->x[0] = pos_x;
      sp->x[1] = pos_y;
      sp->x[2] = pos_z;
    }
  }

  /* Write the counts back to the global array. */
  for (int k = 0; k < s->nr_cells; k++)
    if (cell_counts[k]) atomic_add(&data->cell_counts[k], cell_counts[k]);
  free(cell_counts);

  /* Write the count of inhibited and extra sparts */
  if (count_inhibited_spart)
    atomic_add(&data->count_inhibited_spart, count_inhibited_spart);
  if (count_extra_spart)
    atomic_add(&data->count_extra_spart, count_extra_spart);

  /* Write back the minimal part mass and velocity sum */
  atomic_min_f(&s->min_spart_mass, min_mass);
  atomic_add_f(&s->sum_spart_vel_norm, sum_vel_norm);
}

/**
 * @brief #threadpool mapper function to compute the b-particle cell indices.
 *
 * @param map_data Pointer towards the b-particles.
 * @param nr_bparts The number of b-particles to treat.
 * @param extra_data Pointers to the space and index list
 */
void space_bparts_get_cell_index_mapper(void *map_data, int nr_bparts,
                                        void *extra_data) {

  /* Unpack the data */
  struct bpart *restrict bparts = (struct bpart *)map_data;
  struct index_data *data = (struct index_data *)extra_data;
  struct space *s = data->s;
  int *const ind = data->ind + (ptrdiff_t)(bparts - s->bparts);

  /* Get some constants */
  const double dim_x = s->dim[0];
  const double dim_y = s->dim[1];
  const double dim_z = s->dim[2];
  const int cdim[3] = {s->cdim[0], s->cdim[1], s->cdim[2]};
  const double ih_x = s->iwidth[0];
  const double ih_y = s->iwidth[1];
  const double ih_z = s->iwidth[2];

  /* Init the local count buffer. */
  int *cell_counts = (int *)calloc(sizeof(int), s->nr_cells);
  if (cell_counts == NULL)
    error("Failed to allocate temporary cell count buffer.");

  /* Init the local collectors */
  float min_mass = FLT_MAX;
  float sum_vel_norm = 0.f;
  size_t count_inhibited_bpart = 0;
  size_t count_extra_bpart = 0;

  for (int k = 0; k < nr_bparts; k++) {

    /* Get the particle */
    struct bpart *restrict bp = &bparts[k];

    double old_pos_x = bp->x[0];
    double old_pos_y = bp->x[1];
    double old_pos_z = bp->x[2];

#ifdef SWIFT_DEBUG_CHECKS
    if (!s->periodic && bp->time_bin != time_bin_inhibited) {
      if (old_pos_x < 0. || old_pos_x > dim_x)
        error("Particle outside of volume along X.");
      if (old_pos_y < 0. || old_pos_y > dim_y)
        error("Particle outside of volume along Y.");
      if (old_pos_z < 0. || old_pos_z > dim_z)
        error("Particle outside of volume along Z.");
    }
#endif

    /* Put it back into the simulation volume */
    double pos_x = box_wrap(old_pos_x, 0.0, dim_x);
    double pos_y = box_wrap(old_pos_y, 0.0, dim_y);
    double pos_z = box_wrap(old_pos_z, 0.0, dim_z);

    /* Treat the case where a particle was wrapped back exactly onto
     * the edge because of rounding issues (more accuracy around 0
     * than around dim) */
    if (pos_x == dim_x) pos_x = 0.0;
    if (pos_y == dim_y) pos_y = 0.0;
    if (pos_z == dim_z) pos_z = 0.0;

	  /* Get its cell index */
#ifdef WITH_ZOOM_REGION
	  const int index = cell_getid_zoom(cdim, pos_x,
	                                    pos_y, pos_z, s,
	                                    pos_x * ih_x,
	                                    pos_y * ih_y,
	                                    pos_z * ih_z);
#else
	  const int index =
			  cell_getid(cdim, pos_x * ih_x, pos_y * ih_y, pos_z * ih_z);
#endif

#ifdef SWIFT_DEBUG_CHECKS
    if (index < 0 || index >= cdim[0] * cdim[1] * cdim[2])
      error("Invalid index=%d cdim=[%d %d %d] p->x=[%e %e %e]", index, cdim[0],
            cdim[1], cdim[2], pos_x, pos_y, pos_z);

    if (pos_x >= dim_x || pos_y >= dim_y || pos_z >= dim_z || pos_x < 0. ||
        pos_y < 0. || pos_z < 0.)
      error("Particle outside of simulation box. p->x=[%e %e %e]", pos_x, pos_y,
            pos_z);
#endif

    /* Is this particle to be removed? */
    if (bp->time_bin == time_bin_inhibited) {
      ind[k] = -1;
      ++count_inhibited_bpart;
    } else if (bp->time_bin == time_bin_not_created) {
      /* Is this a place-holder for on-the-fly creation? */
      ind[k] = index;
      cell_counts[index]++;
      ++count_extra_bpart;

    } else {
      /* List its top-level cell index */
      ind[k] = index;
      cell_counts[index]++;

      /* Compute minimal mass */
      min_mass = min(min_mass, bp->mass);

      /* Compute sum of velocity norm */
      sum_vel_norm +=
          bp->v[0] * bp->v[0] + bp->v[1] * bp->v[1] + bp->v[2] * bp->v[2];

      /* Update the position */
      bp->x[0] = pos_x;
      bp->x[1] = pos_y;
      bp->x[2] = pos_z;
    }
  }

  /* Write the counts back to the global array. */
  for (int k = 0; k < s->nr_cells; k++)
    if (cell_counts[k]) atomic_add(&data->cell_counts[k], cell_counts[k]);
  free(cell_counts);

  /* Write the count of inhibited and extra bparts */
  if (count_inhibited_bpart)
    atomic_add(&data->count_inhibited_bpart, count_inhibited_bpart);
  if (count_extra_bpart)
    atomic_add(&data->count_extra_bpart, count_extra_bpart);

  /* Write back the minimal part mass and velocity sum */
  atomic_min_f(&s->min_bpart_mass, min_mass);
  atomic_add_f(&s->sum_bpart_vel_norm, sum_vel_norm);
}

/**
 * @brief #threadpool mapper function to compute the sink-particle cell indices.
 *
 * @param map_data Pointer towards the sink-particles.
 * @param nr_sinks The number of sink-particles to treat.
 * @param extra_data Pointers to the space and index list
 */
void space_sinks_get_cell_index_mapper(void *map_data, int nr_sinks,
                                       void *extra_data) {

  /* Unpack the data */
  struct sink *restrict sinks = (struct sink *)map_data;
  struct index_data *data = (struct index_data *)extra_data;
  struct space *s = data->s;
  int *const ind = data->ind + (ptrdiff_t)(sinks - s->sinks);

  /* Get some constants */
  const double dim_x = s->dim[0];
  const double dim_y = s->dim[1];
  const double dim_z = s->dim[2];
  const int cdim[3] = {s->cdim[0], s->cdim[1], s->cdim[2]};
  const double ih_x = s->iwidth[0];
  const double ih_y = s->iwidth[1];
  const double ih_z = s->iwidth[2];

  /* Init the local count buffer. */
  int *cell_counts = (int *)calloc(sizeof(int), s->nr_cells);
  if (cell_counts == NULL)
    error("Failed to allocate temporary cell count buffer.");

  /* Init the local collectors */
  float min_mass = FLT_MAX;
  float sum_vel_norm = 0.f;
  size_t count_inhibited_sink = 0;
  size_t count_extra_sink = 0;

  for (int k = 0; k < nr_sinks; k++) {

    /* Get the particle */
    struct sink *restrict sink = &sinks[k];

    double old_pos_x = sink->x[0];
    double old_pos_y = sink->x[1];
    double old_pos_z = sink->x[2];

#ifdef SWIFT_DEBUG_CHECKS
    if (!s->periodic && sink->time_bin != time_bin_inhibited) {
      if (old_pos_x < 0. || old_pos_x > dim_x)
        error("Particle outside of volume along X.");
      if (old_pos_y < 0. || old_pos_y > dim_y)
        error("Particle outside of volume along Y.");
      if (old_pos_z < 0. || old_pos_z > dim_z)
        error("Particle outside of volume along Z.");
    }
#endif

    /* Put it back into the simulation volume */
    double pos_x = box_wrap(old_pos_x, 0.0, dim_x);
    double pos_y = box_wrap(old_pos_y, 0.0, dim_y);
    double pos_z = box_wrap(old_pos_z, 0.0, dim_z);

    /* Treat the case where a particle was wrapped back exactly onto
     * the edge because of rounding issues (more accuracy around 0
     * than around dim) */
    if (pos_x == dim_x) pos_x = 0.0;
    if (pos_y == dim_y) pos_y = 0.0;
    if (pos_z == dim_z) pos_z = 0.0;

	  /* Get its cell index */
#ifdef WITH_ZOOM_REGION
	  const int index = cell_getid_zoom(cdim, pos_x,
	                                    pos_y, pos_z, s,
	                                    pos_x * ih_x,
	                                    pos_y * ih_y,
	                                    pos_z * ih_z);
#else
	  const int index =
			  cell_getid(cdim, pos_x * ih_x, pos_y * ih_y, pos_z * ih_z);
#endif

#ifdef SWIFT_DEBUG_CHECKS
    if (index < 0 || index >= cdim[0] * cdim[1] * cdim[2])
      error("Invalid index=%d cdim=[%d %d %d] p->x=[%e %e %e]", index, cdim[0],
            cdim[1], cdim[2], pos_x, pos_y, pos_z);

    if (pos_x >= dim_x || pos_y >= dim_y || pos_z >= dim_z || pos_x < 0. ||
        pos_y < 0. || pos_z < 0.)
      error("Particle outside of simulation box. p->x=[%e %e %e]", pos_x, pos_y,
            pos_z);
#endif

    /* Is this particle to be removed? */
    if (sink->time_bin == time_bin_inhibited) {
      ind[k] = -1;
      ++count_inhibited_sink;
    } else if (sink->time_bin == time_bin_not_created) {
      /* Is this a place-holder for on-the-fly creation? */
      ind[k] = index;
      cell_counts[index]++;
      ++count_extra_sink;

    } else {
      /* List its top-level cell index */
      ind[k] = index;
      cell_counts[index]++;

      /* Compute minimal mass */
      min_mass = min(min_mass, sink->mass);

      /* Compute sum of velocity norm */
      sum_vel_norm += sink->v[0] * sink->v[0] + sink->v[1] * sink->v[1] +
                      sink->v[2] * sink->v[2];

      /* Update the position */
      sink->x[0] = pos_x;
      sink->x[1] = pos_y;
      sink->x[2] = pos_z;
    }
  }

  /* Write the counts back to the global array. */
  for (int k = 0; k < s->nr_cells; k++)
    if (cell_counts[k]) atomic_add(&data->cell_counts[k], cell_counts[k]);
  free(cell_counts);

  /* Write the count of inhibited and extra sinks */
  if (count_inhibited_sink)
    atomic_add(&data->count_inhibited_sink, count_inhibited_sink);
  if (count_extra_sink) atomic_add(&data->count_extra_sink, count_extra_sink);

  /* Write back the minimal part mass and velocity sum */
  atomic_min_f(&s->min_spart_mass, min_mass);
  atomic_add_f(&s->sum_spart_vel_norm, sum_vel_norm);
}

/**
 * @brief Computes the cell index of all the particles.
 *
 * Also computes the minimal mass of all #part.
 *
 * @param s The #space.
 * @param ind The array of indices to fill.
 * @param cell_counts The cell counters to update.
 * @param count_inhibited_parts (return) The number of #part to remove.
 * @param count_extra_parts (return) The number of #part for on-the-fly
 * creation.
 * @param verbose Are we talkative ?
 */
void space_parts_get_cell_index(struct space *s, int *ind, int *cell_counts,
                                size_t *count_inhibited_parts,
                                size_t *count_extra_parts, int verbose) {

  const ticks tic = getticks();

  /* Re-set the counters */
  s->min_part_mass = FLT_MAX;
  s->sum_part_vel_norm = 0.f;

  /* Pack the extra information */
  struct index_data data;
  data.s = s;
  data.ind = ind;
  data.cell_counts = cell_counts;
  data.count_inhibited_part = 0;
  data.count_inhibited_gpart = 0;
  data.count_inhibited_spart = 0;
  data.count_inhibited_bpart = 0;
  data.count_inhibited_sink = 0;
  data.count_extra_part = 0;
  data.count_extra_gpart = 0;
  data.count_extra_spart = 0;
  data.count_extra_bpart = 0;
  data.count_extra_sink = 0;

  threadpool_map(&s->e->threadpool, space_parts_get_cell_index_mapper, s->parts,
                 s->nr_parts, sizeof(struct part), threadpool_auto_chunk_size,
                 &data);

  *count_inhibited_parts = data.count_inhibited_part;
  *count_extra_parts = data.count_extra_part;

  if (verbose)
    message("took %.3f %s.", clocks_from_ticks(getticks() - tic),
            clocks_getunit());
}

/**
 * @brief Computes the cell index of all the g-particles.
 *
 * Also computes the minimal mass of all dark-matter #gpart.
 *
 * @param s The #space.
 * @param gind The array of indices to fill.
 * @param cell_counts The cell counters to update.
 * @param count_inhibited_gparts (return) The number of #gpart to remove.
 * @param count_extra_gparts (return) The number of #gpart for on-the-fly
 * creation.
 * @param verbose Are we talkative ?
 */
void space_gparts_get_cell_index(struct space *s, int *gind, int *cell_counts,
                                 size_t *count_inhibited_gparts,
                                 size_t *count_extra_gparts, int verbose) {

  const ticks tic = getticks();

  /* Re-set the counters */
  s->min_gpart_mass = FLT_MAX;
  s->sum_gpart_vel_norm = 0.f;

  /* Pack the extra information */
  struct index_data data;
  data.s = s;
  data.ind = gind;
  data.cell_counts = cell_counts;
  data.count_inhibited_part = 0;
  data.count_inhibited_gpart = 0;
  data.count_inhibited_spart = 0;
  data.count_inhibited_bpart = 0;
  data.count_inhibited_sink = 0;
  data.count_extra_part = 0;
  data.count_extra_gpart = 0;
  data.count_extra_spart = 0;
  data.count_extra_bpart = 0;
  data.count_extra_sink = 0;

  threadpool_map(&s->e->threadpool, space_gparts_get_cell_index_mapper,
                 s->gparts, s->nr_gparts, sizeof(struct gpart),
                 threadpool_auto_chunk_size, &data);

  *count_inhibited_gparts = data.count_inhibited_gpart;
  *count_extra_gparts = data.count_extra_gpart;

  if (verbose)
    message("took %.3f %s.", clocks_from_ticks(getticks() - tic),
            clocks_getunit());
}

/**
 * @brief Computes the cell index of all the s-particles.
 *
 * Also computes the minimal mass of all #spart.
 *
 * @param s The #space.
 * @param sind The array of indices to fill.
 * @param cell_counts The cell counters to update.
 * @param count_inhibited_sparts (return) The number of #spart to remove.
 * @param count_extra_sparts (return) The number of #spart for on-the-fly
 * creation.
 * @param verbose Are we talkative ?
 */
void space_sparts_get_cell_index(struct space *s, int *sind, int *cell_counts,
                                 size_t *count_inhibited_sparts,
                                 size_t *count_extra_sparts, int verbose) {

  const ticks tic = getticks();

  /* Re-set the counters */
  s->min_spart_mass = FLT_MAX;
  s->sum_spart_vel_norm = 0.f;

  /* Pack the extra information */
  struct index_data data;
  data.s = s;
  data.ind = sind;
  data.cell_counts = cell_counts;
  data.count_inhibited_part = 0;
  data.count_inhibited_gpart = 0;
  data.count_inhibited_spart = 0;
  data.count_inhibited_sink = 0;
  data.count_inhibited_bpart = 0;
  data.count_extra_part = 0;
  data.count_extra_gpart = 0;
  data.count_extra_spart = 0;
  data.count_extra_bpart = 0;
  data.count_extra_sink = 0;

  threadpool_map(&s->e->threadpool, space_sparts_get_cell_index_mapper,
                 s->sparts, s->nr_sparts, sizeof(struct spart),
                 threadpool_auto_chunk_size, &data);

  *count_inhibited_sparts = data.count_inhibited_spart;
  *count_extra_sparts = data.count_extra_spart;

  if (verbose)
    message("took %.3f %s.", clocks_from_ticks(getticks() - tic),
            clocks_getunit());
}

/**
 * @brief Computes the cell index of all the sink-particles.
 *
 * @param s The #space.
 * @param sink_ind The array of indices to fill.
 * @param cell_counts The cell counters to update.
 * @param count_inhibited_sinks (return) The number of #sink to remove.
 * @param count_extra_sinks (return) The number of #sink for on-the-fly
 * creation.
 * @param verbose Are we talkative ?
 */
void space_sinks_get_cell_index(struct space *s, int *sink_ind,
                                int *cell_counts, size_t *count_inhibited_sinks,
                                size_t *count_extra_sinks, int verbose) {

  const ticks tic = getticks();

  /* Re-set the counters */
  s->min_sink_mass = FLT_MAX;
  s->sum_sink_vel_norm = 0.f;

  /* Pack the extra information */
  struct index_data data;
  data.s = s;
  data.ind = sink_ind;
  data.cell_counts = cell_counts;
  data.count_inhibited_part = 0;
  data.count_inhibited_gpart = 0;
  data.count_inhibited_spart = 0;
  data.count_inhibited_bpart = 0;
  data.count_inhibited_sink = 0;
  data.count_extra_part = 0;
  data.count_extra_gpart = 0;
  data.count_extra_spart = 0;
  data.count_extra_bpart = 0;
  data.count_extra_sink = 0;

  threadpool_map(&s->e->threadpool, space_sinks_get_cell_index_mapper, s->sinks,
                 s->nr_sinks, sizeof(struct sink), threadpool_auto_chunk_size,
                 &data);

  *count_inhibited_sinks = data.count_inhibited_sink;
  *count_extra_sinks = data.count_extra_sink;

  if (verbose)
    message("took %.3f %s.", clocks_from_ticks(getticks() - tic),
            clocks_getunit());
}

/**
 * @brief Computes the cell index of all the b-particles.
 *
 * Also computes the minimal mass of all #bpart.
 *
 * @param s The #space.
 * @param bind The array of indices to fill.
 * @param cell_counts The cell counters to update.
 * @param count_inhibited_bparts (return) The number of #bpart to remove.
 * @param count_extra_bparts (return) The number of #bpart for on-the-fly
 * creation.
 * @param verbose Are we talkative ?
 */
void space_bparts_get_cell_index(struct space *s, int *bind, int *cell_counts,
                                 size_t *count_inhibited_bparts,
                                 size_t *count_extra_bparts, int verbose) {

  const ticks tic = getticks();

  /* Re-set the counters */
  s->min_bpart_mass = FLT_MAX;
  s->sum_bpart_vel_norm = 0.f;

  /* Pack the extra information */
  struct index_data data;
  data.s = s;
  data.ind = bind;
  data.cell_counts = cell_counts;
  data.count_inhibited_part = 0;
  data.count_inhibited_gpart = 0;
  data.count_inhibited_spart = 0;
  data.count_inhibited_bpart = 0;
  data.count_inhibited_sink = 0;
  data.count_extra_part = 0;
  data.count_extra_gpart = 0;
  data.count_extra_spart = 0;
  data.count_extra_bpart = 0;
  data.count_extra_sink = 0;

  threadpool_map(&s->e->threadpool, space_bparts_get_cell_index_mapper,
                 s->bparts, s->nr_bparts, sizeof(struct bpart),
                 threadpool_auto_chunk_size, &data);

  *count_inhibited_bparts = data.count_inhibited_bpart;
  *count_extra_bparts = data.count_extra_bpart;

  if (verbose)
    message("took %.3f %s.", clocks_from_ticks(getticks() - tic),
            clocks_getunit());
}<|MERGE_RESOLUTION|>--- conflicted
+++ resolved
@@ -137,11 +137,9 @@
 #endif
 
 #ifdef SWIFT_DEBUG_CHECKS
-<<<<<<< HEAD
-    if (index < 0 || index >= s->nr_cells)
-=======
+
 	  if (index < 0 || index >= s->nr_cells)
->>>>>>> bfb16832
+
       error("Invalid index=%d cdim=[%d %d %d] p->x=[%e %e %e]", index, cdim[0],
             cdim[1], cdim[2], pos_x, pos_y, pos_z);
 
