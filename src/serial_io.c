/*******************************************************************************
 * This file is part of SWIFT.
 * Copyright (c) 2012 Pedro Gonnet (pedro.gonnet@durham.ac.uk),
 *                    Matthieu Schaller (matthieu.schaller@durham.ac.uk).
 *
 * This program is free software: you can redistribute it and/or modify
 * it under the terms of the GNU Lesser General Public License as published
 * by the Free Software Foundation, either version 3 of the License, or
 * (at your option) any later version.
 *
 * This program is distributed in the hope that it will be useful,
 * but WITHOUT ANY WARRANTY; without even the implied warranty of
 * MERCHANTABILITY or FITNESS FOR A PARTICULAR PURPOSE.  See the
 * GNU General Public License for more details.
 *
 * You should have received a copy of the GNU Lesser General Public License
 * along with this program.  If not, see <http://www.gnu.org/licenses/>.
 *
 ******************************************************************************/

/* Config parameters. */
#include "../config.h"

#if defined(HAVE_HDF5) && defined(WITH_MPI) && !defined(HAVE_PARALLEL_HDF5)

/* Some standard headers. */
#include <hdf5.h>
#include <math.h>
#include <mpi.h>
#include <stddef.h>
#include <stdio.h>
#include <stdlib.h>
#include <string.h>
#include <time.h>

/* This object's header. */
#include "serial_io.h"

/* Local includes. */
#include "chemistry_io.h"
#include "common_io.h"
#include "cooling_io.h"
#include "dimension.h"
#include "engine.h"
#include "entropy_floor.h"
#include "error.h"
#include "gravity_io.h"
#include "gravity_properties.h"
#include "hydro_io.h"
#include "hydro_properties.h"
#include "io_properties.h"
#include "kernel_hydro.h"
#include "part.h"
#include "part_type.h"
#include "sftracers_io.h"
#include "stars_io.h"
#include "tracers_io.h"
#include "units.h"
#include "velociraptor_io.h"
#include "xmf.h"

/**
 * @brief Reads a data array from a given HDF5 group.
 *
 * @param grp The group from which to read.
 * @param props The #io_props of the field to read
 * @param N The number of particles to read on this rank.
 * @param N_total The total number of particles on all ranks.
 * @param offset The offset position where this rank starts reading.
 * @param internal_units The #unit_system used internally
 * @param ic_units The #unit_system used in the ICs
 * @param cleanup_h Are we removing h-factors from the ICs?
 * @param cleanup_sqrt_a Are we cleaning-up the sqrt(a) factors in the Gadget
 * IC velocities?
 * @param h The value of the reduced Hubble constant to use for cleaning.
 * @param a The current value of the scale-factor.
 *
 * @todo A better version using HDF5 hyper-slabs to read the file directly into
 * the part array will be written once the structures have been stabilized.
 */
void readArray(hid_t grp, const struct io_props props, size_t N,
               long long N_total, long long offset,
               const struct unit_system* internal_units,
               const struct unit_system* ic_units, int cleanup_h,
               int cleanup_sqrt_a, double h, double a) {

  const size_t typeSize = io_sizeof_type(props.type);
  const size_t copySize = typeSize * props.dimension;
  const size_t num_elements = N * props.dimension;

  /* Check whether the dataspace exists or not */
  const htri_t exist = H5Lexists(grp, props.name, 0);
  if (exist < 0) {
    error("Error while checking the existence of data set '%s'.", props.name);
  } else if (exist == 0) {
    if (props.importance == COMPULSORY) {
      error("Compulsory data set '%s' not present in the file.", props.name);
    } else {
      for (size_t i = 0; i < N; ++i)
        memset(props.field + i * props.partSize, 0, copySize);
      return;
    }
  }

  /* message( "Reading %s '%s' array...", importance == COMPULSORY ? */
  /* 	   "compulsory": "optional  ", name); */
  /* fflush(stdout); */

  /* Open data space */
  const hid_t h_data = H5Dopen(grp, props.name, H5P_DEFAULT);
  if (h_data < 0) error("Error while opening data space '%s'.", props.name);

  /* Allocate temporary buffer */
  void* temp = malloc(num_elements * typeSize);
  if (temp == NULL) error("Unable to allocate memory for temporary buffer");

  /* Prepare information for hyper-slab */
  hsize_t shape[2], offsets[2];
  int rank;
  if (props.dimension > 1) {
    rank = 2;
    shape[0] = N;
    shape[1] = props.dimension;
    offsets[0] = offset;
    offsets[1] = 0;
  } else {
    rank = 2;
    shape[0] = N;
    shape[1] = 1;
    offsets[0] = offset;
    offsets[1] = 0;
  }

  /* Create data space in memory */
  const hid_t h_memspace = H5Screate_simple(rank, shape, NULL);

  /* Select hyper-slab in file */
  const hid_t h_filespace = H5Dget_space(h_data);
  H5Sselect_hyperslab(h_filespace, H5S_SELECT_SET, offsets, NULL, shape, NULL);

  /* Read HDF5 dataspace in temporary buffer */
  /* Dirty version that happens to work for vectors but should be improved */
  /* Using HDF5 dataspaces would be better */
  const hid_t h_err = H5Dread(h_data, io_hdf5_type(props.type), h_memspace,
                              h_filespace, H5P_DEFAULT, temp);
  if (h_err < 0) error("Error while reading data array '%s'.", props.name);

  /* Unit conversion if necessary */
  const double factor =
      units_conversion_factor(ic_units, internal_units, props.units);
  if (factor != 1. && exist != 0) {

    /* message("Converting ! factor=%e", factor); */

    if (io_is_double_precision(props.type)) {
      double* temp_d = (double*)temp;
      for (size_t i = 0; i < num_elements; ++i) temp_d[i] *= factor;
    } else {
      float* temp_f = (float*)temp;

#ifdef SWIFT_DEBUG_CHECKS
      float maximum = 0.f;
      float minimum = FLT_MAX;
#endif

      /* Loop that converts the Units */
      for (size_t i = 0; i < num_elements; ++i) {

#ifdef SWIFT_DEBUG_CHECKS
        /* Find the absolute minimum and maximum values */
        const float abstemp_f = fabsf(temp_f[i]);
        if (abstemp_f != 0.f) {
          maximum = max(maximum, abstemp_f);
          minimum = min(minimum, abstemp_f);
        }
#endif

        /* Convert the float units */
        temp_f[i] *= factor;
      }

#ifdef SWIFT_DEBUG_CHECKS
      /* The two possible errors: larger than float or smaller
       * than float precision. */
      if (factor * maximum > FLT_MAX) {
        error("Unit conversion results in numbers larger than floats");
      } else if (factor * minimum < FLT_MIN) {
        error("Numbers smaller than float precision");
      }
#endif
    }
  }

  /* Clean-up h if necessary */
  const float h_factor_exp = units_h_factor(internal_units, props.units);
  if (cleanup_h && h_factor_exp != 0.f && exist != 0) {

    /* message("Multipltying '%s' by h^%f=%f", props.name, h_factor_exp,
     * h_factor); */

    if (io_is_double_precision(props.type)) {
      double* temp_d = (double*)temp;
      const double h_factor = pow(h, h_factor_exp);
      for (size_t i = 0; i < num_elements; ++i) temp_d[i] *= h_factor;
    } else {
      float* temp_f = (float*)temp;
      const float h_factor = pow(h, h_factor_exp);
      for (size_t i = 0; i < num_elements; ++i) temp_f[i] *= h_factor;
    }
  }

  /* Clean-up a if necessary */
  if (cleanup_sqrt_a && a != 1. && (strcmp(props.name, "Velocities") == 0)) {

    if (io_is_double_precision(props.type)) {
      double* temp_d = (double*)temp;
      const double vel_factor = sqrt(a);
      for (size_t i = 0; i < num_elements; ++i) temp_d[i] *= vel_factor;
    } else {
      float* temp_f = (float*)temp;
      const float vel_factor = sqrt(a);
      for (size_t i = 0; i < num_elements; ++i) temp_f[i] *= vel_factor;
    }
  }

  /* Copy temporary buffer to particle data */
  char* temp_c = (char*)temp;
  for (size_t i = 0; i < N; ++i)
    memcpy(props.field + i * props.partSize, &temp_c[i * copySize], copySize);

  /* Free and close everything */
  free(temp);
  H5Sclose(h_filespace);
  H5Sclose(h_memspace);
  H5Dclose(h_data);
}

void prepareArray(const struct engine* e, hid_t grp, char* fileName,
                  FILE* xmfFile, char* partTypeGroupName,
                  const struct io_props props, unsigned long long N_total,
                  const struct unit_system* internal_units,
                  const struct unit_system* snapshot_units) {

  /* Create data space */
  const hid_t h_space = H5Screate(H5S_SIMPLE);
  if (h_space < 0)
    error("Error while creating data space for field '%s'.", props.name);

  int rank = 0;
  hsize_t shape[2];
  hsize_t chunk_shape[2];
  if (props.dimension > 1) {
    rank = 2;
    shape[0] = N_total;
    shape[1] = props.dimension;
    chunk_shape[0] = 1 << 20; /* Just a guess...*/
    chunk_shape[1] = props.dimension;
  } else {
    rank = 1;
    shape[0] = N_total;
    shape[1] = 0;
    chunk_shape[0] = 1 << 20; /* Just a guess...*/
    chunk_shape[1] = 0;
  }

  /* Make sure the chunks are not larger than the dataset */
  if (chunk_shape[0] > N_total) chunk_shape[0] = N_total;

  /* Change shape of data space */
  hid_t h_err = H5Sset_extent_simple(h_space, rank, shape, shape);
  if (h_err < 0)
    error("Error while changing data space shape for field '%s'.", props.name);

  /* Dataset properties */
  const hid_t h_prop = H5Pcreate(H5P_DATASET_CREATE);

  /* Set chunk size */
  h_err = H5Pset_chunk(h_prop, rank, chunk_shape);
  if (h_err < 0)
    error("Error while setting chunk size (%llu, %llu) for field '%s'.",
          chunk_shape[0], chunk_shape[1], props.name);

  /* Impose check-sum to verify data corruption */
  h_err = H5Pset_fletcher32(h_prop);
  if (h_err < 0)
    error("Error while setting checksum options for field '%s'.", props.name);

  /* Impose data compression */
  if (e->snapshot_compression > 0) {
    h_err = H5Pset_shuffle(h_prop);
    if (h_err < 0)
      error("Error while setting shuffling options for field '%s'.",
            props.name);

    h_err = H5Pset_deflate(h_prop, e->snapshot_compression);
    if (h_err < 0)
      error("Error while setting compression options for field '%s'.",
            props.name);
  }

  /* Create dataset */
  const hid_t h_data = H5Dcreate(grp, props.name, io_hdf5_type(props.type),
                                 h_space, H5P_DEFAULT, h_prop, H5P_DEFAULT);
  if (h_data < 0) error("Error while creating dataspace '%s'.", props.name);

  /* Write XMF description for this data set */
  if (xmfFile != NULL)
    xmf_write_line(xmfFile, fileName, partTypeGroupName, props.name, N_total,
                   props.dimension, props.type);

  /* Write unit conversion factors for this data set */
  char buffer[FIELD_BUFFER_SIZE];
  units_cgs_conversion_string(buffer, snapshot_units, props.units);
  io_write_attribute_d(
      h_data, "CGS conversion factor",
      units_cgs_conversion_factor(snapshot_units, props.units));
  io_write_attribute_f(h_data, "h-scale exponent", 0);
  io_write_attribute_f(h_data, "a-scale exponent",
                       units_a_factor(snapshot_units, props.units));
  io_write_attribute_s(h_data, "Conversion factor", buffer);

  /* Close everything */
  H5Pclose(h_prop);
  H5Dclose(h_data);
  H5Sclose(h_space);
}

/**
 * @brief Writes a data array in given HDF5 group.
 *
 * @param e The #engine we are writing from.
 * @param grp The group in which to write.
 * @param fileName The name of the file in which the data is written
 * @param xmfFile The FILE used to write the XMF description
 * @param partTypeGroupName The name of the group containing the particles in
 * the HDF5 file.
 * @param props The #io_props of the field to read
 * @param N The number of particles to write.
 * @param N_total The total number of particles on all ranks.
 * @param offset The offset position where this rank starts writing.
 * @param mpi_rank The MPI rank of this node
 * @param internal_units The #unit_system used internally
 * @param snapshot_units The #unit_system used in the snapshots
 *
 * @todo A better version using HDF5 hyper-slabs to write the file directly from
 * the part array will be written once the structures have been stabilized.
 */
void writeArray(const struct engine* e, hid_t grp, char* fileName,
                FILE* xmfFile, char* partTypeGroupName,
                const struct io_props props, size_t N, long long N_total,
                int mpi_rank, long long offset,
                const struct unit_system* internal_units,
                const struct unit_system* snapshot_units) {

  const size_t typeSize = io_sizeof_type(props.type);
  const size_t num_elements = N * props.dimension;

  /* message("Writing '%s' array...", props.name); */

  /* Prepare the arrays in the file */
  if (mpi_rank == 0)
    prepareArray(e, grp, fileName, xmfFile, partTypeGroupName, props, N_total,
                 internal_units, snapshot_units);

  /* Allocate temporary buffer */
  void* temp = NULL;
  if (posix_memalign((void**)&temp, IO_BUFFER_ALIGNMENT,
                     num_elements * typeSize) != 0)
    error("Unable to allocate temporary i/o buffer");

  /* Copy the particle data to the temporary buffer */
  io_copy_temp_buffer(temp, e, props, N, internal_units, snapshot_units);

  /* Construct information for the hyper-slab */
  int rank;
  hsize_t shape[2];
  hsize_t offsets[2];
  if (props.dimension > 1) {
    rank = 2;
    shape[0] = N;
    shape[1] = props.dimension;
    offsets[0] = offset;
    offsets[1] = 0;
  } else {
    rank = 1;
    shape[0] = N;
    shape[1] = 0;
    offsets[0] = offset;
    offsets[1] = 0;
  }

  /* Create data space in memory */
  const hid_t h_memspace = H5Screate(H5S_SIMPLE);
  if (h_memspace < 0)
    error("Error while creating data space (memory) for field '%s'.",
          props.name);

  /* Change shape of memory data space */
  hid_t h_err = H5Sset_extent_simple(h_memspace, rank, shape, NULL);
  if (h_err < 0)
    error("Error while changing data space (memory) shape for field '%s'.",
          props.name);

  /* Open pre-existing data set */
  const hid_t h_data = H5Dopen(grp, props.name, H5P_DEFAULT);
  if (h_data < 0) error("Error while opening dataset '%s'.", props.name);

  /* Select data space in that data set */
  const hid_t h_filespace = H5Dget_space(h_data);
  H5Sselect_hyperslab(h_filespace, H5S_SELECT_SET, offsets, NULL, shape, NULL);

  /* Write temporary buffer to HDF5 dataspace */
  h_err = H5Dwrite(h_data, io_hdf5_type(props.type), h_memspace, h_filespace,
                   H5P_DEFAULT, temp);
  if (h_err < 0) error("Error while writing data array '%s'.", props.name);

  /* Free and close everything */
  free(temp);
  H5Dclose(h_data);
  H5Sclose(h_memspace);
  H5Sclose(h_filespace);
}

/**
 * @brief Reads an HDF5 initial condition file (GADGET-3 type)
 *
 * @param fileName The file to read.
 * @param internal_units The system units used internally
 * @param dim (output) The dimension of the volume read from the file.
 * @param parts (output) The array of #part (gas particles) read from the file.
 * @param gparts (output) The array of #gpart read from the file.
 * @param sparts (output) Array of #spart particles.
 * @param Ngas (output) The number of #part read from the file on that node.
 * @param Ngparts (output) The number of #gpart read from the file on that node.
 * @param Nstars (output) The number of #spart read from the file on that node.
 * @param flag_entropy (output) 1 if the ICs contained Entropy in the
 * InternalEnergy field
 * @param with_hydro Are we reading gas particles ?
 * @param with_gravity Are we reading/creating #gpart arrays ?
 * @param with_stars Are we reading star particles ?
 * @param cleanup_h Are we cleaning-up h-factors from the quantities we read?
 * @param cleanup_sqrt_a Are we cleaning-up the sqrt(a) factors in the Gadget
 * IC velocities?
 * @param h The value of the reduced Hubble constant to use for correction.
 * @param a The current value of the scale-factor.
 * @param mpi_rank The MPI rank of this node
 * @param mpi_size The number of MPI ranks
 * @param comm The MPI communicator
 * @param info The MPI information object
 * @param n_threads The number of threads to use for local operations.
 * @param dry_run If 1, don't read the particle. Only allocates the arrays.
 *
 * Opens the HDF5 file fileName and reads the particles contained
 * in the parts array. N is the returned number of particles found
 * in the file.
 *
 * @warning Can not read snapshot distributed over more than 1 file !!!
 * @todo Read snapshots distributed in more than one file.
 *
 */
void read_ic_serial(char* fileName, const struct unit_system* internal_units,
                    double dim[3], struct part** parts, struct gpart** gparts,
                    struct spart** sparts, size_t* Ngas, size_t* Ngparts,
                    size_t* Nstars, int* flag_entropy, int with_hydro,
                    int with_gravity, int with_stars, int cleanup_h,
                    int cleanup_sqrt_a, double h, double a, int mpi_rank,
                    int mpi_size, MPI_Comm comm, MPI_Info info, int n_threads,
                    int dry_run) {

  hid_t h_file = 0, h_grp = 0;
  /* GADGET has only cubic boxes (in cosmological mode) */
  double boxSize[3] = {0.0, -1.0, -1.0};
  /* GADGET has 6 particle types. We only keep the type 0 & 1 for now*/
  long long numParticles[swift_type_count] = {0};
  long long numParticles_highWord[swift_type_count] = {0};
  size_t N[swift_type_count] = {0};
  long long N_total[swift_type_count] = {0};
  long long offset[swift_type_count] = {0};
  int dimension = 3; /* Assume 3D if nothing is specified */
  size_t Ndm = 0;
  struct unit_system* ic_units =
      (struct unit_system*)malloc(sizeof(struct unit_system));

  /* First read some information about the content */
  if (mpi_rank == 0) {

    /* Open file */
    /* message("Opening file '%s' as IC.", fileName); */
    h_file = H5Fopen(fileName, H5F_ACC_RDONLY, H5P_DEFAULT);
    if (h_file < 0)
      error("Error while opening file '%s' for initial read.", fileName);

    /* Open header to read simulation properties */
    /* message("Reading file header..."); */
    h_grp = H5Gopen(h_file, "/Header", H5P_DEFAULT);
    if (h_grp < 0) error("Error while opening file header\n");

    /* Check the dimensionality of the ICs (if the info exists) */
    const hid_t hid_dim = H5Aexists(h_grp, "Dimension");
    if (hid_dim < 0)
      error("Error while testing existance of 'Dimension' attribute");
    if (hid_dim > 0) io_read_attribute(h_grp, "Dimension", INT, &dimension);
    if (dimension != hydro_dimension)
      error("ICs dimensionality (%dD) does not match code dimensionality (%dD)",
            dimension, (int)hydro_dimension);

    /* Check whether the number of files is specified (if the info exists) */
    const hid_t hid_files = H5Aexists(h_grp, "NumFilesPerSnapshot");
    int num_files = 1;
    if (hid_files < 0)
      error(
          "Error while testing the existance of 'NumFilesPerSnapshot' "
          "attribute");
    if (hid_files > 0)
      io_read_attribute(h_grp, "NumFilesPerSnapshot", INT, &num_files);
    if (num_files != 1)
      error(
          "ICs are split over multiples files (%d). SWIFT cannot handle this "
          "case. The script /tools/combine_ics.py is availalbe in the "
          "repository "
          "to combine files into a valid input file.",
          num_files);

    /* Read the relevant information and print status */
    int flag_entropy_temp[6];
    io_read_attribute(h_grp, "Flag_Entropy_ICs", INT, flag_entropy_temp);
    *flag_entropy = flag_entropy_temp[0];
    io_read_attribute(h_grp, "BoxSize", DOUBLE, boxSize);
    io_read_attribute(h_grp, "NumPart_Total", LONGLONG, numParticles);
    io_read_attribute(h_grp, "NumPart_Total_HighWord", LONGLONG,
                      numParticles_highWord);

    for (int ptype = 0; ptype < swift_type_count; ++ptype)
      N_total[ptype] =
          (numParticles[ptype]) + (numParticles_highWord[ptype] << 32);

    /* Get the box size if not cubic */
    dim[0] = boxSize[0];
    dim[1] = (boxSize[1] < 0) ? boxSize[0] : boxSize[1];
    dim[2] = (boxSize[2] < 0) ? boxSize[0] : boxSize[2];

    /* Change box size in the 1D and 2D case */
    if (hydro_dimension == 2)
      dim[2] = min(dim[0], dim[1]);
    else if (hydro_dimension == 1)
      dim[2] = dim[1] = dim[0];

    /* Convert the box size if we want to clean-up h-factors */
    if (cleanup_h) {
      dim[0] /= h;
      dim[1] /= h;
      dim[2] /= h;
    }

    /* message("Found %lld particles in a %speriodic box of size [%f %f %f].",
       N_total, (periodic ? "": "non-"), dim[0], dim[1], dim[2]); */

    /* Close header */
    H5Gclose(h_grp);

    /* Read the unit system used in the ICs */
    if (ic_units == NULL) error("Unable to allocate memory for IC unit system");
    io_read_unit_system(h_file, ic_units, internal_units, mpi_rank);

    if (units_are_equal(ic_units, internal_units)) {

      message("IC and internal units match. No conversion needed.");

    } else {

      message("Conversion needed from:");
      message("(ICs) Unit system: U_M =      %e g.", ic_units->UnitMass_in_cgs);
      message("(ICs) Unit system: U_L =      %e cm.",
              ic_units->UnitLength_in_cgs);
      message("(ICs) Unit system: U_t =      %e s.", ic_units->UnitTime_in_cgs);
      message("(ICs) Unit system: U_I =      %e A.",
              ic_units->UnitCurrent_in_cgs);
      message("(ICs) Unit system: U_T =      %e K.",
              ic_units->UnitTemperature_in_cgs);
      message("to:");
      message("(internal) Unit system: U_M = %e g.",
              internal_units->UnitMass_in_cgs);
      message("(internal) Unit system: U_L = %e cm.",
              internal_units->UnitLength_in_cgs);
      message("(internal) Unit system: U_t = %e s.",
              internal_units->UnitTime_in_cgs);
      message("(internal) Unit system: U_I = %e A.",
              internal_units->UnitCurrent_in_cgs);
      message("(internal) Unit system: U_T = %e K.",
              internal_units->UnitTemperature_in_cgs);
    }

    /* Close file */
    H5Fclose(h_file);
  }

  /* Convert the dimensions of the box */
  for (int j = 0; j < 3; j++)
    dim[j] *=
        units_conversion_factor(ic_units, internal_units, UNIT_CONV_LENGTH);

  /* Now need to broadcast that information to all ranks. */
  MPI_Bcast(flag_entropy, 1, MPI_INT, 0, comm);
  MPI_Bcast(&N_total, swift_type_count, MPI_LONG_LONG_INT, 0, comm);
  MPI_Bcast(dim, 3, MPI_DOUBLE, 0, comm);
  MPI_Bcast(ic_units, sizeof(struct unit_system), MPI_BYTE, 0, comm);

  /* Divide the particles among the tasks. */
  for (int ptype = 0; ptype < swift_type_count; ++ptype) {
    offset[ptype] = mpi_rank * N_total[ptype] / mpi_size;
    N[ptype] = (mpi_rank + 1) * N_total[ptype] / mpi_size - offset[ptype];
  }

  /* Allocate memory to store SPH particles */
  if (with_hydro) {
    *Ngas = N[0];
    if (posix_memalign((void**)parts, part_align,
                       *Ngas * sizeof(struct part)) != 0)
      error("Error while allocating memory for SPH particles");
    bzero(*parts, *Ngas * sizeof(struct part));
  }

  /* Allocate memory to store stars particles */
  if (with_stars) {
    *Nstars = N[swift_type_stars];
    if (posix_memalign((void**)sparts, spart_align,
                       *Nstars * sizeof(struct spart)) != 0)
      error("Error while allocating memory for stars particles");
    bzero(*sparts, *Nstars * sizeof(struct spart));
  }

  /* Allocate memory to store all gravity  particles */
  if (with_gravity) {
    Ndm = N[1];
    *Ngparts = (with_hydro ? N[swift_type_gas] : 0) +
               N[swift_type_dark_matter] +
               (with_stars ? N[swift_type_stars] : 0);
    if (posix_memalign((void**)gparts, gpart_align,
                       *Ngparts * sizeof(struct gpart)) != 0)
      error("Error while allocating memory for gravity particles");
    bzero(*gparts, *Ngparts * sizeof(struct gpart));
  }

  /* message("Allocated %8.2f MB for particles.", *N * sizeof(struct part) / */
  /* 	  (1024.*1024.)); */
  /* message("BoxSize = %lf", dim[0]); */
  /* message("NumPart = [%zd, %zd] Total = %zd", *Ngas, Ndm, *Ngparts); */

  /* For dry runs, only need to do this on rank 0 */
  if (dry_run) mpi_size = 1;

  /* Now loop over ranks and read the data */
  for (int rank = 0; rank < mpi_size; ++rank) {

    /* Is it this rank's turn to read ? */
    if (rank == mpi_rank) {

      h_file = H5Fopen(fileName, H5F_ACC_RDONLY, H5P_DEFAULT);
      if (h_file < 0)
        error("Error while opening file '%s' on rank %d.", fileName, mpi_rank);

      /* Loop over all particle types */
      for (int ptype = 0; ptype < swift_type_count; ptype++) {

        /* Don't do anything if no particle of this kind */
        if (N[ptype] == 0) continue;

        /* Open the particle group in the file */
        char partTypeGroupName[PARTICLE_GROUP_BUFFER_SIZE];
        snprintf(partTypeGroupName, PARTICLE_GROUP_BUFFER_SIZE, "/PartType%d",
                 ptype);
        h_grp = H5Gopen(h_file, partTypeGroupName, H5P_DEFAULT);
        if (h_grp < 0)
          error("Error while opening particle group %s.", partTypeGroupName);

        int num_fields = 0;
        struct io_props list[100];
        size_t Nparticles = 0;

        /* Read particle fields into the particle structure */
        switch (ptype) {

          case swift_type_gas:
            if (with_hydro) {
              Nparticles = *Ngas;
              hydro_read_particles(*parts, list, &num_fields);
              num_fields += chemistry_read_particles(*parts, list + num_fields);
            }
            break;

          case swift_type_dark_matter:
            if (with_gravity) {
              Nparticles = Ndm;
              darkmatter_read_particles(*gparts, list, &num_fields);
            }
            break;

          case swift_type_stars:
            if (with_stars) {
              Nparticles = *Nstars;
              stars_read_particles(*sparts, list, &num_fields);
            }
            break;

          default:
            if (mpi_rank == 0)
              message("Particle Type %d not yet supported. Particles ignored",
                      ptype);
        }

        /* Read everything */
        if (!dry_run)
          for (int i = 0; i < num_fields; ++i)
            readArray(h_grp, list[i], Nparticles, N_total[ptype], offset[ptype],
                      internal_units, ic_units, cleanup_h, cleanup_sqrt_a, h,
                      a);

        /* Close particle group */
        H5Gclose(h_grp);
      }

      /* Close file */
      H5Fclose(h_file);
    }

    /* Wait for the read of the reading to complete */
    MPI_Barrier(comm);
  }

  /* Duplicate the parts for gravity */
  if (!dry_run && with_gravity) {

    /* Let's initialise a bit of thread parallelism here */
    struct threadpool tp;
    threadpool_init(&tp, n_threads);

    /* Prepare the DM particles */
    io_prepare_dm_gparts(&tp, *gparts, Ndm);

    /* Duplicate the hydro particles into gparts */
    if (with_hydro) io_duplicate_hydro_gparts(&tp, *parts, *gparts, *Ngas, Ndm);

    /* Duplicate the stars particles into gparts */
    if (with_stars)
      io_duplicate_stars_gparts(&tp, *sparts, *gparts, *Nstars, Ndm + *Ngas);

    threadpool_clean(&tp);
  }

  /* message("Done Reading particles..."); */

  /* Clean up */
  free(ic_units);
}

/**
 * @brief Writes an HDF5 output file (GADGET-3 type) with its XMF descriptor
 *
 * @param e The engine containing all the system.
 * @param baseName The common part of the snapshot file name.
 * @param internal_units The #unit_system used internally
 * @param snapshot_units The #unit_system used in the snapshots
 * @param mpi_rank The MPI rank of this node.
 * @param mpi_size The number of MPI ranks.
 * @param comm The MPI communicator.
 * @param info The MPI information object
 *
 * Creates an HDF5 output file and writes the particles contained
 * in the engine. If such a file already exists, it is erased and replaced
 * by the new one.
 * The companion XMF file is also updated accordingly.
 *
 * Calls #error() if an error occurs.
 *
 */
void write_output_serial(struct engine* e, const char* baseName,
                         const struct unit_system* internal_units,
                         const struct unit_system* snapshot_units, int mpi_rank,
                         int mpi_size, MPI_Comm comm, MPI_Info info) {

  hid_t h_file = 0, h_grp = 0;
  int numFiles = 1;
  const struct part* parts = e->s->parts;
  const struct xpart* xparts = e->s->xparts;
  const struct gpart* gparts = e->s->gparts;
  const struct spart* sparts = e->s->sparts;
  struct swift_params* params = e->parameter_file;
  const int with_cosmology = e->policy & engine_policy_cosmology;
  const int with_cooling = e->policy & engine_policy_cooling;
  const int with_temperature = e->policy & engine_policy_temperature;
#ifdef HAVE_VELOCIRAPTOR
  const int with_stf = (e->policy & engine_policy_structure_finding) &&
                       (e->s->gpart_group_data != NULL);
#else
  const int with_stf = 0;
#endif

  FILE* xmfFile = 0;

  /* Number of particles currently in the arrays */
  const size_t Ntot = e->s->nr_gparts;
  const size_t Ngas = e->s->nr_parts;
  const size_t Nstars = e->s->nr_sparts;
  // const size_t Nbaryons = Ngas + Nstars;
  // const size_t Ndm = Ntot > 0 ? Ntot - Nbaryons : 0;

  /* Number of particles that we will write */
  const size_t Ntot_written =
      e->s->nr_gparts - e->s->nr_inhibited_gparts - e->s->nr_extra_gparts;
  const size_t Ngas_written =
      e->s->nr_parts - e->s->nr_inhibited_parts - e->s->nr_extra_parts;
  const size_t Nstars_written =
      e->s->nr_sparts - e->s->nr_inhibited_sparts - e->s->nr_extra_sparts;
  const size_t Nbaryons_written = Ngas_written + Nstars_written;
  const size_t Ndm_written =
      Ntot_written > 0 ? Ntot_written - Nbaryons_written : 0;

  /* File name */
  char fileName[FILENAME_BUFFER_SIZE];
  if (e->snapshot_int_time_label_on)
    snprintf(fileName, FILENAME_BUFFER_SIZE, "%s_%06i.hdf5", baseName,
             (int)round(e->time));
  else
    snprintf(fileName, FILENAME_BUFFER_SIZE, "%s_%04i.hdf5", baseName,
             e->snapshot_output_count);

  /* Compute offset in the file and total number of particles */
  size_t N[swift_type_count] = {
      Ngas_written, Ndm_written, 0, 0, Nstars_written, 0};
  long long N_total[swift_type_count] = {0};
  long long offset[swift_type_count] = {0};
  MPI_Exscan(&N, &offset, swift_type_count, MPI_LONG_LONG_INT, MPI_SUM, comm);
  for (int ptype = 0; ptype < swift_type_count; ++ptype)
    N_total[ptype] = offset[ptype] + N[ptype];

  /* The last rank now has the correct N_total. Let's broadcast from there */
  MPI_Bcast(&N_total, 6, MPI_LONG_LONG_INT, mpi_size - 1, comm);

  /* Now everybody konws its offset and the total number of particles of each
   * type */

  /* Do common stuff first */
  if (mpi_rank == 0) {

    /* First time, we need to create the XMF file */
    if (e->snapshot_output_count == 0) xmf_create_file(baseName);

    /* Prepare the XMF file for the new entry */
    xmfFile = xmf_prepare_file(baseName);

    /* Write the part corresponding to this specific output */
    xmf_write_outputheader(xmfFile, fileName, e->time);

    /* Open file */
    /* message("Opening file '%s'.", fileName); */
    h_file = H5Fcreate(fileName, H5F_ACC_TRUNC, H5P_DEFAULT, H5P_DEFAULT);
    if (h_file < 0) error("Error while opening file '%s'.", fileName);

    /* Open header to write simulation properties */
    /* message("Writing file header..."); */
    h_grp = H5Gcreate(h_file, "/Header", H5P_DEFAULT, H5P_DEFAULT, H5P_DEFAULT);
    if (h_grp < 0) error("Error while creating file header\n");

    /* Convert basic output information to snapshot units */
    const double factor_time =
        units_conversion_factor(internal_units, snapshot_units, UNIT_CONV_TIME);
    const double factor_length = units_conversion_factor(
        internal_units, snapshot_units, UNIT_CONV_LENGTH);
    const double dblTime = e->time * factor_time;
    const double dim[3] = {e->s->dim[0] * factor_length,
                           e->s->dim[1] * factor_length,
                           e->s->dim[2] * factor_length};

    /* Print the relevant information and print status */
    io_write_attribute(h_grp, "BoxSize", DOUBLE, dim, 3);
    io_write_attribute(h_grp, "Time", DOUBLE, &dblTime, 1);
    const int dimension = (int)hydro_dimension;
    io_write_attribute(h_grp, "Dimension", INT, &dimension, 1);
    io_write_attribute(h_grp, "Redshift", DOUBLE, &e->cosmology->z, 1);
    io_write_attribute(h_grp, "Scale-factor", DOUBLE, &e->cosmology->a, 1);
    io_write_attribute_s(h_grp, "Code", "SWIFT");
    time_t tm = time(NULL);
    io_write_attribute_s(h_grp, "Snapshot date", ctime(&tm));

    /* GADGET-2 legacy values */
    /* Number of particles of each type */
    unsigned int numParticles[swift_type_count] = {0};
    unsigned int numParticlesHighWord[swift_type_count] = {0};
    for (int ptype = 0; ptype < swift_type_count; ++ptype) {
      numParticles[ptype] = (unsigned int)N_total[ptype];
      numParticlesHighWord[ptype] = (unsigned int)(N_total[ptype] >> 32);
    }
    io_write_attribute(h_grp, "NumPart_ThisFile", LONGLONG, N_total,
                       swift_type_count);
    io_write_attribute(h_grp, "NumPart_Total", UINT, numParticles,
                       swift_type_count);
    io_write_attribute(h_grp, "NumPart_Total_HighWord", UINT,
                       numParticlesHighWord, swift_type_count);
    double MassTable[6] = {0., 0., 0., 0., 0., 0.};
    io_write_attribute(h_grp, "MassTable", DOUBLE, MassTable, swift_type_count);
    unsigned int flagEntropy[swift_type_count] = {0};
    flagEntropy[0] = writeEntropyFlag();
    io_write_attribute(h_grp, "Flag_Entropy_ICs", UINT, flagEntropy,
                       swift_type_count);
    io_write_attribute(h_grp, "NumFilesPerSnapshot", INT, &numFiles, 1);

    /* Close header */
    H5Gclose(h_grp);

    /* Print the code version */
    io_write_code_description(h_file);

    /* Print the run's policy */
    io_write_engine_policy(h_file, e);

    /* Print the SPH parameters */
    if (e->policy & engine_policy_hydro) {
      h_grp = H5Gcreate(h_file, "/HydroScheme", H5P_DEFAULT, H5P_DEFAULT,
                        H5P_DEFAULT);
      if (h_grp < 0) error("Error while creating SPH group");
      hydro_props_print_snapshot(h_grp, e->hydro_properties);
      hydro_write_flavour(h_grp);
      H5Gclose(h_grp);
    }

    /* Print the subgrid parameters */
    h_grp = H5Gcreate(h_file, "/SubgridScheme", H5P_DEFAULT, H5P_DEFAULT,
                      H5P_DEFAULT);
    if (h_grp < 0) error("Error while creating subgrid group");
    entropy_floor_write_flavour(h_grp);
    cooling_write_flavour(h_grp, e->cooling_func);
    chemistry_write_flavour(h_grp);
    tracers_write_flavour(h_grp);
    H5Gclose(h_grp);

    /* Print the gravity parameters */
    if (e->policy & engine_policy_self_gravity) {
      h_grp = H5Gcreate(h_file, "/GravityScheme", H5P_DEFAULT, H5P_DEFAULT,
                        H5P_DEFAULT);
      if (h_grp < 0) error("Error while creating gravity group");
      gravity_props_print_snapshot(h_grp, e->gravity_properties);
      H5Gclose(h_grp);
    }

    /* Print the stellar parameters */
    if (e->policy & engine_policy_stars) {
      h_grp = H5Gcreate(h_file, "/StarsScheme", H5P_DEFAULT, H5P_DEFAULT,
                        H5P_DEFAULT);
      if (h_grp < 0) error("Error while creating stars group");
      stars_props_print_snapshot(h_grp, e->stars_properties);
      H5Gclose(h_grp);
    }

    /* Print the cosmological model */
    h_grp =
        H5Gcreate(h_file, "/Cosmology", H5P_DEFAULT, H5P_DEFAULT, H5P_DEFAULT);
    if (h_grp < 0) error("Error while creating cosmology group");
    if (e->policy & engine_policy_cosmology)
      io_write_attribute_i(h_grp, "Cosmological run", 1);
    else
      io_write_attribute_i(h_grp, "Cosmological run", 0);
    cosmology_write_model(h_grp, e->cosmology);
    H5Gclose(h_grp);

    /* Print the runtime parameters */
    h_grp =
        H5Gcreate(h_file, "/Parameters", H5P_DEFAULT, H5P_DEFAULT, H5P_DEFAULT);
    if (h_grp < 0) error("Error while creating parameters group");
    parser_write_params_to_hdf5(e->parameter_file, h_grp, 1);
    H5Gclose(h_grp);

    /* Print the runtime unused parameters */
    h_grp = H5Gcreate(h_file, "/UnusedParameters", H5P_DEFAULT, H5P_DEFAULT,
                      H5P_DEFAULT);
    if (h_grp < 0) error("Error while creating parameters group");
    parser_write_params_to_hdf5(e->parameter_file, h_grp, 0);
    H5Gclose(h_grp);

    /* Print the system of Units used in the spashot */
    io_write_unit_system(h_file, snapshot_units, "Units");

    /* Print the system of Units used internally */
    io_write_unit_system(h_file, internal_units, "InternalCodeUnits");

    /* Tell the user if a conversion will be needed */
    if (e->verbose) {
      if (units_are_equal(snapshot_units, internal_units)) {

        message("Snapshot and internal units match. No conversion needed.");

      } else {

        message("Conversion needed from:");
        message("(Snapshot) Unit system: U_M =      %e g.",
                snapshot_units->UnitMass_in_cgs);
        message("(Snapshot) Unit system: U_L =      %e cm.",
                snapshot_units->UnitLength_in_cgs);
        message("(Snapshot) Unit system: U_t =      %e s.",
                snapshot_units->UnitTime_in_cgs);
        message("(Snapshot) Unit system: U_I =      %e A.",
                snapshot_units->UnitCurrent_in_cgs);
        message("(Snapshot) Unit system: U_T =      %e K.",
                snapshot_units->UnitTemperature_in_cgs);
        message("to:");
        message("(internal) Unit system: U_M = %e g.",
                internal_units->UnitMass_in_cgs);
        message("(internal) Unit system: U_L = %e cm.",
                internal_units->UnitLength_in_cgs);
        message("(internal) Unit system: U_t = %e s.",
                internal_units->UnitTime_in_cgs);
        message("(internal) Unit system: U_I = %e A.",
                internal_units->UnitCurrent_in_cgs);
        message("(internal) Unit system: U_T = %e K.",
                internal_units->UnitTemperature_in_cgs);
      }
    }

    /* Loop over all particle types */
    for (int ptype = 0; ptype < swift_type_count; ptype++) {

      /* Don't do anything if no particle of this kind */
      if (N_total[ptype] == 0) continue;

      /* Open the particle group in the file */
      char partTypeGroupName[PARTICLE_GROUP_BUFFER_SIZE];
      snprintf(partTypeGroupName, PARTICLE_GROUP_BUFFER_SIZE, "/PartType%d",
               ptype);
      h_grp = H5Gcreate(h_file, partTypeGroupName, H5P_DEFAULT, H5P_DEFAULT,
                        H5P_DEFAULT);
      if (h_grp < 0) error("Error while creating particle group.\n");

      /* Close particle group */
      H5Gclose(h_grp);
    }

    /* Close file */
    H5Fclose(h_file);
  }

  /* Now write the top-level cell structure */
  hid_t h_file_cells = 0, h_grp_cells = 0;
  if (mpi_rank == 0) {

    /* Open the snapshot on rank 0 */
    h_file_cells = H5Fopen(fileName, H5F_ACC_RDWR, H5P_DEFAULT);
    if (h_file_cells < 0)
      error("Error while opening file '%s' on rank %d.", fileName, mpi_rank);

    /* Create the group we want in the file */
    h_grp_cells = H5Gcreate(h_file_cells, "/Cells", H5P_DEFAULT, H5P_DEFAULT,
                            H5P_DEFAULT);
    if (h_grp_cells < 0) error("Error while creating cells group");
  }

  /* Write the location of the particles in the arrays */
  io_write_cell_offsets(h_grp_cells, e->s->cdim, e->s->cells_top,
                        e->s->nr_cells, e->s->width, mpi_rank, N_total, offset,
                        internal_units, snapshot_units);

  /* Close everything */
  if (mpi_rank == 0) {
    H5Gclose(h_grp_cells);
    H5Fclose(h_file_cells);
  }

  /* Now loop over ranks and write the data */
  for (int rank = 0; rank < mpi_size; ++rank) {

    /* Is it this rank's turn to write ? */
    if (rank == mpi_rank) {

      h_file = H5Fopen(fileName, H5F_ACC_RDWR, H5P_DEFAULT);
      if (h_file < 0)
        error("Error while opening file '%s' on rank %d.", fileName, mpi_rank);

      /* Loop over all particle types */
      for (int ptype = 0; ptype < swift_type_count; ptype++) {

        /* Don't do anything if no particle of this kind */
        if (N_total[ptype] == 0) continue;

        /* Add the global information for that particle type to the XMF
         * meta-file */
        if (mpi_rank == 0)
          xmf_write_groupheader(xmfFile, fileName, N_total[ptype],
                                (enum part_type)ptype);

        /* Open the particle group in the file */
        char partTypeGroupName[PARTICLE_GROUP_BUFFER_SIZE];
        snprintf(partTypeGroupName, PARTICLE_GROUP_BUFFER_SIZE, "/PartType%d",
                 ptype);
        h_grp = H5Gopen(h_file, partTypeGroupName, H5P_DEFAULT);
        if (h_grp < 0)
          error("Error while opening particle group %s.", partTypeGroupName);

        int num_fields = 0;
        struct io_props list[100];
        size_t Nparticles = 0;

        struct part* parts_written = NULL;
        struct xpart* xparts_written = NULL;
        struct gpart* gparts_written = NULL;
        struct velociraptor_gpart_data* gpart_group_data_written = NULL;
        struct spart* sparts_written = NULL;

        /* Write particle fields from the particle structure */
        switch (ptype) {

          case swift_type_gas: {
            if (Ngas == Ngas_written) {

              /* No inhibted particles: easy case */
              Nparticles = Ngas;
              hydro_write_particles(parts, xparts, list, &num_fields);
              num_fields += chemistry_write_particles(parts, list + num_fields);
              if (with_cooling || with_temperature) {
                num_fields += cooling_write_particles(
                    parts, xparts, list + num_fields, e->cooling_func);
              }
              if (with_stf) {
                num_fields +=
                    velociraptor_write_parts(parts, xparts, list + num_fields);
              }
              num_fields += tracers_write_particles(
                  parts, xparts, list + num_fields, with_cosmology);
              num_fields += sftracers_write_particles(
                  parts, xparts, list + num_fields, with_cosmology);

            } else {

              /* Ok, we need to fish out the particles we want */
              Nparticles = Ngas_written;

              /* Allocate temporary arrays */
              if (posix_memalign((void**)&parts_written, part_align,
                                 Ngas_written * sizeof(struct part)) != 0)
                error("Error while allocating temporart memory for parts");
              if (posix_memalign((void**)&xparts_written, xpart_align,
                                 Ngas_written * sizeof(struct xpart)) != 0)
                error("Error while allocating temporart memory for xparts");

              /* Collect the particles we want to write */
              io_collect_parts_to_write(parts, xparts, parts_written,
                                        xparts_written, Ngas, Ngas_written);

              /* Select the fields to write */
              hydro_write_particles(parts_written, xparts_written, list,
                                    &num_fields);
              num_fields +=
                  chemistry_write_particles(parts_written, list + num_fields);
              if (with_cooling || with_temperature) {
                num_fields +=
                    cooling_write_particles(parts_written, xparts_written,
                                            list + num_fields, e->cooling_func);
              }
              if (with_stf) {
                num_fields += velociraptor_write_parts(
                    parts_written, xparts_written, list + num_fields);
              }
              num_fields +=
                  tracers_write_particles(parts_written, xparts_written,
                                          list + num_fields, with_cosmology);
              num_fields +=
                  sftracers_write_particles(parts_written, xparts_written,
                                            list + num_fields, with_cosmology);
            }
          } break;

          case swift_type_dark_matter: {
            if (Ntot == Ndm_written) {

              /* This is a DM-only run without inhibited particles */
              Nparticles = Ntot;
              darkmatter_write_particles(gparts, list, &num_fields);
              if (with_stf) {
                num_fields += velociraptor_write_gparts(e->s->gpart_group_data,
                                                        list + num_fields);
              }
            } else {

              /* Ok, we need to fish out the particles we want */
              Nparticles = Ndm_written;

              /* Allocate temporary array */
              if (posix_memalign((void**)&gparts_written, gpart_align,
                                 Ndm_written * sizeof(struct gpart)) != 0)
                error("Error while allocating temporart memory for gparts");

              if (with_stf) {
                if (posix_memalign(
                        (void**)&gpart_group_data_written, gpart_align,
                        Ndm_written * sizeof(struct velociraptor_gpart_data)) !=
                    0)
                  error(
                      "Error while allocating temporart memory for gparts STF "
                      "data");
              }

              /* Collect the non-inhibited DM particles from gpart */
              io_collect_gparts_to_write(
                  gparts, e->s->gpart_group_data, gparts_written,
                  gpart_group_data_written, Ntot, Ndm_written, with_stf);

              /* Select the fields to write */
              darkmatter_write_particles(gparts_written, list, &num_fields);
              if (with_stf) {
                num_fields += velociraptor_write_gparts(
                    gpart_group_data_written, list + num_fields);
              }
            }
          } break;

          case swift_type_stars: {
            if (Nstars == Nstars_written) {

              /* No inhibted particles: easy case */
              Nparticles = Nstars;
              stars_write_particles(sparts, list, &num_fields);
<<<<<<< HEAD
              num_fields +=
                  chemistry_write_sparticles(sparts, list + num_fields);
              num_fields += tracers_write_sparticles(sparts, list + num_fields,
                                                     with_cosmology);
=======
              if (with_stf) {
                num_fields +=
                    velociraptor_write_sparts(sparts, list + num_fields);
              }
>>>>>>> ec378b32
            } else {

              /* Ok, we need to fish out the particles we want */
              Nparticles = Nstars_written;

              /* Allocate temporary arrays */
              if (posix_memalign((void**)&sparts_written, spart_align,
                                 Nstars_written * sizeof(struct spart)) != 0)
                error("Error while allocating temporart memory for sparts");

              /* Collect the particles we want to write */
              io_collect_sparts_to_write(sparts, sparts_written, Nstars,
                                         Nstars_written);

              /* Select the fields to write */
              stars_write_particles(sparts_written, list, &num_fields);
<<<<<<< HEAD
              num_fields +=
                  chemistry_write_sparticles(sparts, list + num_fields);
              num_fields += tracers_write_sparticles(sparts, list + num_fields,
                                                     with_cosmology);
=======
              if (with_stf) {
                num_fields += velociraptor_write_sparts(sparts_written,
                                                        list + num_fields);
              }
>>>>>>> ec378b32
            }
          } break;

          default:
            error("Particle Type %d not yet supported. Aborting", ptype);
        }

        /* Write everything that is not cancelled */
        for (int i = 0; i < num_fields; ++i) {

          /* Did the user cancel this field? */
          char field[PARSER_MAX_LINE_SIZE];
          sprintf(field, "SelectOutput:%s_%s", list[i].name,
                  part_type_names[ptype]);
          int should_write = parser_get_opt_param_int(params, field, 1);

          if (should_write)
            writeArray(e, h_grp, fileName, xmfFile, partTypeGroupName, list[i],
                       Nparticles, N_total[ptype], mpi_rank, offset[ptype],
                       internal_units, snapshot_units);
        }

        /* Free temporary array */
        if (parts_written) free(parts_written);
        if (xparts_written) free(xparts_written);
        if (gparts_written) free(gparts_written);
        if (gpart_group_data_written) free(gpart_group_data_written);
        if (sparts_written) free(sparts_written);

        /* Close particle group */
        H5Gclose(h_grp);

        /* Close this particle group in the XMF file as well */
        if (mpi_rank == 0)
          xmf_write_groupfooter(xmfFile, (enum part_type)ptype);
      }

      /* Close file */
      H5Fclose(h_file);
    }

    /* Wait for the read of the reading to complete */
    MPI_Barrier(comm);
  }

  /* Write footer of LXMF file descriptor */
  if (mpi_rank == 0)
    xmf_write_outputfooter(xmfFile, e->snapshot_output_count, e->time);

  /* message("Done writing particles..."); */
  e->snapshot_output_count++;
}

#endif /* HAVE_HDF5 && HAVE_MPI */<|MERGE_RESOLUTION|>--- conflicted
+++ resolved
@@ -1216,17 +1216,14 @@
               /* No inhibted particles: easy case */
               Nparticles = Nstars;
               stars_write_particles(sparts, list, &num_fields);
-<<<<<<< HEAD
               num_fields +=
                   chemistry_write_sparticles(sparts, list + num_fields);
               num_fields += tracers_write_sparticles(sparts, list + num_fields,
                                                      with_cosmology);
-=======
               if (with_stf) {
                 num_fields +=
                     velociraptor_write_sparts(sparts, list + num_fields);
               }
->>>>>>> ec378b32
             } else {
 
               /* Ok, we need to fish out the particles we want */
@@ -1243,17 +1240,14 @@
 
               /* Select the fields to write */
               stars_write_particles(sparts_written, list, &num_fields);
-<<<<<<< HEAD
               num_fields +=
                   chemistry_write_sparticles(sparts, list + num_fields);
               num_fields += tracers_write_sparticles(sparts, list + num_fields,
                                                      with_cosmology);
-=======
               if (with_stf) {
                 num_fields += velociraptor_write_sparts(sparts_written,
                                                         list + num_fields);
               }
->>>>>>> ec378b32
             }
           } break;
 
