--- conflicted
+++ resolved
@@ -68,23 +68,6 @@
 /**
  * @brief Predict additional particle fields forward in time when drifting
  *
-<<<<<<< HEAD
- * @param p The particle
- * @param dt_drift The drift time-step for positions.
- */
-__attribute__((always_inline)) INLINE static void stars_predict_extra(
-    struct spart *restrict sp, float dt_drift) {
-
-  const float h_inv = 1.f / sp->h;
-
-  /* Predict smoothing length */
-  const float w1 = sp->feedback.h_dt * h_inv * dt_drift;
-  if (fabsf(w1) < 0.2f)
-    sp->h *= approx_expf(w1); /* 4th order expansion of exp(w) */
-  else
-    sp->h *= expf(w1);
-
-=======
  * @param sp The particle
  * @param dt_drift The drift time-step for positions.
  */
@@ -100,7 +83,6 @@
   /*   sp->h *= approx_expf(w1); /\* 4th order expansion of exp(w) *\/ */
   /* else */
   /*   sp->h *= expf(w1); */
->>>>>>> 49276852
 }
 
 /**
@@ -119,10 +101,7 @@
  */
 __attribute__((always_inline)) INLINE static void stars_end_feedback(
     struct spart* sp) {
-<<<<<<< HEAD
-=======
 
->>>>>>> 49276852
   sp->feedback.h_dt *= sp->h * hydro_dimension_inv;
 }
 
@@ -197,37 +176,17 @@
  *
  * @param p The particle to act upon
  */
-__attribute__((always_inline)) INLINE static void stars_reset_acceleration(
-    struct spart* restrict p) {
-
-<<<<<<< HEAD
-  /* Reset time derivative */
-  p->feedback.h_dt = 0.f;
-  
-=======
-/**
- * @brief Reset acceleration fields of a particle
- *
- * This is the equivalent of hydro_reset_acceleration.
- * We do not compute the acceleration on star, therefore no need to use it.
- *
- * @param p The particle to act upon
- */
 __attribute__((always_inline)) INLINE static void stars_reset_feedback(
     struct spart* restrict p) {
 
   /* Reset time derivative */
   p->feedback.h_dt = 0.f;
 
->>>>>>> 49276852
 #ifdef DEBUG_INTERACTIONS_STARS
   for (int i = 0; i < MAX_NUM_OF_NEIGHBOURS_STARS; ++i)
     p->ids_ngbs_force[i] = -1;
   p->num_ngb_force = 0;
 #endif
 }
-<<<<<<< HEAD
-=======
 
->>>>>>> 49276852
 #endif /* SWIFT_DEFAULT_STARS_H */