--- conflicted
+++ resolved
@@ -48,24 +48,13 @@
 
 /* Task type names. */
 const char *taskID_names[task_type_count] = {
-<<<<<<< HEAD
     "none",       "sort",       "self",    "pair",          "sub_self",
-    "sub_pair",   "init",       "ghost",   "extra_ghost",   "drift",
+    "sub_pair",   "init",       "ghost",   "extra_ghost",
     "kick",       "kick_fixdt", "send",    "recv",          "grav_gather_m",
-    "grav_fft",   "grav_mm",    "grav_up", "grav_external", "part_sort",
-    "gpart_sort", "split_cell", "rewait"};
+    "grav_fft",   "grav_mm",    "grav_up", "grav_external"};
 
 const char *subtaskID_names[task_subtype_count] = {
     "none", "density", "gradient", "force", "grav", "tend"};
-=======
-    "none",     "sort",         "self",          "pair",     "sub_self",
-    "sub_pair", "init",         "ghost",         "kick",     "kick_fixdt",
-    "send",     "recv",         "grav_gather_m", "grav_fft", "grav_mm",
-    "grav_up",  "grav_external"};
-
-const char *subtaskID_names[task_type_count] = {"none", "density", "force",
-                                                "grav", "tend"};
->>>>>>> 879a5034
 
 /**
  * @brief Computes the overlap between the parts array of two given cells.
