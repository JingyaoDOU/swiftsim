--- conflicted
+++ resolved
@@ -46,6 +46,7 @@
 #include "inline.h"
 #include "lock.h"
 
+/* Task type names. */
 const char *taskID_names[task_type_count] = {
     "none",       "sort",    "self",         "pair",          "sub_self",
     "sub_pair",   "init",    "ghost",        "extra_ghost",   "kick",
@@ -115,11 +116,8 @@
 
     case task_type_sort:
     case task_type_ghost:
-<<<<<<< HEAD
+    case task_type_extra_ghost:
     case task_type_cooling:
-=======
-    case task_type_extra_ghost:
->>>>>>> b0a9dbfa
       return task_action_part;
       break;
 
