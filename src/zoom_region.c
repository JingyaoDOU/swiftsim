--- conflicted
+++ resolved
@@ -366,14 +366,11 @@
       cent_c = &s->cells_top[cent_cid];
 
       for (int k = 0; k < 3; k++) {
-<<<<<<< HEAD
-      	zoom_region_bounds[k * 2] = s->zoom_props->com[k] - (max_width / 2);
-      	zoom_region_bounds[(k * 2) + 1] = s->zoom_props->com[k] + (max_width / 2);
-=======
+
       	mid_points[k] = cent_c->loc[k] + (s->width[k] / 2);
       	zoom_region_bounds[k * 2] = mid_points[k] - (max_width / 2);
       	zoom_region_bounds[(k * 2) + 1] = mid_points[k] + (max_width / 2);
->>>>>>> bfb16832
+
       }
 
       /* Overwrite zoom region properties. */
@@ -1460,14 +1457,12 @@
 			/* Overwrite delta_m and delta_p with the number of zoom cells */
 			delta_m = zoom_delta_m;
 			delta_p = zoom_delta_p;
-<<<<<<< HEAD
-=======
 
 		} else {
 			/* Overwrite delta_m and delta_p with the number of natural cells */
 			delta_m = natural_delta_m;
 			delta_p = natural_delta_p;
->>>>>>> bfb16832
+
 		}
 
 		/* Integer indices of the cell in the top-level grid */
