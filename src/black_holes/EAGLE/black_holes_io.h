--- conflicted
+++ resolved
@@ -22,20 +22,6 @@
 #include "black_holes_part.h"
 #include "io_properties.h"
 
-INLINE static void convert_bpart_pos(const struct engine *e,
-                                     const struct bpart *bp, double *ret) {
-
-  if (e->s->periodic) {
-    ret[0] = box_wrap(bp->x[0], 0.0, e->s->dim[0]);
-    ret[1] = box_wrap(bp->x[1], 0.0, e->s->dim[1]);
-    ret[2] = box_wrap(bp->x[2], 0.0, e->s->dim[2]);
-  } else {
-    ret[0] = bp->x[0];
-    ret[1] = bp->x[1];
-    ret[2] = bp->x[2];
-  }
-}
-
 /**
  * @brief Specifies which b-particle fields to read from a dataset
  *
@@ -43,9 +29,9 @@
  * @param list The list of i/o properties to read.
  * @param num_fields The number of i/o fields to read.
  */
-INLINE static void black_holes_read_particles(struct bpart* bparts,
-                                              struct io_props* list,
-                                              int* num_fields) {
+INLINE static void black_holes_read_particles(struct bpart *bparts,
+                                              struct io_props *list,
+                                              int *num_fields) {
 
   /* Say how much we want to read */
   *num_fields = 6;
@@ -125,11 +111,10 @@
                                                int with_cosmology) {
 
   /* Say how much we want to write */
-  *num_fields = 13;
+  *num_fields = 12;
 
   /* List what we want to write */
   list[0] = io_make_output_field_convert_bpart(
-<<<<<<< HEAD
       "Coordinates", DOUBLE, 3, UNIT_CONV_LENGTH, 1.f, bparts,
       convert_bpart_pos, "Co-moving position of the particles");
 
@@ -138,17 +123,11 @@
       "Peculiar velocities of the particles. This is a * dx/dt where x is the "
       "co-moving position of the particles.");
 
-=======
-      "Coordinates", DOUBLE, 3, UNIT_CONV_LENGTH, bparts, convert_bpart_pos);
-  list[1] =
-      io_make_output_field("Velocities", FLOAT, 3, UNIT_CONV_SPEED, bparts, v);
->>>>>>> f384bd3f
   list[2] =
       io_make_output_field("DynamicalMasses", FLOAT, 1, UNIT_CONV_MASS, 0.f,
                            bparts, mass, "Dynamical masses of the particles");
 
   list[3] = io_make_output_field("ParticleIDs", LONGLONG, 1, UNIT_CONV_NO_UNITS,
-<<<<<<< HEAD
                                  0.f, bparts, id, "Unique ID of the particles");
 
   list[4] = io_make_output_field(
@@ -191,31 +170,12 @@
   list[11] = io_make_output_field(
       "TotalAccretedMasses", FLOAT, 1, UNIT_CONV_MASS_PER_UNIT_TIME, 0.f,
       bparts, total_accreted_mass,
-      "Total masses accreted onto the particles since its birth");
-=======
-                                 bparts, id);
-  list[4] = io_make_output_field("SmoothingLength", FLOAT, 1, UNIT_CONV_LENGTH,
-                                 bparts, h);
-  list[5] = io_make_output_field("SubgridMasses", FLOAT, 1, UNIT_CONV_MASS,
-                                 bparts, subgrid_mass);
-  list[6] = io_make_output_field("FormationTime", FLOAT, 1, UNIT_CONV_TIME,
-                                 bparts, formation_time);
-  list[7] = io_make_output_field("GasDensity", FLOAT, 1, UNIT_CONV_DENSITY,
-                                 bparts, rho_gas);
-  list[8] = io_make_output_field("GasSoundSpeed", FLOAT, 1, UNIT_CONV_SPEED,
-                                 bparts, sound_speed_gas);
-  list[9] = io_make_output_field("EnergyReservoir", FLOAT, 1, UNIT_CONV_ENERGY,
-                                 bparts, energy_reservoir);
-  list[10] = io_make_output_field("AccretionRate", FLOAT, 1,
-                                  UNIT_CONV_MASS_PER_UNIT_TIME, bparts,
-                                  accretion_rate);
-  list[11] = io_make_output_field("TotalAccretedMass", FLOAT, 1,
-                                  UNIT_CONV_MASS_PER_UNIT_TIME, bparts,
-                                  total_accreted_mass);
+      "Total mass accreted onto the particles since its birth");
+
   list[12] =
-      io_make_output_field("CumulativeNumberSeeds", INT, 1, UNIT_CONV_NO_UNITS,
-                           bparts, cumulative_number_seeds);
->>>>>>> f384bd3f
+      io_make_output_field("CumulativeNumberSeeds", INT, 1, UNIT_CONV_NO_UNITS, 0.f,
+                           bparts, cumulative_number_seeds,
+                           "Total number of BH seeds that have merged into this black hole");
 
 #ifdef DEBUG_INTERACTIONS_BLACK_HOLES
 
