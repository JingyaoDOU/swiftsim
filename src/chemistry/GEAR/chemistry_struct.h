--- conflicted
+++ resolved
@@ -65,15 +65,11 @@
 /**
  * @brief Chemical abundances traced by the #sink in the GEAR model.
  */
-<<<<<<< HEAD
 struct chemistry_sink_data {
 
   /*! Total mass of element in a particle. */
   double metal_mass[GEAR_CHEMISTRY_ELEMENT_COUNT];
   
 };
-=======
-struct chemistry_sink_data {};
->>>>>>> 1a1af63e
 
 #endif /* SWIFT_CHEMISTRY_STRUCT_GEAR_H */