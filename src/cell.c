--- conflicted
+++ resolved
@@ -2067,13 +2067,8 @@
     const int cj_active = (cj != NULL) ? cell_is_active(cj, e) : 0;
 
     /* Only activate tasks that involve a local active cell. */
-<<<<<<< HEAD
     if ((ci_active && ci->nodeID == engine_rank) ||
         (cj_active && cj->nodeID == engine_rank)) {
-=======
-    if ((cell_is_active(ci, e) && ci->nodeID == nodeID) ||
-        (cj != NULL && cell_is_active(cj, e) && cj->nodeID == nodeID)) {
->>>>>>> d8103f04
       scheduler_activate(s, t);
 
       /* Set the drifting flags */
