/*******************************************************************************
 * This file is part of SWIFT.
 * Coypright (c) 2015 Matthieu Schaller (matthieu.schaller@durham.ac.uk)
 *
 * This program is free software: you can redistribute it and/or modify
 * it under the terms of the GNU Lesser General Public License as published
 * by the Free Software Foundation, either version 3 of the License, or
 * (at your option) any later version.
 *
 * This program is distributed in the hope that it will be useful,
 * but WITHOUT ANY WARRANTY; without even the implied warranty of
 * MERCHANTABILITY or FITNESS FOR A PARTICULAR PURPOSE.  See the
 * GNU General Public License for more details.
 *
 * You should have received a copy of the GNU Lesser General Public License
 * along with this program.  If not, see <http://www.gnu.org/licenses/>.
 *
 ******************************************************************************/
#ifndef SWIFT_GADGET2_HYDRO_H
#define SWIFT_GADGET2_HYDRO_H

/**
 * @file Gadget2/hydro.h
 * @brief SPH interaction functions following the Gadget-2 version of SPH.
 *
 * The interactions computed here are the ones presented in the Gadget-2 paper
 * Springel, V., MNRAS, Volume 364, Issue 4, pp. 1105-1134.
 * We use the same numerical coefficients as the Gadget-2 code. When used with
 * the Spline-3 kernel, the results should be equivalent to the ones obtained
 * with Gadget-2 up to the rounding errors and interactions missed by the
 * Gadget-2 tree-code neighbours search.
 */

#include "adiabatic_index.h"
#include "approx_math.h"
#include "cosmology.h"
#include "dimension.h"
#include "equation_of_state.h"
#include "hydro_properties.h"
#include "hydro_space.h"
#include "kernel_hydro.h"
#include "minmax.h"

/**
 * @brief Returns the comoving internal energy of a particle at the last
 * time the particle was kicked.
 *
 * @param p The particle of interest
 * @param xp The extended data of the particle of interest.
 */
__attribute__((always_inline)) INLINE static float
hydro_get_comoving_internal_energy(const struct part *restrict p,
                                   const struct xpart *restrict xp) {

  return gas_internal_energy_from_entropy(p->rho, xp->entropy_full);
}

/**
 * @brief Returns the physical internal energy of a particle at the last
 * time the particle was kicked.
 *
 * @param p The particle of interest.
 * @param xp The extended data of the particle of interest.
 * @param cosmo The cosmological model.
 */
__attribute__((always_inline)) INLINE static float
hydro_get_physical_internal_energy(const struct part *restrict p,
                                   const struct xpart *restrict xp,
                                   const struct cosmology *cosmo) {

  return gas_internal_energy_from_entropy(p->rho * cosmo->a3_inv,
                                          xp->entropy_full);
}

/**
 * @brief Returns the comoving internal energy of a particle drifted to the
 * current time.
 *
 * @param p The particle of interest
 */
__attribute__((always_inline)) INLINE static float
hydro_get_drifted_comoving_internal_energy(const struct part *restrict p) {

  return gas_internal_energy_from_entropy(p->rho, p->entropy);
}

/**
 * @brief Returns the physical internal energy of a particle drifted to the
 * current time.
 *
 * @param p The particle of interest.
 * @param cosmo The cosmological model.
 */
__attribute__((always_inline)) INLINE static float
hydro_get_drifted_physical_internal_energy(const struct part *restrict p,
                                           const struct cosmology *cosmo) {

  return gas_internal_energy_from_entropy(p->rho * cosmo->a3_inv, p->entropy);
}

/**
 * @brief Returns the comoving pressure of a particle
 *
 * @param p The particle of interest
 */
__attribute__((always_inline)) INLINE static float hydro_get_comoving_pressure(
    const struct part *restrict p) {

  return gas_pressure_from_entropy(p->rho, p->entropy);
}

/**
 * @brief Returns the physical pressure of a particle
 *
 * @param p The particle of interest.
 * @param cosmo The cosmological model.
 */
__attribute__((always_inline)) INLINE static float hydro_get_physical_pressure(
    const struct part *restrict p, const struct cosmology *cosmo) {

  return gas_pressure_from_entropy(p->rho * cosmo->a3_inv, p->entropy);
}

/**
 * @brief Returns the comoving entropy of a particle at the last
 * time the particle was kicked.
 *
 * @param p The particle of interest.
 * @param xp The extended data of the particle of interest.
 */
__attribute__((always_inline)) INLINE static float hydro_get_comoving_entropy(
    const struct part *restrict p, const struct xpart *restrict xp) {

  return xp->entropy_full;
}

/**
 * @brief Returns the physical entropy of a particl at the last
 * time the particle was kicked.
 *
 * @param p The particle of interest.
 * @param xp The extended data of the particle of interest.
 * @param cosmo The cosmological model.
 */
__attribute__((always_inline)) INLINE static float hydro_get_physical_entropy(
    const struct part *restrict p, const struct xpart *restrict xp,
    const struct cosmology *cosmo) {

  /* Note: no cosmological conversion required here with our choice of
   * coordinates. */
  return xp->entropy_full;
}

/**
 * @brief Returns the comoving entropy of a particle drifted to the
 * current time.
 *
 * @param p The particle of interest.
 */
__attribute__((always_inline)) INLINE static float
hydro_get_drifted_comoving_entropy(const struct part *restrict p) {

  return p->entropy;
}

/**
 * @brief Returns the physical entropy of a particle drifted to the
 * current time.
 *
 * @param p The particle of interest.
 * @param cosmo The cosmological model.
 */
__attribute__((always_inline)) INLINE static float
hydro_get_drifted_physical_entropy(const struct part *restrict p,
                                   const struct cosmology *cosmo) {

  /* Note: no cosmological conversion required here with our choice of
   * coordinates. */
  return p->entropy;
}

/**
 * @brief Returns the comoving sound speed of a particle
 *
 * @param p The particle of interest
 */
__attribute__((always_inline)) INLINE static float
hydro_get_comoving_soundspeed(const struct part *restrict p) {

  return p->force.soundspeed;
}

/**
 * @brief Returns the physical sound speed of a particle
 *
 * @param p The particle of interest
 * @param cosmo The cosmological model.
 */
__attribute__((always_inline)) INLINE static float
hydro_get_physical_soundspeed(const struct part *restrict p,
                              const struct cosmology *cosmo) {

  return cosmo->a_factor_sound_speed * p->force.soundspeed;
}

/**
 * @brief Returns the comoving density of a particle
 *
 * @param p The particle of interest
 */
__attribute__((always_inline)) INLINE static float hydro_get_comoving_density(
    const struct part *restrict p) {

  return p->rho;
}

/**
 * @brief Returns the physical density of a particle
 *
 * @param p The particle of interest.
 * @param cosmo The cosmological model.
 */
__attribute__((always_inline)) INLINE static float hydro_get_physical_density(
    const struct part *restrict p, const struct cosmology *cosmo) {

  return p->rho * cosmo->a3_inv;
}

/**
 * @brief Returns the mass of a particle
 *
 * @param p The particle of interest
 */
__attribute__((always_inline)) INLINE static float hydro_get_mass(
    const struct part *restrict p) {

  return p->mass;
}

/**
 * @brief Sets the mass of a particle
 *
 * @param p The particle of interest
 * @param m The mass to set.
 */
__attribute__((always_inline)) INLINE static void hydro_set_mass(
    struct part *restrict p, float m) {

  p->mass = m;
}

/**
 * @brief Returns the velocities drifted to the current time of a particle.
 *
 * @param p The particle of interest
 * @param xp The extended data of the particle.
 * @param dt_kick_hydro The time (for hydro accelerations) since the last kick.
 * @param dt_kick_grav The time (for gravity accelerations) since the last kick.
 * @param v (return) The velocities at the current time.
 */
__attribute__((always_inline)) INLINE static void hydro_get_drifted_velocities(
    const struct part *restrict p, const struct xpart *xp, float dt_kick_hydro,
    float dt_kick_grav, float v[3]) {

  v[0] = xp->v_full[0] + p->a_hydro[0] * dt_kick_hydro +
         xp->a_grav[0] * dt_kick_grav;
  v[1] = xp->v_full[1] + p->a_hydro[1] * dt_kick_hydro +
         xp->a_grav[1] * dt_kick_grav;
  v[2] = xp->v_full[2] + p->a_hydro[2] * dt_kick_hydro +
         xp->a_grav[2] * dt_kick_grav;
}

/**
 * @brief Returns the time derivative of co-moving internal energy of a particle
 *
 * We assume a constant density.
 *
 * @param p The particle of interest
 */
__attribute__((always_inline)) INLINE static float
hydro_get_comoving_internal_energy_dt(const struct part *restrict p) {

  return gas_internal_energy_from_entropy(p->rho, p->entropy_dt);
}

/**
 * @brief Returns the time derivative of physical internal energy of a particle
 *
 * We assume a constant density.
 *
 * @param p The particle of interest.
 * @param cosmo The cosmological model.
 */
__attribute__((always_inline)) INLINE static float
hydro_get_physical_internal_energy_dt(const struct part *restrict p,
                                      const struct cosmology *cosmo) {

  return gas_internal_energy_from_entropy(p->rho * cosmo->a3_inv,
                                          p->entropy_dt);
}

/**
 * @brief Sets the time derivative of the co-moving internal energy of a
 * particle
 *
 * We assume a constant density for the conversion to entropy.
 *
 * @param p The particle of interest.
 * @param du_dt The new time derivative of the comoving internal energy.
 */
__attribute__((always_inline)) INLINE static void
hydro_set_comoving_internal_energy_dt(struct part *restrict p,
                                      const float du_dt) {

  p->entropy_dt = gas_entropy_from_internal_energy(p->rho, du_dt);
}

/**
 * @brief Sets the time derivative of the physical internal energy of a particle
 *
 * We assume a constant density for the conversion to entropy.
 *
 * @param p The particle of interest.
 * @param cosmo Cosmology data structure
 * @param du_dt The time derivative of the physical internal energy.
 */
__attribute__((always_inline)) INLINE static void
hydro_set_physical_internal_energy_dt(struct part *restrict p,
                                      const struct cosmology *restrict cosmo,
                                      const float du_dt) {
  p->entropy_dt =
      gas_entropy_from_internal_energy(p->rho * cosmo->a3_inv, du_dt);
}

/**
 * @brief Sets the physical entropy of a particle
 *
 * @param p The particle of interest.
 * @param xp The extended particle data.
 * @param cosmo Cosmology data structure
 * @param entropy The physical entropy
 */
__attribute__((always_inline)) INLINE static void hydro_set_physical_entropy(
    struct part *p, struct xpart *xp, const struct cosmology *cosmo,
    const float entropy) {

  /* Note there is no conversion from physical to comoving entropy */
  xp->entropy_full = entropy;
}

/**
 * @brief Sets the physical internal energy of a particle
 *
<<<<<<< HEAD
 * We assume a constant density for the conversion to entropy.
 *
 * @param p The particle of interest.
 * @param cosmo Cosmology data structure
 * @param u The internal energy.
 */
__attribute__((always_inline)) INLINE static void
hydro_set_physical_internal_energy(struct part *restrict p,
                                   const struct cosmology *restrict cosmo,
                                   float u) {
  p->entropy = gas_entropy_from_internal_energy(p->rho * cosmo->a3_inv, u);
=======
 * @param p The particle of interest.
 * @param xp The extended particle data.
 * @param cosmo Cosmology data structure
 * @param u The physical internal energy
 */
__attribute__((always_inline)) INLINE static void
hydro_set_physical_internal_energy(struct part *p, struct xpart *xp,
                                   const struct cosmology *cosmo,
                                   const float u) {

  xp->entropy_full =
      gas_entropy_from_internal_energy(p->rho * cosmo->a3_inv, u);
}

/**
 * @brief Sets the drifted physical internal energy of a particle
 *
 * @param p The particle of interest.
 * @param cosmo Cosmology data structure
 * @param u The physical internal energy
 */
__attribute__((always_inline)) INLINE static void
hydro_set_drifted_physical_internal_energy(struct part *p,
                                           const struct cosmology *cosmo,
                                           const float u) {

  p->entropy = gas_entropy_from_internal_energy(p->rho * cosmo->a3_inv, u);

  /* Now recompute the extra quantities */

  /* Inverse of the co-moving density */
  const float rho_inv = 1.f / p->rho;

  /* Compute the pressure */
  const float pressure = gas_pressure_from_entropy(p->rho, p->entropy);

  /* Compute the sound speed */
  const float soundspeed = gas_soundspeed_from_pressure(p->rho, pressure);

  /* Divide the pressure by the density squared to get the SPH term */
  const float P_over_rho2 = pressure * rho_inv * rho_inv;

  /* Update variables. */
  p->force.P_over_rho2 = P_over_rho2;
  p->force.soundspeed = soundspeed;
>>>>>>> 544ff121
}

/**
 * @brief Computes the hydro time-step of a given particle
 *
 * @param p Pointer to the particle data
 * @param xp Pointer to the extended particle data
 * @param hydro_properties The constants used in the scheme
 * @param cosmo The cosmological model.
 */
__attribute__((always_inline)) INLINE static float hydro_compute_timestep(
    const struct part *restrict p, const struct xpart *restrict xp,
    const struct hydro_props *restrict hydro_properties,
    const struct cosmology *restrict cosmo) {

  const float CFL = hydro_properties->CFL_condition;

  /* CFL condition */
  const float dt_cfl = 2.f * kernel_gamma * CFL * cosmo->a * p->h /
                       (cosmo->a_factor_sound_speed * p->force.v_sig);

  return dt_cfl;
}

/**
 * @brief Does some extra hydro operations once the actual physical time step
 * for the particle is known.
 *
 * @param p The particle to act upon.
 * @param dt Physical time step of the particle during the next step.
 */
__attribute__((always_inline)) INLINE static void hydro_timestep_extra(
    struct part *p, float dt) {}

/**
 * @brief Prepares a particle for the density calculation.
 *
 * Zeroes all the relevant arrays in preparation for the sums taking place in
 * the variaous density tasks
 *
 * @param p The particle to act upon
 * @param hs #hydro_space containing hydro specific space information.
 */
__attribute__((always_inline)) INLINE static void hydro_init_part(
    struct part *restrict p, const struct hydro_space *hs) {

#ifdef DEBUG_INTERACTIONS_SPH
  for (int i = 0; i < MAX_NUM_OF_NEIGHBOURS; ++i) p->ids_ngbs_density[i] = -1;
  p->num_ngb_density = 0;
#endif

  p->rho = 0.f;
  p->density.wcount = 0.f;
  p->density.wcount_dh = 0.f;
  p->density.rho_dh = 0.f;
  p->density.div_v = 0.f;
  p->density.rot_v[0] = 0.f;
  p->density.rot_v[1] = 0.f;
  p->density.rot_v[2] = 0.f;
}

/**
 * @brief Finishes the density calculation.
 *
 * Multiplies the density and number of neighbours by the appropiate constants
 * and add the self-contribution term.
 *
 * @param p The particle to act upon
 * @param cosmo The current cosmological model.
 */
__attribute__((always_inline)) INLINE static void hydro_end_density(
    struct part *restrict p, const struct cosmology *cosmo) {

  /* Some smoothing length multiples. */
  const float h = p->h;
  const float h_inv = 1.0f / h;                       /* 1/h */
  const float h_inv_dim = pow_dimension(h_inv);       /* 1/h^d */
  const float h_inv_dim_plus_one = h_inv_dim * h_inv; /* 1/h^(d+1) */

  /* Final operation on the density (add self-contribution). */
  p->rho += p->mass * kernel_root;
  p->density.rho_dh -= hydro_dimension * p->mass * kernel_root;
  p->density.wcount += kernel_root;
  p->density.wcount_dh -= hydro_dimension * kernel_root;

  /* Finish the calculation by inserting the missing h-factors */
  p->rho *= h_inv_dim;
  p->density.rho_dh *= h_inv_dim_plus_one;
  p->density.wcount *= h_inv_dim;
  p->density.wcount_dh *= h_inv_dim_plus_one;

  const float rho_inv = 1.f / p->rho;
  const float a_inv2 = cosmo->a2_inv;

  /* Finish calculation of the (physical) velocity curl components */
  p->density.rot_v[0] *= h_inv_dim_plus_one * a_inv2 * rho_inv;
  p->density.rot_v[1] *= h_inv_dim_plus_one * a_inv2 * rho_inv;
  p->density.rot_v[2] *= h_inv_dim_plus_one * a_inv2 * rho_inv;

  /* Finish calculation of the (physical) velocity divergence */
  p->density.div_v *= h_inv_dim_plus_one * a_inv2 * rho_inv;
}

/**
 * @brief Sets all particle fields to sensible values when the #part has 0 ngbs.
 *
 * @param p The particle to act upon
 * @param xp The extended particle data to act upon
 * @param cosmo The current cosmological model.
 */
__attribute__((always_inline)) INLINE static void hydro_part_has_no_neighbours(
    struct part *restrict p, struct xpart *restrict xp,
    const struct cosmology *cosmo) {

  /* Some smoothing length multiples. */
  const float h = p->h;
  const float h_inv = 1.0f / h;                 /* 1/h */
  const float h_inv_dim = pow_dimension(h_inv); /* 1/h^d */

  /* Re-set problematic values */
  p->rho = p->mass * kernel_root * h_inv_dim;
  p->density.wcount = kernel_root * h_inv_dim;
  p->density.rho_dh = 0.f;
  p->density.wcount_dh = 0.f;
  p->density.div_v = 0.f;
  p->density.rot_v[0] = 0.f;
  p->density.rot_v[1] = 0.f;
  p->density.rot_v[2] = 0.f;
}

/**
 * @brief Prepare a particle for the force calculation.
 *
 * This function is called in the ghost task to convert some quantities coming
 * from the density loop over neighbours into quantities ready to be used in the
 * force loop over neighbours. Quantities are typically read from the density
 * sub-structure and written to the force sub-structure.
 * Examples of calculations done here include the calculation of viscosity term
 * constants, thermal conduction terms, hydro conversions, etc.
 *
 * @param p The particle to act upon
 * @param xp The extended particle data to act upon
 * @param cosmo The current cosmological model.
 * @param hydro_props Hydrodynamic properties.
 * @param dt_alpha The time-step used to evolve non-cosmological quantities such
 *                 as the artificial viscosity.
 */
__attribute__((always_inline)) INLINE static void hydro_prepare_force(
    struct part *restrict p, struct xpart *restrict xp,
    const struct cosmology *cosmo, const struct hydro_props *hydro_props,
    const float dt_alpha) {

  const float fac_Balsara_eps = cosmo->a_factor_Balsara_eps;

  /* Inverse of the co-moving density */
  const float rho_inv = 1.f / p->rho;

  /* Inverse of the smoothing length */
  const float h_inv = 1.f / p->h;

  /* Compute the norm of the curl */
  const float curl_v = sqrtf(p->density.rot_v[0] * p->density.rot_v[0] +
                             p->density.rot_v[1] * p->density.rot_v[1] +
                             p->density.rot_v[2] * p->density.rot_v[2]);

  /* Compute the norm of div v including the Hubble flow term */
  const float div_physical_v = p->density.div_v + 3.f * cosmo->H;
  const float abs_div_physical_v = fabsf(div_physical_v);

  /* Compute the pressure */
  const float pressure = gas_pressure_from_entropy(p->rho, p->entropy);

  /* Compute the sound speed */
  const float soundspeed = gas_soundspeed_from_pressure(p->rho, pressure);

  /* Divide the pressure by the density squared to get the SPH term */
  const float P_over_rho2 = pressure * rho_inv * rho_inv;

  /* Compute the Balsara switch */
  /* Pre-multiply in the AV factor; hydro_props are not passed to the iact
   * functions */
  const float balsara = hydro_props->viscosity.alpha * abs_div_physical_v /
                        (abs_div_physical_v + curl_v +
                         0.0001f * fac_Balsara_eps * soundspeed * h_inv);

  /* Compute the "grad h" term */
  const float omega_inv =
      1.f / (1.f + hydro_dimension_inv * p->h * p->density.rho_dh * rho_inv);

  /* Update variables. */
  p->force.f = omega_inv;
  p->force.P_over_rho2 = P_over_rho2;
  p->force.soundspeed = soundspeed;
  p->force.balsara = balsara;
}

/**
 * @brief Reset acceleration fields of a particle
 *
 * Resets all hydro acceleration and time derivative fields in preparation
 * for the sums taking place in the variaous force tasks
 *
 * @param p The particle to act upon
 */
__attribute__((always_inline)) INLINE static void hydro_reset_acceleration(
    struct part *restrict p) {

#ifdef DEBUG_INTERACTIONS_SPH
  for (int i = 0; i < MAX_NUM_OF_NEIGHBOURS; ++i) p->ids_ngbs_force[i] = -1;
  p->num_ngb_force = 0;
#endif

  /* Reset the acceleration. */
  p->a_hydro[0] = 0.0f;
  p->a_hydro[1] = 0.0f;
  p->a_hydro[2] = 0.0f;

  /* Reset the time derivatives. */
  p->entropy_dt = 0.0f;
  p->force.h_dt = 0.0f;

  /* Reset maximal signal velocity */
  p->force.v_sig = p->force.soundspeed;
}

/**
 * @brief Sets the values to be predicted in the drifts to their values at a
 * kick time
 *
 * @param p The particle.
 * @param xp The extended data of this particle.
 */
__attribute__((always_inline)) INLINE static void hydro_reset_predicted_values(
    struct part *restrict p, const struct xpart *restrict xp) {

  /* Re-set the predicted velocities */
  p->v[0] = xp->v_full[0];
  p->v[1] = xp->v_full[1];
  p->v[2] = xp->v_full[2];

  /* Re-set the entropy */
  p->entropy = xp->entropy_full;
}

/**
 * @brief Predict additional particle fields forward in time when drifting
 *
 * @param p The particle
 * @param xp The extended data of the particle
 * @param dt_drift The drift time-step for positions.
 * @param dt_therm The drift time-step for thermal quantities.
 */
__attribute__((always_inline)) INLINE static void hydro_predict_extra(
    struct part *restrict p, const struct xpart *restrict xp, float dt_drift,
    float dt_therm) {

  const float h_inv = 1.f / p->h;

  /* Predict smoothing length */
  const float w1 = p->force.h_dt * h_inv * dt_drift;
  if (fabsf(w1) < 0.2f)
    p->h *= approx_expf(w1); /* 4th order expansion of exp(w) */
  else
    p->h *= expf(w1);

  /* Predict density */
  const float w2 = -hydro_dimension * w1;
  if (fabsf(w2) < 0.2f)
    p->rho *= approx_expf(w2); /* 4th order expansion of exp(w) */
  else
    p->rho *= expf(w2);

    /* Predict the entropy */
#ifdef SWIFT_DEBUG_CHECKS
  if (p->entropy + p->entropy_dt * dt_therm <= 0)
    error(
        "Negative entropy for particle id %llu old entropy %.5e d_entropy %.5e "
        "entropy_dt %.5e dt therm %.5e",
        p->id, p->entropy, p->entropy_dt * dt_therm, p->entropy_dt, dt_therm);
#endif
  p->entropy += p->entropy_dt * dt_therm;

  /* Re-compute the pressure */
  const float pressure = gas_pressure_from_entropy(p->rho, p->entropy);

  /* Compute the new sound speed */
  const float soundspeed = gas_soundspeed_from_pressure(p->rho, pressure);

  /* Divide the pressure by the density squared to get the SPH term */
  const float rho_inv = 1.f / p->rho;
  const float P_over_rho2 = pressure * rho_inv * rho_inv;

  /* Update variables */
  p->force.soundspeed = soundspeed;
  p->force.P_over_rho2 = P_over_rho2;
}

/**
 * @brief Finishes the force calculation.
 *
 * Multiplies the forces and accelerationsby the appropiate constants
 *
 * @param p The particle to act upon
 * @param cosmo The current cosmological model.
 */
__attribute__((always_inline)) INLINE static void hydro_end_force(
    struct part *restrict p, const struct cosmology *cosmo) {

  p->force.h_dt *= p->h * hydro_dimension_inv;

  p->entropy_dt =
      0.5f * gas_entropy_from_internal_energy(p->rho, p->entropy_dt);
}

/**
 * @brief Kick the additional variables
 *
 * @param p The particle to act upon
 * @param xp The particle extended data to act upon
 * @param dt_therm The time-step for this kick (for thermodynamic quantities)
 * @param dt_grav The time-step for this kick (for gravity forces)
 * @param dt_hydro The time-step for this kick (for hydro forces)
 * @param dt_kick_corr The time-step for this kick (for correction of the kick)
 * @param cosmo The cosmological model.
 * @param hydro_props The constants used in the scheme
 */
__attribute__((always_inline)) INLINE static void hydro_kick_extra(
    struct part *restrict p, struct xpart *restrict xp, float dt_therm,
    float dt_grav, float dt_hydro, float dt_kick_corr,
    const struct cosmology *cosmo, const struct hydro_props *hydro_props) {

  /* Do not decrease the entropy by more than a factor of 2 */
  if (dt_therm > 0. && p->entropy_dt * dt_therm < -0.5f * xp->entropy_full) {
    p->entropy_dt = -0.5f * xp->entropy_full / dt_therm;
  }
  xp->entropy_full += p->entropy_dt * dt_therm;

  /* Apply the minimal energy limit */
  const float physical_density = p->rho * cosmo->a3_inv;
  const float min_physical_energy = hydro_props->minimal_internal_energy;
  const float min_physical_entropy =
      gas_entropy_from_internal_energy(physical_density, min_physical_energy);
  const float min_comoving_entropy = min_physical_entropy; /* A' = A */
  if (xp->entropy_full < min_comoving_entropy) {
    xp->entropy_full = min_comoving_entropy;
    p->entropy_dt = 0.f;
  }

  /* Compute the pressure */
  const float pressure = gas_pressure_from_entropy(p->rho, xp->entropy_full);

  /* Compute the new sound speed */
  const float soundspeed = gas_soundspeed_from_pressure(p->rho, pressure);

  /* Divide the pressure by the density squared to get the SPH term */
  const float rho_inv = 1.f / p->rho;
  const float P_over_rho2 = pressure * rho_inv * rho_inv;

  p->force.soundspeed = soundspeed;
  p->force.P_over_rho2 = P_over_rho2;
}

/**
 *  @brief Converts hydro quantity of a particle at the start of a run
 *
 * Requires the density to be known
 *
 * @param p The particle to act upon.
 * @param xp The extended data.
 * @param cosmo The cosmological model.
 * @param hydro_props The constants used in the scheme.
 */
__attribute__((always_inline)) INLINE static void hydro_convert_quantities(
    struct part *restrict p, struct xpart *restrict xp,
    const struct cosmology *cosmo, const struct hydro_props *hydro_props) {

  /* We read u in the entropy field. We now get (comoving) A from (physical) u
   * and (physical) rho. Note that comoving A (A') == physical A */
  xp->entropy_full =
      gas_entropy_from_internal_energy(p->rho * cosmo->a3_inv, p->entropy);
  p->entropy = xp->entropy_full;

  /* Apply the minimal energy limit */
  const float physical_density = p->rho * cosmo->a3_inv;
  const float min_physical_energy = hydro_props->minimal_internal_energy;
  const float min_physical_entropy =
      gas_entropy_from_internal_energy(physical_density, min_physical_energy);
  const float min_comoving_entropy = min_physical_entropy; /* A' = A */
  if (xp->entropy_full < min_comoving_entropy) {
    xp->entropy_full = min_comoving_entropy;
    p->entropy = min_comoving_entropy;
    p->entropy_dt = 0.f;
  }

  /* Compute the pressure */
  const float pressure = gas_pressure_from_entropy(p->rho, p->entropy);

  /* Compute the sound speed */
  const float soundspeed = gas_soundspeed_from_pressure(p->rho, pressure);

  /* Divide the pressure by the density squared to get the SPH term */
  const float rho_inv = 1.f / p->rho;
  const float P_over_rho2 = pressure * rho_inv * rho_inv;

  p->force.soundspeed = soundspeed;
  p->force.P_over_rho2 = P_over_rho2;
}

/**
 * @brief Initialises the particles for the first time
 *
 * This function is called only once just after the ICs have been
 * read in to do some conversions.
 *
 * @param p The particle to act upon
 * @param xp The extended particle data to act upon
 */
__attribute__((always_inline)) INLINE static void hydro_first_init_part(
    struct part *restrict p, struct xpart *restrict xp) {

  p->time_bin = 0;
  p->wakeup = time_bin_not_awake;
  xp->v_full[0] = p->v[0];
  xp->v_full[1] = p->v[1];
  xp->v_full[2] = p->v[2];
  xp->a_grav[0] = 0.f;
  xp->a_grav[1] = 0.f;
  xp->a_grav[2] = 0.f;
  xp->entropy_full = p->entropy;

  hydro_reset_acceleration(p);
  hydro_init_part(p, NULL);
}

/**
 * @brief Overwrite the initial internal energy of a particle.
 *
 * Note that in the cases where the thermodynamic variable is not
 * internal energy but gets converted later, we must overwrite that
 * field. The conversion to the actual variable happens later after
 * the initial fake time-step.
 *
 * @param p The #part to write to.
 * @param u_init The new initial internal energy.
 */
__attribute__((always_inline)) INLINE static void
hydro_set_init_internal_energy(struct part *p, float u_init) {

  p->entropy = u_init;
}

/**
 * @brief Operations performed when a particle gets removed from the
 * simulation volume.
 *
 * @param p The particle.
 * @param xp The extended particle data.
 */
__attribute__((always_inline)) INLINE static void hydro_remove_part(
    const struct part *p, const struct xpart *xp) {}

#endif /* SWIFT_GADGET2_HYDRO_H */<|MERGE_RESOLUTION|>--- conflicted
+++ resolved
@@ -351,19 +351,6 @@
 /**
  * @brief Sets the physical internal energy of a particle
  *
-<<<<<<< HEAD
- * We assume a constant density for the conversion to entropy.
- *
- * @param p The particle of interest.
- * @param cosmo Cosmology data structure
- * @param u The internal energy.
- */
-__attribute__((always_inline)) INLINE static void
-hydro_set_physical_internal_energy(struct part *restrict p,
-                                   const struct cosmology *restrict cosmo,
-                                   float u) {
-  p->entropy = gas_entropy_from_internal_energy(p->rho * cosmo->a3_inv, u);
-=======
  * @param p The particle of interest.
  * @param xp The extended particle data.
  * @param cosmo Cosmology data structure
@@ -409,7 +396,6 @@
   /* Update variables. */
   p->force.P_over_rho2 = P_over_rho2;
   p->force.soundspeed = soundspeed;
->>>>>>> 544ff121
 }
 
 /**
