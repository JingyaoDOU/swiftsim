/*******************************************************************************
 * This file is part of SWIFT.
 * Copyright (c) 2012 Pedro Gonnet (pedro.gonnet@durham.ac.uk)
 *                    Matthieu Schaller (schaller@strw.leidenuniv.nl)
 *               2015 Peter W. Draper (p.w.draper@durham.ac.uk)
 *
 * This program is free software: you can redistribute it and/or modify
 * it under the terms of the GNU Lesser General Public License as published
 * by the Free Software Foundation, either version 3 of the License, or
 * (at your option) any later version.
 *
 * This program is distributed in the hope that it will be useful,
 * but WITHOUT ANY WARRANTY; without even the implied warranty of
 * MERCHANTABILITY or FITNESS FOR A PARTICULAR PURPOSE.  See the
 * GNU General Public License for more details.
 *
 * You should have received a copy of the GNU Lesser General Public License
 * along with this program.  If not, see <http://www.gnu.org/licenses/>.
 *
 ******************************************************************************/

/* Config parameters. */
#include "../config.h"

/* This object's header. */
#include "space.h"

/* Local headers. */
#include "cell.h"
#include "engine.h"
#include "gravity_properties.h"
#include "memswap.h"
#include "zoom_region.h"

/*! Expected maximal number of strays received at a rebuild */
extern int space_expected_max_nr_strays;

/*! Counter for cell IDs (when debugging) */
#if defined(SWIFT_DEBUG_CHECKS) || defined(SWIFT_CELL_GRAPH)
extern unsigned long long last_cell_id;
extern unsigned long long last_leaf_cell_id;
#endif

/**
 * @brief Re-build the top-level cells as well as the whole hierarchy.
 *
 * @param s The #space in which to update the cells.
 * @param repartitioned Did we just repartition?
 * @param verbose Print messages to stdout or not
 */
void space_rebuild(struct space *s, int repartitioned,
                   struct gravity_props *gravity_properties, int verbose) {

  const ticks tic = getticks();

/* Be verbose about this. */
#ifdef SWIFT_DEBUG_CHECKS
  if (s->e->nodeID == 0 || verbose) message("(re)building space");
  fflush(stdout);
#endif
#if defined(SWIFT_DEBUG_CHECKS) || defined(SWIFT_CELL_GRAPH)
  /* Reset the cell counter */
  last_cell_id = 1ULL;
  last_leaf_cell_id = 1ULL;
#endif

  /* Re-grid if necessary, or just re-set the cell data. */
#ifdef WITH_ZOOM_REGION
  if (s->with_zoom_region) {
    space_regrid_zoom(s, gravity_properties, verbose);
  } else {
    space_regrid(s, verbose);
  }
#else
  space_regrid(s, verbose);
#endif

  /* Allocate extra space for particles that will be created */
  if (s->with_star_formation || s->with_sink) space_allocate_extras(s, verbose);

  struct cell *cells_top = s->cells_top;
  const integertime_t ti_current = (s->e != NULL) ? s->e->ti_current : 0;
  const int local_nodeID = s->e->nodeID;

  /* The current number of particles */
  size_t nr_parts = s->nr_parts;
  size_t nr_gparts = s->nr_gparts;
  size_t nr_sparts = s->nr_sparts;
  size_t nr_bparts = s->nr_bparts;
  size_t nr_sinks = s->nr_sinks;

  /* The number of particles we allocated memory for */
  size_t size_parts = s->size_parts;
  size_t size_gparts = s->size_gparts;
  size_t size_sparts = s->size_sparts;
  size_t size_bparts = s->size_bparts;
  size_t size_sinks = s->size_sinks;

  /* Counter for the number of inhibited particles found on the node */
  size_t count_inhibited_parts = 0;
  size_t count_inhibited_gparts = 0;
  size_t count_inhibited_sparts = 0;
  size_t count_inhibited_bparts = 0;
  size_t count_inhibited_sinks = 0;

  /* Counter for the number of extra particles found on the node */
  size_t count_extra_parts = 0;
  size_t count_extra_gparts = 0;
  size_t count_extra_sparts = 0;
  size_t count_extra_bparts = 0;
  size_t count_extra_sinks = 0;

  /* Number of particles we expect to have after strays exchange */
  const size_t h_index_size = size_parts + space_expected_max_nr_strays;
  const size_t g_index_size = size_gparts + space_expected_max_nr_strays;
  const size_t s_index_size = size_sparts + space_expected_max_nr_strays;
  const size_t b_index_size = size_bparts + space_expected_max_nr_strays;
  const size_t sink_index_size = size_sinks + space_expected_max_nr_strays;

  /* Allocate arrays to store the indices of the cells where particles
     belong. We allocate extra space to allow for particles we may
     receive from other nodes */
  int *h_index = (int *)swift_malloc("h_index", sizeof(int) * h_index_size);
  int *g_index = (int *)swift_malloc("g_index", sizeof(int) * g_index_size);
  int *s_index = (int *)swift_malloc("s_index", sizeof(int) * s_index_size);
  int *b_index = (int *)swift_malloc("b_index", sizeof(int) * b_index_size);
  int *sink_index =
      (int *)swift_malloc("sink_index", sizeof(int) * sink_index_size);
  if (h_index == NULL || g_index == NULL || s_index == NULL ||
      b_index == NULL || sink_index == NULL)
    error("Failed to allocate temporary particle indices.");

  /* Allocate counters of particles that will land in each cell */
  int *cell_part_counts =
      (int *)swift_malloc("cell_part_counts", sizeof(int) * s->nr_cells);
  int *cell_gpart_counts =
      (int *)swift_malloc("cell_gpart_counts", sizeof(int) * s->nr_cells);
  int *cell_spart_counts =
      (int *)swift_malloc("cell_spart_counts", sizeof(int) * s->nr_cells);
  int *cell_bpart_counts =
      (int *)swift_malloc("cell_bpart_counts", sizeof(int) * s->nr_cells);
  int *cell_sink_counts =
      (int *)swift_malloc("cell_sink_counts", sizeof(int) * s->nr_cells);

  if (cell_part_counts == NULL || cell_gpart_counts == NULL ||
      cell_spart_counts == NULL || cell_bpart_counts == NULL ||
      cell_sink_counts == NULL)
    error("Failed to allocate cell particle count buffer.");

  /* Initialise the counters, including buffer space for future particles */
  for (int i = 0; i < s->nr_cells; ++i) {
    cell_part_counts[i] = 0;
    cell_gpart_counts[i] = 0;
    cell_spart_counts[i] = 0;
    cell_bpart_counts[i] = 0;
    cell_sink_counts[i] = 0;
  }

  /* Run through the particles and get their cell index. */
  if (nr_parts > 0)
    space_parts_get_cell_index(s, h_index, cell_part_counts,
                               &count_inhibited_parts, &count_extra_parts,
                               verbose);
  if (nr_gparts > 0)
    space_gparts_get_cell_index(s, g_index, cell_gpart_counts,
                                &count_inhibited_gparts, &count_extra_gparts,
                                verbose);
  if (nr_sparts > 0)
    space_sparts_get_cell_index(s, s_index, cell_spart_counts,
                                &count_inhibited_sparts, &count_extra_sparts,
                                verbose);
  if (nr_bparts > 0)
    space_bparts_get_cell_index(s, b_index, cell_bpart_counts,
                                &count_inhibited_bparts, &count_extra_bparts,
                                verbose);
  if (nr_sinks > 0)
    space_sinks_get_cell_index(s, sink_index, cell_sink_counts,
                               &count_inhibited_sinks, &count_extra_sinks,
                               verbose);

#ifdef SWIFT_DEBUG_CHECKS
  /* Some safety checks */
  if (repartitioned && count_inhibited_parts)
    error("We just repartitioned but still found inhibited parts.");
  if (repartitioned && count_inhibited_sparts)
    error("We just repartitioned but still found inhibited sparts.");
  if (repartitioned && count_inhibited_gparts)
    error("We just repartitioned but still found inhibited gparts.");
  if (repartitioned && count_inhibited_bparts)
    error("We just repartitioned but still found inhibited bparts.");
  if (repartitioned && count_inhibited_sinks)
    error("We just repartitioned but still found inhibited sinks.");

  if (count_extra_parts != s->nr_extra_parts)
    error(
        "Number of extra parts in the part array not matching the space "
        "counter.");
  if (count_extra_gparts != s->nr_extra_gparts)
    error(
        "Number of extra gparts in the gpart array not matching the space "
        "counter.");
  if (count_extra_sparts != s->nr_extra_sparts)
    error(
        "Number of extra sparts in the spart array not matching the space "
        "counter.");
  if (count_extra_bparts != s->nr_extra_bparts)
    error(
        "Number of extra bparts in the bpart array not matching the space "
        "counter.");
  if (count_extra_sinks != s->nr_extra_sinks)
    error(
        "Number of extra sinks in the sink array not matching the space "
        "counter.");
#endif

  const ticks tic2 = getticks();

  /* Move non-local parts and inhibited parts to the end of the list. */
  if (!repartitioned && (s->e->nr_nodes > 1 || count_inhibited_parts > 0)) {

    for (size_t k = 0; k < nr_parts; /* void */) {

      /* Inhibited particle or foreign particle */
      if (h_index[k] == -1 || cells_top[h_index[k]].nodeID != local_nodeID) {

        /* One fewer particle */
        nr_parts -= 1;

        /* Swap the particle */
        memswap(&s->parts[k], &s->parts[nr_parts], sizeof(struct part));

        /* Swap the link with the gpart */
        if (s->parts[k].gpart != NULL) {
          s->parts[k].gpart->id_or_neg_offset = -k;
        }
        if (s->parts[nr_parts].gpart != NULL) {
          s->parts[nr_parts].gpart->id_or_neg_offset = -nr_parts;
        }

        /* Swap the xpart */
        memswap(&s->xparts[k], &s->xparts[nr_parts], sizeof(struct xpart));
        /* Swap the index */
        memswap(&h_index[k], &h_index[nr_parts], sizeof(int));

      } else {
        /* Increment when not exchanging otherwise we need to retest "k".*/
        k++;
      }
    }
  }

#ifdef SWIFT_DEBUG_CHECKS
  /* Check that all parts are in the correct places. */
  size_t check_count_inhibited_part = 0;
  for (size_t k = 0; k < nr_parts; k++) {
    if (h_index[k] == -1 || cells_top[h_index[k]].nodeID != local_nodeID) {
      error("Failed to move all non-local parts to send list");
    }
  }
  for (size_t k = nr_parts; k < s->nr_parts; k++) {
    if (h_index[k] != -1 && cells_top[h_index[k]].nodeID == local_nodeID) {
      error("Failed to remove local parts from send list");
    }
    if (h_index[k] == -1) ++check_count_inhibited_part;
  }
  if (check_count_inhibited_part != count_inhibited_parts)
    error("Counts of inhibited particles do not match!");
#endif /* SWIFT_DEBUG_CHECKS */

  /* Move non-local sparts and inhibited sparts to the end of the list. */
  if (!repartitioned && (s->e->nr_nodes > 1 || count_inhibited_sparts > 0)) {

    for (size_t k = 0; k < nr_sparts; /* void */) {

      /* Inhibited particle or foreign particle */
      if (s_index[k] == -1 || cells_top[s_index[k]].nodeID != local_nodeID) {

        /* One fewer particle */
        nr_sparts -= 1;

        /* Swap the particle */
        memswap(&s->sparts[k], &s->sparts[nr_sparts], sizeof(struct spart));

        /* Swap the link with the gpart */
        if (s->sparts[k].gpart != NULL) {
          s->sparts[k].gpart->id_or_neg_offset = -k;
        }
        if (s->sparts[nr_sparts].gpart != NULL) {
          s->sparts[nr_sparts].gpart->id_or_neg_offset = -nr_sparts;
        }

        /* Swap the index */
        memswap(&s_index[k], &s_index[nr_sparts], sizeof(int));

      } else {
        /* Increment when not exchanging otherwise we need to retest "k".*/
        k++;
      }
    }
  }

#ifdef SWIFT_DEBUG_CHECKS
  /* Check that all sparts are in the correct place. */
  size_t check_count_inhibited_spart = 0;
  for (size_t k = 0; k < nr_sparts; k++) {
    if (s_index[k] == -1 || cells_top[s_index[k]].nodeID != local_nodeID) {
      error("Failed to move all non-local sparts to send list");
    }
  }
  for (size_t k = nr_sparts; k < s->nr_sparts; k++) {
    if (s_index[k] != -1 && cells_top[s_index[k]].nodeID == local_nodeID) {
      error("Failed to remove local sparts from send list");
    }
    if (s_index[k] == -1) ++check_count_inhibited_spart;
  }
  if (check_count_inhibited_spart != count_inhibited_sparts)
    error("Counts of inhibited s-particles do not match!");
#endif /* SWIFT_DEBUG_CHECKS */

  /* Move non-local bparts and inhibited bparts to the end of the list. */
  if (!repartitioned && (s->e->nr_nodes > 1 || count_inhibited_bparts > 0)) {

    for (size_t k = 0; k < nr_bparts; /* void */) {

      /* Inhibited particle or foreign particle */
      if (b_index[k] == -1 || cells_top[b_index[k]].nodeID != local_nodeID) {

        /* One fewer particle */
        nr_bparts -= 1;

        /* Swap the particle */
        memswap(&s->bparts[k], &s->bparts[nr_bparts], sizeof(struct bpart));

        /* Swap the link with the gpart */
        if (s->bparts[k].gpart != NULL) {
          s->bparts[k].gpart->id_or_neg_offset = -k;
        }
        if (s->bparts[nr_bparts].gpart != NULL) {
          s->bparts[nr_bparts].gpart->id_or_neg_offset = -nr_bparts;
        }

        /* Swap the index */
        memswap(&b_index[k], &b_index[nr_bparts], sizeof(int));

      } else {
        /* Increment when not exchanging otherwise we need to retest "k".*/
        k++;
      }
    }
  }

#ifdef SWIFT_DEBUG_CHECKS
  /* Check that all bparts are in the correct place. */
  size_t check_count_inhibited_bpart = 0;
  for (size_t k = 0; k < nr_bparts; k++) {
    if (b_index[k] == -1 || cells_top[b_index[k]].nodeID != local_nodeID) {
      error("Failed to move all non-local bparts to send list");
    }
  }
  for (size_t k = nr_bparts; k < s->nr_bparts; k++) {
    if (b_index[k] != -1 && cells_top[b_index[k]].nodeID == local_nodeID) {
      error("Failed to remove local bparts from send list");
    }
    if (b_index[k] == -1) ++check_count_inhibited_bpart;
  }
  if (check_count_inhibited_bpart != count_inhibited_bparts)
    error("Counts of inhibited b-particles do not match!");
#endif /* SWIFT_DEBUG_CHECKS */

  /* Move non-local sinks and inhibited sinks to the end of the list. */
  if (!repartitioned && (s->e->nr_nodes > 1 || count_inhibited_sinks > 0)) {

    for (size_t k = 0; k < nr_sinks; /* void */) {

      /* Inhibited particle or foreign particle */
      if (sink_index[k] == -1 ||
          cells_top[sink_index[k]].nodeID != local_nodeID) {

        /* One fewer particle */
        nr_sinks -= 1;

        /* Swap the particle */
        memswap(&s->sinks[k], &s->sinks[nr_sinks], sizeof(struct sink));

        /* Swap the link with the gpart */
        if (s->sinks[k].gpart != NULL) {
          s->sinks[k].gpart->id_or_neg_offset = -k;
        }
        if (s->sinks[nr_sinks].gpart != NULL) {
          s->sinks[nr_sinks].gpart->id_or_neg_offset = -nr_sinks;
        }

        /* Swap the index */
        memswap(&sink_index[k], &sink_index[nr_sinks], sizeof(int));

      } else {
        /* Increment when not exchanging otherwise we need to retest "k".*/
        k++;
      }
    }
  }

#ifdef SWIFT_DEBUG_CHECKS
  /* Check that all sinks are in the correct place. */
  size_t check_count_inhibited_sinks = 0;
  for (size_t k = 0; k < nr_sinks; k++) {
    if (sink_index[k] == -1 ||
        cells_top[sink_index[k]].nodeID != local_nodeID) {
      error("Failed to move all non-local sinks to send list");
    }
  }
  for (size_t k = nr_sinks; k < s->nr_sinks; k++) {
    if (sink_index[k] != -1 &&
        cells_top[sink_index[k]].nodeID == local_nodeID) {
      error("Failed to remove local sinks from send list");
    }
    if (sink_index[k] == -1) ++check_count_inhibited_sinks;
  }
  if (check_count_inhibited_sinks != count_inhibited_sinks)
    error("Counts of inhibited sink-particles do not match!");
#endif /* SWIFT_DEBUG_CHECKS */

  /* Move non-local gparts and inhibited parts to the end of the list. */
  if (!repartitioned && (s->e->nr_nodes > 1 || count_inhibited_gparts > 0)) {

    for (size_t k = 0; k < nr_gparts; /* void */) {

      /* Inhibited particle or foreign particle */
      if (g_index[k] == -1 || cells_top[g_index[k]].nodeID != local_nodeID) {

        /* One fewer particle */
        nr_gparts -= 1;

        /* Swap the particle */
        memswap_unaligned(&s->gparts[k], &s->gparts[nr_gparts],
                          sizeof(struct gpart));

        /* Swap the link with part/spart */
        if (s->gparts[k].type == swift_type_gas) {
          s->parts[-s->gparts[k].id_or_neg_offset].gpart = &s->gparts[k];
        } else if (s->gparts[k].type == swift_type_stars) {
          s->sparts[-s->gparts[k].id_or_neg_offset].gpart = &s->gparts[k];
        } else if (s->gparts[k].type == swift_type_sink) {
          s->sinks[-s->gparts[k].id_or_neg_offset].gpart = &s->gparts[k];
        } else if (s->gparts[k].type == swift_type_black_hole) {
          s->bparts[-s->gparts[k].id_or_neg_offset].gpart = &s->gparts[k];
        }

        if (s->gparts[nr_gparts].type == swift_type_gas) {
          s->parts[-s->gparts[nr_gparts].id_or_neg_offset].gpart =
              &s->gparts[nr_gparts];
        } else if (s->gparts[nr_gparts].type == swift_type_stars) {
          s->sparts[-s->gparts[nr_gparts].id_or_neg_offset].gpart =
              &s->gparts[nr_gparts];
        } else if (s->gparts[nr_gparts].type == swift_type_sink) {
          s->sinks[-s->gparts[nr_gparts].id_or_neg_offset].gpart =
              &s->gparts[nr_gparts];
        } else if (s->gparts[nr_gparts].type == swift_type_black_hole) {
          s->bparts[-s->gparts[nr_gparts].id_or_neg_offset].gpart =
              &s->gparts[nr_gparts];
        }

        /* Swap the index */
        memswap(&g_index[k], &g_index[nr_gparts], sizeof(int));
      } else {
        /* Increment when not exchanging otherwise we need to retest "k".*/
        k++;
      }
    }
  }

  if (verbose)
    message("Moving non-local particles took %.3f %s.",
            clocks_from_ticks(getticks() - tic2), clocks_getunit());

#ifdef SWIFT_DEBUG_CHECKS
  /* Check that all gparts are in the correct place. */
  size_t check_count_inhibited_gpart = 0;
  for (size_t k = 0; k < nr_gparts; k++) {
    if (g_index[k] == -1 || cells_top[g_index[k]].nodeID != local_nodeID) {
      error("Failed to move all non-local gparts to send list");
    }
  }
  for (size_t k = nr_gparts; k < s->nr_gparts; k++) {
    if (g_index[k] != -1 && cells_top[g_index[k]].nodeID == local_nodeID) {
      error("Failed to remove local gparts from send list");
    }
    if (g_index[k] == -1) ++check_count_inhibited_gpart;
  }
  if (check_count_inhibited_gpart != count_inhibited_gparts)
    error("Counts of inhibited g-particles do not match!");
#endif /* SWIFT_DEBUG_CHECKS */

#ifdef WITH_MPI

  /* Exchange the strays, note that this potentially re-allocates
     the parts arrays. This can be skipped if we just repartitioned space
     as there should be no strays in that case */
  if (!repartitioned) {

    size_t nr_parts_exchanged = s->nr_parts - nr_parts;
    size_t nr_gparts_exchanged = s->nr_gparts - nr_gparts;
    size_t nr_sparts_exchanged = s->nr_sparts - nr_sparts;
    size_t nr_bparts_exchanged = s->nr_bparts - nr_bparts;
    engine_exchange_strays(s->e, nr_parts, &h_index[nr_parts],
                           &nr_parts_exchanged, nr_gparts, &g_index[nr_gparts],
                           &nr_gparts_exchanged, nr_sparts, &s_index[nr_sparts],
                           &nr_sparts_exchanged, nr_bparts, &b_index[nr_bparts],
                           &nr_bparts_exchanged);

    /* Set the new particle counts. */
    s->nr_parts = nr_parts + nr_parts_exchanged;
    s->nr_gparts = nr_gparts + nr_gparts_exchanged;
    s->nr_sparts = nr_sparts + nr_sparts_exchanged;
    s->nr_bparts = nr_bparts + nr_bparts_exchanged;

  } else {
#ifdef SWIFT_DEBUG_CHECKS
    if (s->nr_parts != nr_parts)
      error("Number of parts changing after repartition");
    if (s->nr_sparts != nr_sparts)
      error("Number of sparts changing after repartition");
    if (s->nr_gparts != nr_gparts)
      error("Number of gparts changing after repartition");
#endif
  }

  /* Clear non-local cell counts. */
  for (int k = 0; k < s->nr_cells; k++) {
    if (s->cells_top[k].nodeID != local_nodeID) {
      cell_part_counts[k] = 0;
      cell_spart_counts[k] = 0;
      cell_gpart_counts[k] = 0;
      cell_bpart_counts[k] = 0;
    }
  }

  /* Re-allocate the index array for the parts if needed.. */
  if (s->nr_parts + 1 > h_index_size) {
    int *ind_new;
    if ((ind_new = (int *)swift_malloc(
             "h_index", sizeof(int) * (s->nr_parts + 1))) == NULL)
      error("Failed to allocate temporary particle indices.");
    memcpy(ind_new, h_index, sizeof(int) * nr_parts);
    swift_free("h_index", h_index);
    h_index = ind_new;
  }

  /* Re-allocate the index array for the sparts if needed.. */
  if (s->nr_sparts + 1 > s_index_size) {
    int *sind_new;
    if ((sind_new = (int *)swift_malloc(
             "s_index", sizeof(int) * (s->nr_sparts + 1))) == NULL)
      error("Failed to allocate temporary s-particle indices.");
    memcpy(sind_new, s_index, sizeof(int) * nr_sparts);
    swift_free("s_index", s_index);
    s_index = sind_new;
  }

  /* Re-allocate the index array for the bparts if needed.. */
  if (s->nr_bparts + 1 > s_index_size) {
    int *bind_new;
    if ((bind_new = (int *)swift_malloc(
             "b_index", sizeof(int) * (s->nr_bparts + 1))) == NULL)
      error("Failed to allocate temporary s-particle indices.");
    memcpy(bind_new, b_index, sizeof(int) * nr_bparts);
    swift_free("b_index", b_index);
    b_index = bind_new;
  }

  /* Assign each received part to its cell. */
  for (size_t k = nr_parts; k < s->nr_parts; k++) {
    const struct part *const p = &s->parts[k];

    /* New cell index */
    h_index[k] = cell_getid_pos(s, p->x[0], p->x[1], p->x[2]);

    cell_part_counts[h_index[k]]++;

#ifdef SWIFT_DEBUG_CHECKS
    if (cells_top[h_index[k]].nodeID != local_nodeID)
      error("Received part that does not belong to me (nodeID=%i).",
            cells_top[h_index[k]].nodeID);
#endif
  }
  nr_parts = s->nr_parts;

  /* Assign each received spart to its cell. */
  for (size_t k = nr_sparts; k < s->nr_sparts; k++) {
    const struct spart *const sp = &s->sparts[k];

    s_index[k] = cell_getid_pos(s, sp->x[0], sp->x[1], sp->x[2]);

    cell_spart_counts[s_index[k]]++;

#ifdef SWIFT_DEBUG_CHECKS
    if (cells_top[s_index[k]].nodeID != local_nodeID)
      error("Received s-part that does not belong to me (nodeID=%i).",
            cells_top[s_index[k]].nodeID);
#endif
  }
  nr_sparts = s->nr_sparts;

  /* Assign each received bpart to its cell. */
  for (size_t k = nr_bparts; k < s->nr_bparts; k++) {
    const struct bpart *const bp = &s->bparts[k];

    b_index[k] = cell_getid_pos(s, bp->x[0], bp->x[1], bp->x[2]);

    cell_bpart_counts[b_index[k]]++;

#ifdef SWIFT_DEBUG_CHECKS
    if (cells_top[b_index[k]].nodeID != local_nodeID)
      error("Received s-part that does not belong to me (nodeID=%i).",
            cells_top[b_index[k]].nodeID);
#endif
  }
  nr_bparts = s->nr_bparts;

#else /* WITH_MPI */

  /* Update the part, spart and bpart counters */
  s->nr_parts = nr_parts;
  s->nr_sparts = nr_sparts;
  s->nr_bparts = nr_bparts;
  s->nr_sinks = nr_sinks;

#endif /* WITH_MPI */

  /* Sort the parts according to their cells. */
  if (nr_parts > 0)
    space_parts_sort(s->parts, s->xparts, h_index, cell_part_counts,
                     s->nr_cells, 0);

#ifdef SWIFT_DEBUG_CHECKS
  /* Verify that the part have been sorted correctly. */
  for (size_t k = 0; k < nr_parts; k++) {
    const struct part *p = &s->parts[k];

    if (p->time_bin == time_bin_inhibited)
      error("Inhibited particle sorted into a cell!");

    /* New cell index */
    const int new_ind = cell_getid_pos(s, p->x[0], p->x[1], p->x[2]);

    /* New cell of this part */
    const struct cell *c = &s->cells_top[new_ind];

    if (h_index[k] != new_ind)
      error("part's new cell index not matching sorted index.");

    if (p->x[0] < c->loc[0] || p->x[0] > c->loc[0] + c->width[0] ||
        p->x[1] < c->loc[1] || p->x[1] > c->loc[1] + c->width[1] ||
        p->x[2] < c->loc[2] || p->x[2] > c->loc[2] + c->width[2])
      error("part not sorted into the right top-level cell!");
  }
#endif /* SWIFT_DEBUG_CHECKS */

  /* Sort the sparts according to their cells. */
  if (nr_sparts > 0)
    space_sparts_sort(s->sparts, s_index, cell_spart_counts, s->nr_cells, 0);

#ifdef SWIFT_DEBUG_CHECKS
  /* Verify that the spart have been sorted correctly. */
  for (size_t k = 0; k < nr_sparts; k++) {
    const struct spart *sp = &s->sparts[k];

    if (sp->time_bin == time_bin_inhibited)
      error("Inhibited particle sorted into a cell!");

    /* New cell index */
    const int new_sind = cell_getid_pos(s, sp->x[0], sp->x[1], sp->x[2]);

    /* New cell of this spart */
    const struct cell *c = &s->cells_top[new_sind];

    if (s_index[k] != new_sind)
      error("spart's new cell index not matching sorted index.");

    if (sp->x[0] < c->loc[0] || sp->x[0] > c->loc[0] + c->width[0] ||
        sp->x[1] < c->loc[1] || sp->x[1] > c->loc[1] + c->width[1] ||
        sp->x[2] < c->loc[2] || sp->x[2] > c->loc[2] + c->width[2])
      error("spart not sorted into the right top-level cell!");
  }
#endif /* SWIFT_DEBUG_CHECKS */

  /* Sort the bparts according to their cells. */
  if (nr_bparts > 0)
    space_bparts_sort(s->bparts, b_index, cell_bpart_counts, s->nr_cells, 0);

#ifdef SWIFT_DEBUG_CHECKS
  /* Verify that the bpart have been sorted correctly. */
  for (size_t k = 0; k < nr_bparts; k++) {
    const struct bpart *bp = &s->bparts[k];

    if (bp->time_bin == time_bin_inhibited)
      error("Inhibited particle sorted into a cell!");

    /* New cell index */
    const int new_bind = cell_getid_pos(s, bp->x[0], bp->x[1], bp->x[2]);

    /* New cell of this bpart */
    const struct cell *c = &s->cells_top[new_bind];

    if (b_index[k] != new_bind)
      error("bpart's new cell index not matching sorted index.");

    if (bp->x[0] < c->loc[0] || bp->x[0] > c->loc[0] + c->width[0] ||
        bp->x[1] < c->loc[1] || bp->x[1] > c->loc[1] + c->width[1] ||
        bp->x[2] < c->loc[2] || bp->x[2] > c->loc[2] + c->width[2])
      error("bpart not sorted into the right top-level cell!");
  }
#endif /* SWIFT_DEBUG_CHECKS */

  /* Sort the sink according to their cells. */
  if (nr_sinks > 0)
    space_sinks_sort(s->sinks, sink_index, cell_sink_counts, s->nr_cells, 0);

#ifdef SWIFT_DEBUG_CHECKS
  /* Verify that the sink have been sorted correctly. */
  for (size_t k = 0; k < nr_sinks; k++) {
    const struct sink *sink = &s->sinks[k];

    if (sink->time_bin == time_bin_inhibited)
      error("Inhibited particle sorted into a cell!");

    /* New cell index */
    const int new_bind = cell_getid_pos(s, sink->x[0], sink->x[1], sink->x[2]);

    /* New cell of this sink */
    const struct cell *c = &s->cells_top[new_bind];

    if (sink_index[k] != new_bind)
      error("sink's new cell index not matching sorted index.");

    if (sink->x[0] < c->loc[0] || sink->x[0] > c->loc[0] + c->width[0] ||
        sink->x[1] < c->loc[1] || sink->x[1] > c->loc[1] + c->width[1] ||
        sink->x[2] < c->loc[2] || sink->x[2] > c->loc[2] + c->width[2])
      error("sink not sorted into the right top-level cell!");
  }
#endif /* SWIFT_DEBUG_CHECKS */

  /* Extract the cell counts from the sorted indices. Deduct the extra
   * particles. */
  size_t last_index = 0;
  h_index[nr_parts] = s->nr_cells;  // sentinel.
  for (size_t k = 0; k < nr_parts; k++) {
    if (h_index[k] < h_index[k + 1]) {
      cells_top[h_index[k]].hydro.count =
          k - last_index + 1 - space_extra_parts;
      last_index = k + 1;
    }
  }

  /* Extract the cell counts from the sorted indices. Deduct the extra
   * particles. */
  size_t last_sindex = 0;
  s_index[nr_sparts] = s->nr_cells;  // sentinel.
  for (size_t k = 0; k < nr_sparts; k++) {
    if (s_index[k] < s_index[k + 1]) {
      cells_top[s_index[k]].stars.count =
          k - last_sindex + 1 - space_extra_sparts;
      last_sindex = k + 1;
    }
  }

  /* Extract the cell counts from the sorted indices. Deduct the extra
   * particles. */
  size_t last_bindex = 0;
  b_index[nr_bparts] = s->nr_cells;  // sentinel.
  for (size_t k = 0; k < nr_bparts; k++) {
    if (b_index[k] < b_index[k + 1]) {
      cells_top[b_index[k]].black_holes.count =
          k - last_bindex + 1 - space_extra_bparts;
      last_bindex = k + 1;
    }
  }

  /* Extract the cell counts from the sorted indices. Deduct the extra
   * particles. */
  size_t last_sink_index = 0;
  sink_index[nr_sinks] = s->nr_cells;  // sentinel.
  for (size_t k = 0; k < nr_sinks; k++) {
    if (sink_index[k] < sink_index[k + 1]) {
      cells_top[sink_index[k]].sinks.count =
          k - last_sink_index + 1 - space_extra_sinks;
      last_sink_index = k + 1;
    }
  }

  /* We no longer need the indices as of here. */
  swift_free("h_index", h_index);
  swift_free("cell_part_counts", cell_part_counts);
  swift_free("s_index", s_index);
  swift_free("cell_spart_counts", cell_spart_counts);
  swift_free("b_index", b_index);
  swift_free("cell_bpart_counts", cell_bpart_counts);
  swift_free("sink_index", sink_index);
  swift_free("cell_sink_counts", cell_sink_counts);

  /* Update the slice of unique IDs. */
  space_update_unique_id(s);

#ifdef WITH_MPI

  /* Re-allocate the index array for the gparts if needed.. */
  if (s->nr_gparts + 1 > g_index_size) {
    int *gind_new;
    if ((gind_new = (int *)swift_malloc(
             "g_index", sizeof(int) * (s->nr_gparts + 1))) == NULL)
      error("Failed to allocate temporary g-particle indices.");
    memcpy(gind_new, g_index, sizeof(int) * nr_gparts);
    swift_free("g_index", g_index);
    g_index = gind_new;
  }

  /* Assign each received gpart to its cell. */
  for (size_t k = nr_gparts; k < s->nr_gparts; k++) {
    const struct gpart *const p = &s->gparts[k];

    g_index[k] = cell_getid_pos(s, p->x[0], p->x[1], p->x[2]);

    cell_gpart_counts[g_index[k]]++;
#ifdef SWIFT_DEBUG_CHECKS
    if (cells_top[g_index[k]].nodeID != s->e->nodeID)
      error("Received g-part that does not belong to me (nodeID=%i).",
            cells_top[g_index[k]].nodeID);
#endif
  }
  nr_gparts = s->nr_gparts;

#else /* WITH_MPI */

  /* Update the gpart counter */
  s->nr_gparts = nr_gparts;

#endif /* WITH_MPI */

  /* Mark that there are no inhibited particles left */
  s->nr_inhibited_parts = 0;
  s->nr_inhibited_gparts = 0;
  s->nr_inhibited_sparts = 0;
  s->nr_inhibited_bparts = 0;
  s->nr_inhibited_sinks = 0;

  /* Sort the gparts according to their cells. */
  if (nr_gparts > 0)
    space_gparts_sort(s->gparts, s->parts, s->sinks, s->sparts, s->bparts,
                      g_index, cell_gpart_counts, s->nr_cells);

#ifdef SWIFT_DEBUG_CHECKS
  /* Verify that the gpart have been sorted correctly. */
  for (size_t k = 0; k < nr_gparts; k++) {
    const struct gpart *gp = &s->gparts[k];

    if (gp->time_bin == time_bin_inhibited)
      error("Inhibited particle sorted into a cell!");

    /* New cell index */
    const int new_gind = cell_getid_pos(s, gp->x[0], gp->x[1], gp->x[2]);

    /* New cell of this gpart */
    const struct cell *c = &s->cells_top[new_gind];

    if (g_index[k] != new_gind)
      error("gpart's new cell index not matching sorted index.");

    if (gp->x[0] < c->loc[0] || gp->x[0] > c->loc[0] + c->width[0] ||
        gp->x[1] < c->loc[1] || gp->x[1] > c->loc[1] + c->width[1] ||
        gp->x[2] < c->loc[2] || gp->x[2] > c->loc[2] + c->width[2]) {
      error("gpart not sorted into the right top-level cell!");
    }
  }
#endif /* SWIFT_DEBUG_CHECKS */

  /* Extract the cell counts from the sorted indices. Deduct the extra
   * particles. */
  size_t last_gindex = 0;
  g_index[nr_gparts] = s->nr_cells;
  for (size_t k = 0; k < nr_gparts; k++) {
    if (g_index[k] < g_index[k + 1]) {
      cells_top[g_index[k]].grav.count =
          k - last_gindex + 1 - space_extra_gparts;
      last_gindex = k + 1;
    }
  }

  /* We no longer need the indices as of here. */
  swift_free("g_index", g_index);
  swift_free("cell_gpart_counts", cell_gpart_counts);

#ifdef SWIFT_DEBUG_CHECKS
  /* Verify that the links are correct */
  if ((nr_gparts > 0 && nr_parts > 0) || (nr_gparts > 0 && nr_sparts > 0) ||
      (nr_gparts > 0 && nr_bparts > 0) || (nr_gparts > 0 && nr_sinks > 0))
    part_verify_links(s->parts, s->gparts, s->sinks, s->sparts, s->bparts,
                      nr_parts, nr_gparts, nr_sinks, nr_sparts, nr_bparts,
                      verbose);
#endif

  /* Define variables to count particles in cell types */
  int bkg_cell_particles = 0;
  int zoom_cell_particles = 0;

  /* Hook the cells up to the parts. Make list of local and non-empty cells */
  const ticks tic3 = getticks();
  struct part *finger = s->parts;
  struct xpart *xfinger = s->xparts;
  struct gpart *gfinger = s->gparts;
  struct spart *sfinger = s->sparts;
  struct bpart *bfinger = s->bparts;
  struct sink *sink_finger = s->sinks;
  s->nr_cells_with_particles = 0;
  s->nr_local_cells_with_particles = 0;
  s->nr_local_cells = 0;
#ifdef WITH_ZOOM_REGION
  if (s->with_zoom_region) {
    s->zoom_props->nr_local_zoom_cells = 0;
    s->zoom_props->nr_local_bkg_cells = 0;
    s->zoom_props->nr_local_zoom_cells_with_particles = 0;
    s->zoom_props->nr_local_bkg_cells_with_particles = 0;
  }
#endif
  for (int k = 0; k < s->nr_cells; k++) {
    struct cell *restrict c = &cells_top[k];
    c->hydro.ti_old_part = ti_current;
    c->grav.ti_old_part = ti_current;
    c->grav.ti_old_multipole = ti_current;
    c->stars.ti_old_part = ti_current;
    c->sinks.ti_old_part = ti_current;
    c->black_holes.ti_old_part = ti_current;

#if defined(SWIFT_DEBUG_CHECKS) || defined(SWIFT_CELL_GRAPH)
    cell_assign_top_level_cell_index(c, s);
#endif
    const int is_local = (c->nodeID == engine_rank);
    const int has_particles =
        (c->hydro.count > 0) || (c->grav.count > 0) || (c->stars.count > 0) ||
        (c->black_holes.count > 0) || (c->sinks.count > 0);

    if (is_local) {
      c->hydro.parts = finger;
      c->hydro.xparts = xfinger;
      c->grav.parts = gfinger;
      c->stars.parts = sfinger;
      c->black_holes.parts = bfinger;
      c->sinks.parts = sink_finger;

      /* Store the state at rebuild time */
      c->stars.parts_rebuild = c->stars.parts;
      c->grav.parts_rebuild = c->grav.parts;

      c->hydro.count_total = c->hydro.count + space_extra_parts;
      c->grav.count_total = c->grav.count + space_extra_gparts;
      c->stars.count_total = c->stars.count + space_extra_sparts;
      c->sinks.count_total = c->sinks.count + space_extra_sinks;
      c->black_holes.count_total = c->black_holes.count + space_extra_bparts;

#ifdef WITH_ZOOM_REGION
      if (s->with_zoom_region) {
        /* Add the number of particles to the cell counter */
        if (c->tl_cell_type <= 2) {
          bkg_cell_particles +=
              (c->hydro.count + c->grav.count + c->stars.count +
               c->sinks.count + c->black_holes.count);
        } else {
          zoom_cell_particles +=
              (c->hydro.count + c->grav.count + c->stars.count +
               c->sinks.count + c->black_holes.count);
        }
      }
#endif

      finger = &finger[c->hydro.count_total];
      xfinger = &xfinger[c->hydro.count_total];
      gfinger = &gfinger[c->grav.count_total];
      sfinger = &sfinger[c->stars.count_total];
      bfinger = &bfinger[c->black_holes.count_total];
      sink_finger = &sink_finger[c->sinks.count_total];

      /* Add this cell to the list of local cells */
      s->local_cells_top[s->nr_local_cells] = k;
      s->nr_local_cells++;
#ifdef WITH_ZOOM_REGION
      if (s->with_zoom_region) {

        /* Add this cell to the appropriate list of local cells */
        if (c->tl_cell_type == zoom_tl_cell) {

          s->zoom_props
              ->local_zoom_cells_top[s->zoom_props->nr_local_zoom_cells] = k;
          s->zoom_props->nr_local_zoom_cells++;

        } else if (c->tl_cell_type == tl_cell ||
                   c->tl_cell_type == tl_cell_neighbour) {

          s->zoom_props
              ->local_bkg_cells_top[s->zoom_props->nr_local_bkg_cells] = k;
          s->zoom_props->nr_local_bkg_cells++;
        }
      }
#endif
    }

    if (is_local && has_particles) {

      /* Add this cell to the list of non-empty cells */
      s->local_cells_with_particles_top[s->nr_local_cells_with_particles] = k;
      s->nr_local_cells_with_particles++;
#ifdef WITH_ZOOM_REGION
      if (s->with_zoom_region) {

        /* Add this cell to the appropriate list of local cells */
        if (c->tl_cell_type == zoom_tl_cell) {

          s->zoom_props->local_zoom_cells_with_particles_top
              [s->zoom_props->nr_local_zoom_cells_with_particles] = k;
          s->zoom_props->nr_local_zoom_cells_with_particles++;

        } else if (c->tl_cell_type == tl_cell ||
                   c->tl_cell_type == tl_cell_neighbour) {

          s->zoom_props->local_bkg_cells_with_particles_top
              [s->zoom_props->nr_local_bkg_cells_with_particles] = k;
          s->zoom_props->nr_local_bkg_cells_with_particles++;
        }
      }
#endif
    }
  }
  if (verbose) {
    message("Have %d local top-level cells with particles (total=%d)",
            s->nr_local_cells_with_particles, s->nr_cells);
    message("Have %d local top-level cells (total=%d)", s->nr_local_cells,
            s->nr_cells);
    message("hooking up cells took %.3f %s.",
            clocks_from_ticks(getticks() - tic3), clocks_getunit());
#ifdef WITH_ZOOM_REGION
    if (s->with_zoom_region) {
      message("Have %d local particles in background cells",
              bkg_cell_particles);
<<<<<<< HEAD
      message("Have %d local particles in zoom cells",
              zoom_cell_particles);
      s->zoom_props->nr_bkg_cell_particles = bkg_cell_particles;
      s->zoom_props->nr_zoom_cell_particles = zoom_cell_particles;
=======
      message("Have %d local particles in zoom cells", zoom_cell_particles);
>>>>>>> acc77024
    }
#endif

    /* Lets report how many wanderers have been removed */
    if (s->with_hydro && s->zoom_props->nr_wanderers > 0)
      message("Converted %zu wandering particles to dark matter thus far",
              s->zoom_props->nr_wanderers);
  }

  /* Re-order the extra particles such that they are at the end of their cell's
     memory pool. */
  if (s->with_star_formation || s->with_sink) space_reorder_extras(s, verbose);

  /* At this point, we have the upper-level cells. Now recursively split each
     cell to get the full AMR grid. */
  space_split(s, verbose);

#ifdef SWIFT_DEBUG_CHECKS
  /* Check that the multipole construction went OK */
  if (s->with_self_gravity)
    for (int k = 0; k < s->nr_cells; k++)
      cell_check_multipole(&s->cells_top[k], s->e->gravity_properties);
#endif

  /* Clean up any stray sort indices in the cell buffer. */
  space_free_buff_sort_indices(s);

  if (verbose)
    message("took %.3f %s.", clocks_from_ticks(getticks() - tic),
            clocks_getunit());
}<|MERGE_RESOLUTION|>--- conflicted
+++ resolved
@@ -997,6 +997,7 @@
           s->zoom_props
               ->local_bkg_cells_top[s->zoom_props->nr_local_bkg_cells] = k;
           s->zoom_props->nr_local_bkg_cells++;
+
         }
       }
 #endif
@@ -1023,6 +1024,7 @@
           s->zoom_props->local_bkg_cells_with_particles_top
               [s->zoom_props->nr_local_bkg_cells_with_particles] = k;
           s->zoom_props->nr_local_bkg_cells_with_particles++;
+
         }
       }
 #endif
@@ -1039,14 +1041,10 @@
     if (s->with_zoom_region) {
       message("Have %d local particles in background cells",
               bkg_cell_particles);
-<<<<<<< HEAD
       message("Have %d local particles in zoom cells",
               zoom_cell_particles);
       s->zoom_props->nr_bkg_cell_particles = bkg_cell_particles;
       s->zoom_props->nr_zoom_cell_particles = zoom_cell_particles;
-=======
-      message("Have %d local particles in zoom cells", zoom_cell_particles);
->>>>>>> acc77024
     }
 #endif
 
