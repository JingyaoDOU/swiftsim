/*******************************************************************************
 * This file is part of SWIFT.
 * Copyright (c) 2013- 2015:
 *                    Matthieu Schaller (matthieu.schaller@durham.ac.uk),
 *                    Pedro Gonnet (pedro.gonnet@durham.ac.uk),
 *                    Peter W. Draper (p.w.draper@durham.ac.uk).
 *
 * This program is free software: you can redistribute it and/or modify
 * it under the terms of the GNU Lesser General Public License as published
 * by the Free Software Foundation, either version 3 of the License, or
 * (at your option) any later version.
 *
 * This program is distributed in the hope that it will be useful,
 * but WITHOUT ANY WARRANTY; without even the implied warranty of
 * MERCHANTABILITY or FITNESS FOR A PARTICULAR PURPOSE.  See the
 * GNU General Public License for more details.
 *
 * You should have received a copy of the GNU Lesser General Public License
 * along with this program.  If not, see <http://www.gnu.org/licenses/>.
 *
 ******************************************************************************/

#include <stdio.h>

#include "config.h"
#include "const.h"
#include "part.h"
#include "debug.h"

/* Import the right hydro definition */
#if defined(MINIMAL_SPH)
#include "./hydro/Minimal/hydro_debug.h"
#elif defined(GADGET2_SPH)
#include "./hydro/Gadget2/hydro_debug.h"
#elif defined(DEFAULT_SPH)
#include "./hydro/Default/hydro_debug.h"
#else
#error "Invalid choice of SPH variant"
#endif

#include "./gravity/Default/gravity_debug.h"

/**
 * @brief Looks for the particle with the given id and prints its information to
 *the standard output.
 *
 * @param parts The array of particles.
 * @param xparts The array of particle extended data.
 * @param id The id too look for.
 * @param N The size of the array of particles.
 *
 * (Should be used for debugging only as it runs in O(N).)
 */

void printParticle(const struct part *parts, struct xpart *xparts,
                   long long int id, size_t N) {

  int found = 0;

  /* Look for the particle. */
  for (size_t i = 0; i < N; i++)
    if (parts[i].id == id) {
      printf("## Particle[%zd]:\n id=%lld ", i, parts[i].id);
      hydro_debug_particle(&parts[i], &xparts[i]);
      found = 1;
      break;
    }

  if (!found) printf("## Particles[???] id=%lld not found\n", id);
}

void printgParticle(const struct gpart *gparts, const struct part *parts,
                    long long int id, size_t N) {

  int found = 0;

  /* Look for the particle. */
  for (size_t i = 0; i < N; i++)
<<<<<<< HEAD
    if (gparts[i].id_or_neg_offset == id) {
      printf("## gParticle[%zd] (DM) :\n id=%lld", i, id);
      gravity_debug_particle(&gparts[i]);
      found = 1;
      break;
    } else if (gparts[i].id_or_neg_offset < 0 &&
               parts[-gparts[i].id_or_neg_offset].id == id) {
      printf("## gParticle[%zd] (hydro) :\n id=%lld", i, id);
=======
    if (gparts[i].id == -id) {
      printf("## gParticle[%zd] (DM) :\n id=%lld ", i, -gparts[i].id);
      gravity_debug_particle(&gparts[i]);
      found = 1;
      break;
    } else if (gparts[i].id > 0 && gparts[i].part->id == id) {
      printf("## gParticle[%zd] (hydro) :\n id=%lld ", i, gparts[i].id);
>>>>>>> 622ad2b6
      gravity_debug_particle(&gparts[i]);
      found = 1;
      break;
    }

  if (!found) printf("## Particles[???] id=%lld not found\n", id);
}

/**
 * @brief Prints the details of a given particle to stdout
 *
 * @param p The particle to print
 * @param xp The extended data ot the particle to print
 *
 */

void printParticle_single(const struct part *p, const struct xpart *xp) {

  printf("## Particle: id=%lld", p->id);
  hydro_debug_particle(p, xp);
}

#ifdef HAVE_METIS

/**
 * @brief Dump the METIS graph in standard format, simple format and weights
 * only, to a file.
 *
 * The standard format output can be read into the METIS
 * command-line tools. The simple format is just the cell connectivity (this
 * should not change between calls).  The weights format is the standard one,
 * minus the cell connectivity.
 *
 * The output filenames are generated from the prefix and the sequence number
 * of calls. So the first is called {prefix}_std_001.dat,
 *{prefix}_simple_001.dat,
 * {prefix}_weights_001.dat, etc.
 *
 * @param prefix base output filename
 * @param nvertices the number of vertices
 * @param nvertexweights the number vertex weights
 * @param cellconruns first part of cell connectivity info (CSR)
 * @param cellcon second part of cell connectivity info (CSR)
 * @param vertexweights weights of vertices
 * @param vertexsizes size of vertices
 * @param edgeweights weights of edges
 */
void dumpMETISGraph(const char *prefix, idx_t nvertices, idx_t nvertexweights,
                    idx_t *cellconruns, idx_t *cellcon, idx_t *vertexweights,
                    idx_t *vertexsizes, idx_t *edgeweights) {
  FILE *stdfile = NULL;
  FILE *simplefile = NULL;
  FILE *weightfile = NULL;
  char fname[200];
  int haveedgeweight = 0;
  int havevertexsize = 0;
  int havevertexweight = 0;
  static int nseq = 0;
  nseq++;

  if (vertexweights != NULL) {
    for (idx_t i = 0; i < nvertices * nvertexweights; i++) {
      if (vertexweights[i] != 1) {
        havevertexweight = 1;
        break;
      }
    }
  }

  if (vertexsizes != NULL) {
    for (idx_t i = 0; i < nvertices; i++) {
      if (vertexsizes[i] != 1) {
        havevertexsize = 1;
        break;
      }
    }
  }

  if (edgeweights != NULL) {
    for (idx_t i = 0; i < cellconruns[nvertices]; i++) {
      if (edgeweights[i] != 1) {
        haveedgeweight = 1;
        break;
      }
    }
  }

  /*  Open output files. */
  sprintf(fname, "%s_std_%03d.dat", prefix, nseq);
  stdfile = fopen(fname, "w");

  sprintf(fname, "%s_simple_%03d.dat", prefix, nseq);
  simplefile = fopen(fname, "w");

  if (havevertexweight || havevertexsize || haveedgeweight) {
    sprintf(fname, "%s_weights_%03d.dat", prefix, nseq);
    weightfile = fopen(fname, "w");
  }

  /*  Write the header lines. */
  fprintf(stdfile, "%" PRIDX " %" PRIDX, nvertices, cellconruns[nvertices] / 2);
  fprintf(simplefile, "%" PRIDX " %" PRIDX, nvertices,
          cellconruns[nvertices] / 2);
  if (havevertexweight || havevertexsize || haveedgeweight) {
    fprintf(weightfile, "%" PRIDX " %" PRIDX, nvertices,
            cellconruns[nvertices] / 2);

    fprintf(stdfile, " %d%d%d", havevertexsize, havevertexweight,
            haveedgeweight);
    fprintf(weightfile, " %d%d%d", havevertexsize, havevertexweight,
            haveedgeweight);

    if (havevertexweight) {
      fprintf(stdfile, " %d", (int)nvertexweights);
      fprintf(weightfile, " %d", (int)nvertexweights);
    }
  }

  /*  Write the rest of the graph. */
  for (idx_t i = 0; i < nvertices; i++) {
    fprintf(stdfile, "\n");
    fprintf(simplefile, "\n");
    if (weightfile != NULL) {
      fprintf(weightfile, "\n");
    }

    if (havevertexsize) {
      fprintf(stdfile, " %" PRIDX, vertexsizes[i]);
      fprintf(weightfile, " %" PRIDX, vertexsizes[i]);
    }

    if (havevertexweight) {
      for (idx_t j = 0; j < nvertexweights; j++) {
        fprintf(stdfile, " %" PRIDX, vertexweights[i * nvertexweights + j]);
        fprintf(weightfile, " %" PRIDX, vertexweights[i * nvertexweights + j]);
      }
    }

    for (idx_t j = cellconruns[i]; j < cellconruns[i + 1]; j++) {
      fprintf(stdfile, " %" PRIDX, cellcon[j] + 1);
      fprintf(simplefile, " %" PRIDX, cellcon[j] + 1);
      if (haveedgeweight) {
        fprintf(stdfile, " %" PRIDX, edgeweights[j]);
        fprintf(weightfile, " %" PRIDX, edgeweights[j]);
      }
    }
  }
  fprintf(stdfile, "\n");
  fprintf(simplefile, "\n");
  if (weightfile != NULL) {
    fprintf(weightfile, "\n");
  }

  fclose(stdfile);
  fclose(simplefile);
  if (weightfile != NULL) {
    fclose(weightfile);
  }
}

#endif<|MERGE_RESOLUTION|>--- conflicted
+++ resolved
@@ -76,7 +76,6 @@
 
   /* Look for the particle. */
   for (size_t i = 0; i < N; i++)
-<<<<<<< HEAD
     if (gparts[i].id_or_neg_offset == id) {
       printf("## gParticle[%zd] (DM) :\n id=%lld", i, id);
       gravity_debug_particle(&gparts[i]);
@@ -85,15 +84,6 @@
     } else if (gparts[i].id_or_neg_offset < 0 &&
                parts[-gparts[i].id_or_neg_offset].id == id) {
       printf("## gParticle[%zd] (hydro) :\n id=%lld", i, id);
-=======
-    if (gparts[i].id == -id) {
-      printf("## gParticle[%zd] (DM) :\n id=%lld ", i, -gparts[i].id);
-      gravity_debug_particle(&gparts[i]);
-      found = 1;
-      break;
-    } else if (gparts[i].id > 0 && gparts[i].part->id == id) {
-      printf("## gParticle[%zd] (hydro) :\n id=%lld ", i, gparts[i].id);
->>>>>>> 622ad2b6
       gravity_debug_particle(&gparts[i]);
       found = 1;
       break;
