--- conflicted
+++ resolved
@@ -211,9 +211,13 @@
   /* Structure finding information */
   int run_stf;
   int stf_output_freq_format;
+  double a_first_stf;
   double timeFirstSTFOutput;
   double deltaTimeSTF;
+  
+  /* Integer time of the next stf output */
   integertime_t ti_nextSTF;
+  
   char stfBaseName[PARSER_MAX_LINE_SIZE];
 
   /* Statistics information */
@@ -346,11 +350,8 @@
 /* Function prototypes. */
 void engine_barrier(struct engine *e);
 void engine_compute_next_snapshot_time(struct engine *e);
-<<<<<<< HEAD
 void engine_compute_next_stf_time(struct engine *e);
-=======
 void engine_compute_next_statistics_time(struct engine *e);
->>>>>>> 36e0939c
 void engine_unskip(struct engine *e);
 void engine_drift_all(struct engine *e);
 void engine_drift_top_multipoles(struct engine *e);
