--- conflicted
+++ resolved
@@ -64,13 +64,10 @@
 
 /* SPH variant to use */
 //#define MINIMAL_SPH
-#define GADGET2_SPH
+//#define GADGET2_SPH
 //#define DEFAULT_SPH
 //#define GIZMO_SPH
-<<<<<<< HEAD
 #define SHADOWSWIFT
-=======
->>>>>>> 66c5a34a
 
 /* Riemann solver to use (GIZMO_SPH only) */
 #define RIEMANN_SOLVER_EXACT
