/*******************************************************************************
 * This file is part of SWIFT.
 * Copyright (c) 2012 Pedro Gonnet (pedro.gonnet@durham.ac.uk)
 *                    Matthieu Schaller (matthieu.schaller@durham.ac.uk)
 *               2015 Peter W. Draper (p.w.draper@durham.ac.uk)
 *               2016 John A. Regan (john.a.regan@durham.ac.uk)
 *                    Tom Theuns (tom.theuns@durham.ac.uk)
 *
 * This program is free software: you can redistribute it and/or modify
 * it under the terms of the GNU Lesser General Public License as published
 * by the Free Software Foundation, either version 3 of the License, or
 * (at your option) any later version.
 *
 * This program is distributed in the hope that it will be useful,
 * but WITHOUT ANY WARRANTY; without even the implied warranty of
 * MERCHANTABILITY or FITNESS FOR A PARTICULAR PURPOSE.  See the
 * GNU General Public License for more details.
 *
 * You should have received a copy of the GNU Lesser General Public License
 * along with this program.  If not, see <http://www.gnu.org/licenses/>.
 *
 ******************************************************************************/

/* Config parameters. */
#include "../config.h"

/* Some standard headers. */
#include <float.h>
#include <limits.h>
#include <math.h>
#include <stdlib.h>
#include <string.h>

/* MPI headers. */
#ifdef WITH_MPI
#include <mpi.h>
#endif

/* This object's header. */
#include "space.h"

/* Local headers. */
#include "active.h"
#include "atomic.h"
#include "const.h"
#include "cooling.h"
<<<<<<< HEAD
=======
#include "dark_matter.h"
#include "debug.h"
>>>>>>> 4e26a0e3
#include "engine.h"
#include "error.h"
#include "kernel_hydro.h"
#include "kernel_dark_matter.h"
#include "lock.h"
#include "minmax.h"
#include "proxy.h"
#include "restart.h"
#include "rt.h"
#include "sort_part.h"
#include "space_unique_id.h"
#include "star_formation.h"
#include "stars.h"
#include "threadpool.h"
#include "tools.h"

/* Split size. */
int space_splitsize = space_splitsize_default;
int space_subsize_pair_hydro = space_subsize_pair_hydro_default;
int space_subsize_self_hydro = space_subsize_self_hydro_default;
int space_subsize_pair_stars = space_subsize_pair_stars_default;
int space_subsize_self_stars = space_subsize_self_stars_default;
int space_subsize_pair_grav = space_subsize_pair_grav_default;
int space_subsize_self_grav = space_subsize_self_grav_default;
int space_subsize_pair_dark_matter = space_subsize_pair_dark_matter_default;
int space_subsize_self_dark_matter = space_subsize_self_dark_matter_default;
int space_subdepth_diff_grav = space_subdepth_diff_grav_default;
int space_maxsize = space_maxsize_default;

/*! Number of extra #part we allocate memory for per top-level cell */
int space_extra_parts = space_extra_parts_default;

/*! Number of extra #spart we allocate memory for per top-level cell */
int space_extra_sparts = space_extra_sparts_default;

/*! Number of extra #bpart we allocate memory for per top-level cell */
int space_extra_bparts = space_extra_bparts_default;

/*! Number of extra #dmpart we allocate memory for per top-level cell */
int space_extra_dmparts = space_extra_dmparts_default;

/*! Number of extra #gpart we allocate memory for per top-level cell */
int space_extra_gparts = space_extra_gparts_default;

/*! Number of extra #sink we allocate memory for per top-level cell */
int space_extra_sinks = space_extra_sinks_default;

/*! Maximum number of particles per ghost */
int engine_max_dmparts_per_ghost = engine_max_dmparts_per_ghost_default;
int engine_max_parts_per_ghost = engine_max_parts_per_ghost_default;
int engine_max_sparts_per_ghost = engine_max_sparts_per_ghost_default;
int engine_max_parts_per_cooling = engine_max_parts_per_cooling_default;

/*! Maximal depth at which the stars resort task can be pushed */
int engine_star_resort_task_depth = engine_star_resort_task_depth_default;

/*! Expected maximal number of strays received at a rebuild */
int space_expected_max_nr_strays = space_expected_max_nr_strays_default;

/*! Counter for cell IDs (when debugging + max vals for unique IDs exceeded) */
#if defined(SWIFT_DEBUG_CHECKS) || defined(SWIFT_CELL_GRAPH)
unsigned long long last_cell_id;
unsigned long long last_leaf_cell_id;
#endif

/**
 * @brief Interval stack necessary for parallel particle sorting.
 */
struct qstack {
  volatile ptrdiff_t i, j;
  volatile int min, max;
  volatile int ready;
};

/**
<<<<<<< HEAD
=======
 * @brief Information required to compute the particle cell indices.
 */
struct index_data {
  struct space *s;
  int *ind;
  int *cell_counts;
  size_t count_inhibited_part;
  size_t count_inhibited_gpart;
  size_t count_inhibited_dmpart;
  size_t count_inhibited_spart;
  size_t count_inhibited_bpart;
  size_t count_inhibited_sink;
  size_t count_extra_part;
  size_t count_extra_gpart;
  size_t count_extra_spart;
  size_t count_extra_bpart;
  size_t count_extra_dmpart;
  size_t count_extra_sink;
};

/**
 * @brief Recursively dismantle a cell tree.
 *
 * @param s The #space.
 * @param c The #cell to recycle.
 * @param cell_rec_begin Pointer to the start of the list of cells to recycle.
 * @param cell_rec_end Pointer to the end of the list of cells to recycle.
 * @param multipole_rec_begin Pointer to the start of the list of multipoles to
 * recycle.
 * @param multipole_rec_end Pointer to the end of the list of multipoles to
 * recycle.
 */
void space_rebuild_recycle_rec(struct space *s, struct cell *c,
                               struct cell **cell_rec_begin,
                               struct cell **cell_rec_end,
                               struct gravity_tensors **multipole_rec_begin,
                               struct gravity_tensors **multipole_rec_end) {
  if (c->split)
    for (int k = 0; k < 8; k++)
      if (c->progeny[k] != NULL) {
        space_rebuild_recycle_rec(s, c->progeny[k], cell_rec_begin,
                                  cell_rec_end, multipole_rec_begin,
                                  multipole_rec_end);

        c->progeny[k]->next = *cell_rec_begin;
        *cell_rec_begin = c->progeny[k];

        if (s->with_self_gravity) {
          c->progeny[k]->grav.multipole->next = *multipole_rec_begin;
          *multipole_rec_begin = c->progeny[k]->grav.multipole;
        }

        if (*cell_rec_end == NULL) *cell_rec_end = *cell_rec_begin;
        if (s->with_self_gravity && *multipole_rec_end == NULL)
          *multipole_rec_end = *multipole_rec_begin;

        c->progeny[k]->grav.multipole = NULL;
        c->progeny[k] = NULL;
      }
}

void space_rebuild_recycle_mapper(void *map_data, int num_elements,
                                  void *extra_data) {

  struct space *s = (struct space *)extra_data;
  struct cell *cells = (struct cell *)map_data;

  for (int k = 0; k < num_elements; k++) {
    struct cell *c = &cells[k];
    struct cell *cell_rec_begin = NULL, *cell_rec_end = NULL;
    struct gravity_tensors *multipole_rec_begin = NULL,
                           *multipole_rec_end = NULL;
    space_rebuild_recycle_rec(s, c, &cell_rec_begin, &cell_rec_end,
                              &multipole_rec_begin, &multipole_rec_end);
    if (cell_rec_begin != NULL)
      space_recycle_list(s, cell_rec_begin, cell_rec_end, multipole_rec_begin,
                         multipole_rec_end);
    c->hydro.sorts = NULL;
    c->stars.sorts = NULL;
    c->nr_tasks = 0;
    c->grav.nr_mm_tasks = 0;
    c->hydro.density = NULL;
    c->hydro.gradient = NULL;
    c->hydro.force = NULL;
    c->hydro.limiter = NULL;
    c->grav.grav = NULL;
    c->grav.mm = NULL;
    c->hydro.dx_max_part = 0.0f;
    c->hydro.dx_max_sort = 0.0f;
    c->stars.dx_max_part = 0.f;
    c->stars.dx_max_sort = 0.f;
    c->black_holes.dx_max_part = 0.f;
    c->hydro.sorted = 0;
    c->hydro.sort_allocated = 0;
    c->stars.sorted = 0;
    c->hydro.count = 0;
    c->hydro.count_total = 0;
    c->hydro.updated = 0;
    c->grav.count = 0;
    c->grav.count_total = 0;
    c->grav.updated = 0;
    c->sinks.count = 0;
    c->stars.count = 0;
    c->stars.count_total = 0;
    c->stars.updated = 0;
    c->black_holes.count = 0;
    c->black_holes.count_total = 0;
    c->black_holes.updated = 0;
    c->dark_matter.count = 0;
    c->dark_matter.count_total = 0;
    c->dark_matter.updated = 0;
    c->grav.init = NULL;
    c->grav.init_out = NULL;
    c->hydro.extra_ghost = NULL;
    c->hydro.ghost_in = NULL;
    c->hydro.ghost_out = NULL;
    c->hydro.ghost = NULL;
    c->hydro.star_formation = NULL;
    c->hydro.stars_resort = NULL;
    c->stars.ghost = NULL;
    c->stars.density = NULL;
    c->stars.feedback = NULL;
    c->black_holes.density_ghost = NULL;
    c->black_holes.swallow_ghost[0] = NULL;
    c->black_holes.swallow_ghost[1] = NULL;
    c->black_holes.swallow_ghost[2] = NULL;
    c->black_holes.density = NULL;
    c->black_holes.swallow = NULL;
    c->black_holes.do_gas_swallow = NULL;
    c->black_holes.do_bh_swallow = NULL;
    c->black_holes.feedback = NULL;
    c->dark_matter.density = NULL;
    c->dark_matter.ghost = NULL;
    c->dark_matter.sidm = NULL;
    c->dark_matter.sidm_kick = NULL;
    c->dark_matter.drift = NULL;
    /*c->dark_matter.limiter = NULL;*/
    /*c->dark_matter.timestep_limiter = NULL;*/
    c->dark_matter.timestep_sync = NULL;
    c->kick1 = NULL;
    c->kick2 = NULL;
    c->timestep = NULL;
    /*c->timestep_limiter = NULL;
    c->timestep_sync = NULL;*/
    c->hydro.timestep_limiter = NULL;
    c->hydro.timestep_sync = NULL;
    c->hydro.end_force = NULL;
    c->hydro.drift = NULL;
    c->stars.drift = NULL;
    c->stars.stars_in = NULL;
    c->stars.stars_out = NULL;
    c->black_holes.drift = NULL;
    c->black_holes.black_holes_in = NULL;
    c->black_holes.black_holes_out = NULL;
    c->grav.drift = NULL;
    c->grav.drift_out = NULL;
    c->hydro.cooling_in = NULL;
    c->hydro.cooling_out = NULL;
    c->hydro.cooling = NULL;
    c->grav.long_range = NULL;
    c->grav.down_in = NULL;
    c->grav.down = NULL;
    c->grav.mesh = NULL;
    c->grav.end_force = NULL;
    c->top = c;
    c->super = c;
    c->hydro.super = c;
    c->grav.super = c;
    c->dark_matter.super = c;
    c->hydro.parts = NULL;
    c->hydro.xparts = NULL;
    c->grav.parts = NULL;
    c->grav.parts_rebuild = NULL;
    c->sinks.parts = NULL;
    c->stars.parts = NULL;
    c->stars.parts_rebuild = NULL;
    c->black_holes.parts = NULL;
    c->dark_matter.parts = NULL;
    c->flags = 0;
    c->hydro.ti_end_min = -1;
    c->hydro.ti_end_max = -1;
    c->grav.ti_end_min = -1;
    c->grav.ti_end_max = -1;
    c->stars.ti_end_min = -1;
    c->stars.ti_end_max = -1;
    c->black_holes.ti_end_min = -1;
    c->black_holes.ti_end_max = -1;
    c->dark_matter.ti_end_min = -1;
    c->dark_matter.ti_end_max = -1;
    star_formation_logger_init(&c->stars.sfh);
    dark_matter_logger_init(&c->dark_matter.sh);
#if defined(SWIFT_DEBUG_CHECKS) || defined(SWIFT_CELL_GRAPH)
    c->cellID = 0;
#endif
    if (s->with_self_gravity)
      bzero(c->grav.multipole, sizeof(struct gravity_tensors));

    cell_free_hydro_sorts(c);
    cell_free_stars_sorts(c);
#if WITH_MPI
    c->mpi.tag = -1;
    c->mpi.recv = NULL;
    c->mpi.send = NULL;
#endif
  }
}

/**
 * @brief Free up any allocated cells.
 *
 * @param s The #space.
 */
void space_free_cells(struct space *s) {

  ticks tic = getticks();

  threadpool_map(&s->e->threadpool, space_rebuild_recycle_mapper, s->cells_top,
                 s->nr_cells, sizeof(struct cell), threadpool_auto_chunk_size,
                 s);
  s->maxdepth = 0;

  if (s->e->verbose)
    message("took %.3f %s.", clocks_from_ticks(getticks() - tic),
            clocks_getunit());
}

/**
>>>>>>> 4e26a0e3
 * @brief Free any memory in use for foreign particles.
 *
 * @param s The #space.
 * @param clear_cell_pointers Are we also setting all the foreign cell particle
 * pointers to NULL?
 */
void space_free_foreign_parts(struct space *s, const int clear_cell_pointers) {

#ifdef WITH_MPI
  if (s->parts_foreign != NULL) {
    swift_free("parts_foreign", s->parts_foreign);
    s->size_parts_foreign = 0;
    s->parts_foreign = NULL;
  }
  if (s->gparts_foreign != NULL) {
    swift_free("gparts_foreign", s->gparts_foreign);
    s->size_gparts_foreign = 0;
    s->gparts_foreign = NULL;
  }
  if (s->sparts_foreign != NULL) {
    swift_free("sparts_foreign", s->sparts_foreign);
    s->size_sparts_foreign = 0;
    s->sparts_foreign = NULL;
  }
  if (s->bparts_foreign != NULL) {
    swift_free("bparts_foreign", s->bparts_foreign);
    s->size_bparts_foreign = 0;
    s->bparts_foreign = NULL;
  }
  if (s->dmparts_foreign != NULL) {
      swift_free("dmparts_foreign", s->dmparts_foreign);
      s->size_dmparts_foreign = 0;
      s->dmparts_foreign = NULL;
  }
  if (clear_cell_pointers) {
    for (int k = 0; k < s->e->nr_proxies; k++) {
      for (int j = 0; j < s->e->proxies[k].nr_cells_in; j++) {
        cell_unlink_foreign_particles(s->e->proxies[k].cells_in[j]);
      }
    }
  }
#endif
}

void space_reorder_extra_parts_mapper(void *map_data, int num_cells,
                                      void *extra_data) {
  int *local_cells = (int *)map_data;
  struct space *s = (struct space *)extra_data;
  struct cell *cells_top = s->cells_top;

<<<<<<< HEAD
  for (int ind = 0; ind < num_cells; ind++) {
    struct cell *c = &cells_top[local_cells[ind]];
    cell_reorder_extra_parts(c, c->hydro.parts - s->parts);
  }
}
=======
  const size_t nr_parts = s->nr_parts;
  const size_t nr_sparts = s->nr_sparts;
  const size_t nr_bparts = s->nr_bparts;
  const size_t nr_dmparts = s->nr_dmparts;
  const ticks tic = getticks();
  const integertime_t ti_current = (s->e != NULL) ? s->e->ti_current : 0;

  /* Run through the cells and get the current h_max. */
  float h_max = s->cell_min / kernel_gamma / space_stretch;
  if (nr_parts > 0) {

    /* Can we use the list of local non-empty top-level cells? */
    if (s->local_cells_with_particles_top != NULL) {
      for (int k = 0; k < s->nr_local_cells_with_particles; ++k) {
        const struct cell *c =
            &s->cells_top[s->local_cells_with_particles_top[k]];
        if (c->hydro.h_max > h_max) {
          h_max = c->hydro.h_max;
        }
        if (c->stars.h_max > h_max) {
          h_max = c->stars.h_max;
        }
        if (c->black_holes.h_max > h_max) {
          h_max = c->black_holes.h_max;
        }
      }
>>>>>>> 4e26a0e3

void space_reorder_extra_gparts_mapper(void *map_data, int num_cells,
                                       void *extra_data) {

  int *local_cells = (int *)map_data;
  struct space *s = (struct space *)extra_data;
  struct cell *cells_top = s->cells_top;

<<<<<<< HEAD
  for (int ind = 0; ind < num_cells; ind++) {
    struct cell *c = &cells_top[local_cells[ind]];
    cell_reorder_extra_gparts(c, s->parts, s->sparts, s->sinks);
=======
    if (nr_dmparts > 0) {
        /* Can we use the list of local non-empty top-level cells? */
        if (s->local_cells_with_particles_top != NULL) {
            for (int k = 0; k < s->nr_local_cells_with_particles; ++k) {
                const struct cell *c = &s->cells_top[s->local_cells_with_particles_top[k]];
                if (c->dark_matter.h_max > h_max) {
                    h_max = c->dark_matter.h_max;
                }
            }
            /* Can we instead use all the top-level cells? */
        } else if (s->cells_top != NULL) {
            for (int k = 0; k < s->nr_cells; k++) {
                const struct cell *c = &s->cells_top[k];
                if (c->nodeID == engine_rank && c->dark_matter.h_max > h_max) {
                    h_max = c->dark_matter.h_max;
                }
            }
            /* Last option: run through the particles */
        } else {
            for (size_t k = 0; k < nr_dmparts; k++) {
                if (s->dmparts[k].h > h_max) h_max = s->dmparts[k].h;
            }
        }
    }
    

/* If we are running in parallel, make sure everybody agrees on
   how large the largest cell should be. */
#ifdef WITH_MPI
  {
    float buff;
    if (MPI_Allreduce(&h_max, &buff, 1, MPI_FLOAT, MPI_MAX, MPI_COMM_WORLD) !=
        MPI_SUCCESS)
      error("Failed to aggregate the rebuild flag across nodes.");
    h_max = buff;
  }
#endif
  if (verbose) message("h_max is %.3e (cell_min=%.3e).", h_max, s->cell_min);

  /* Get the new putative cell dimensions. */
  const int cdim[3] = {
      (int)floor(s->dim[0] /
                 fmax(h_max * kernel_gamma * space_stretch, s->cell_min)),
      (int)floor(s->dim[1] /
                 fmax(h_max * kernel_gamma * space_stretch, s->cell_min)),
      (int)floor(s->dim[2] /
                 fmax(h_max * kernel_gamma * space_stretch, s->cell_min))};

  /* Check if we have enough cells for periodicity. */
  if (s->periodic && (cdim[0] < 3 || cdim[1] < 3 || cdim[2] < 3))
    error(
        "Must have at least 3 cells in each spatial dimension when periodicity "
        "is switched on.\nThis error is often caused by any of the "
        "followings:\n"
        " - too few particles to generate a sensible grid,\n"
        " - the initial value of 'Scheduler:max_top_level_cells' is too "
        "small,\n"
        " - the (minimal) time-step is too large leading to particles with "
        "predicted smoothing lengths too large for the box size,\n"
        " - particles with velocities so large that they move by more than two "
        "box sizes per time-step.\n");

/* In MPI-Land, changing the top-level cell size requires that the
 * global partition is recomputed and the particles redistributed.
 * Be prepared to do that. */
#ifdef WITH_MPI
  double oldwidth[3];
  double oldcdim[3];
  int *oldnodeIDs = NULL;
  if (cdim[0] < s->cdim[0] || cdim[1] < s->cdim[1] || cdim[2] < s->cdim[2]) {

    /* Capture state of current space. */
    oldcdim[0] = s->cdim[0];
    oldcdim[1] = s->cdim[1];
    oldcdim[2] = s->cdim[2];
    oldwidth[0] = s->width[0];
    oldwidth[1] = s->width[1];
    oldwidth[2] = s->width[2];

    if ((oldnodeIDs =
             (int *)swift_malloc("nodeIDs", sizeof(int) * s->nr_cells)) == NULL)
      error("Failed to allocate temporary nodeIDs.");

    int cid = 0;
    for (int i = 0; i < s->cdim[0]; i++) {
      for (int j = 0; j < s->cdim[1]; j++) {
        for (int k = 0; k < s->cdim[2]; k++) {
          cid = cell_getid(oldcdim, i, j, k);
          oldnodeIDs[cid] = s->cells_top[cid].nodeID;
        }
      }
    }
>>>>>>> 4e26a0e3
  }
}

void space_reorder_extra_sparts_mapper(void *map_data, int num_cells,
                                       void *extra_data) {

  int *local_cells = (int *)map_data;
  struct space *s = (struct space *)extra_data;
  struct cell *cells_top = s->cells_top;

  for (int ind = 0; ind < num_cells; ind++) {
    struct cell *c = &cells_top[local_cells[ind]];
    cell_reorder_extra_sparts(c, c->stars.parts - s->sparts);
  }
}

<<<<<<< HEAD
void space_reorder_extra_sinks_mapper(void *map_data, int num_cells,
                                      void *extra_data) {
=======
    /* Free the old cells, if they were allocated. */
    if (s->cells_top != NULL) {
      space_free_cells(s);
      swift_free("local_cells_with_tasks_top", s->local_cells_with_tasks_top);
      swift_free("local_cells_top", s->local_cells_top);
      swift_free("cells_with_particles_top", s->cells_with_particles_top);
      swift_free("local_cells_with_particles_top", s->local_cells_with_particles_top);
      swift_free("cells_top", s->cells_top);
      swift_free("multipoles_top", s->multipoles_top);
    }
>>>>>>> 4e26a0e3

  int *local_cells = (int *)map_data;
  struct space *s = (struct space *)extra_data;
  struct cell *cells_top = s->cells_top;

  for (int ind = 0; ind < num_cells; ind++) {
    struct cell *c = &cells_top[local_cells[ind]];
    cell_reorder_extra_sinks(c, c->sinks.parts - s->sinks);
  }
}

/**
 * @brief Re-orders the particles in each cell such that the extra particles
 * for on-the-fly creation are located at the end of their respective cells.
 *
 * This assumes that all the particles (real and extra) have already been sorted
 * in their correct top-level cell.
 *
 * @param s The #space to act upon.
 * @param verbose Are we talkative?
 */
void space_reorder_extras(struct space *s, int verbose) {

  /* Re-order the gas particles */
  if (space_extra_parts)
    threadpool_map(&s->e->threadpool, space_reorder_extra_parts_mapper,
                   s->local_cells_top, s->nr_local_cells, sizeof(int),
                   threadpool_auto_chunk_size, s);

  /* Re-order the gravity particles */
  if (space_extra_gparts)
    threadpool_map(&s->e->threadpool, space_reorder_extra_gparts_mapper,
                   s->local_cells_top, s->nr_local_cells, sizeof(int),
                   threadpool_auto_chunk_size, s);

<<<<<<< HEAD
  /* Re-order the star particles */
  if (space_extra_sparts)
    threadpool_map(&s->e->threadpool, space_reorder_extra_sparts_mapper,
                   s->local_cells_top, s->nr_local_cells, sizeof(int),
                   threadpool_auto_chunk_size, s);

  /* Re-order the black hole particles */
  if (space_extra_bparts)
    error("Missing implementation of BH extra reordering");
=======
    /* Allocate the indices of local cells */
    if (swift_memalign("local_cells_top", (void **)&s->local_cells_top,
                       SWIFT_STRUCT_ALIGNMENT, s->nr_cells * sizeof(int)) != 0)
      error("Failed to allocate indices of local top-level cells.");
    bzero(s->local_cells_top, s->nr_cells * sizeof(int));

    /* Allocate the indices of local cells with tasks */
    if (swift_memalign("local_cells_with_tasks_top",
                       (void **)&s->local_cells_with_tasks_top,
                       SWIFT_STRUCT_ALIGNMENT, s->nr_cells * sizeof(int)) != 0)
      error("Failed to allocate indices of local top-level cells with tasks.");
    bzero(s->local_cells_with_tasks_top, s->nr_cells * sizeof(int));

    /* Allocate the indices of cells with particles */
    if (swift_memalign("cells_with_particles_top",
                       (void **)&s->cells_with_particles_top,
                       SWIFT_STRUCT_ALIGNMENT, s->nr_cells * sizeof(int)) != 0)
      error("Failed to allocate indices of top-level cells with particles.");
    bzero(s->cells_with_particles_top, s->nr_cells * sizeof(int));

    /* Allocate the indices of local cells with particles */
    if (swift_memalign("local_cells_with_particles_top",
                       (void **)&s->local_cells_with_particles_top,
                       SWIFT_STRUCT_ALIGNMENT, s->nr_cells * sizeof(int)) != 0)
      error(
          "Failed to allocate indices of local top-level cells with "
          "particles.");
    bzero(s->local_cells_with_particles_top, s->nr_cells * sizeof(int));

    /* Set the cells' locks */
    for (int k = 0; k < s->nr_cells; k++) {
      if (lock_init(&s->cells_top[k].hydro.lock) != 0)
        error("Failed to init spinlock for hydro.");
      if (lock_init(&s->cells_top[k].grav.plock) != 0)
        error("Failed to init spinlock for gravity.");
      if (lock_init(&s->cells_top[k].grav.mlock) != 0)
        error("Failed to init spinlock for multipoles.");
      if (lock_init(&s->cells_top[k].grav.star_formation_lock) != 0)
        error("Failed to init spinlock for star formation (gpart).");
      if (lock_init(&s->cells_top[k].stars.lock) != 0)
        error("Failed to init spinlock for stars.");
      if (lock_init(&s->cells_top[k].sinks.lock) != 0)
        error("Failed to init spinlock for sinks.");
      if (lock_init(&s->cells_top[k].black_holes.lock) != 0)
        error("Failed to init spinlock for black holes.");
      if (lock_init(&s->cells_top[k].dark_matter.lock) != 0)
        error("Failed to init spinlock for dark matter.");
      if (lock_init(&s->cells_top[k].stars.star_formation_lock) != 0)
        error("Failed to init spinlock for star formation (spart).");
    }

    /* Set the cell location and sizes. */
    for (int i = 0; i < cdim[0]; i++)
      for (int j = 0; j < cdim[1]; j++)
        for (int k = 0; k < cdim[2]; k++) {
          const size_t cid = cell_getid(cdim, i, j, k);
          struct cell *restrict c = &s->cells_top[cid];
          c->loc[0] = i * s->width[0];
          c->loc[1] = j * s->width[1];
          c->loc[2] = k * s->width[2];
          c->width[0] = s->width[0];
          c->width[1] = s->width[1];
          c->width[2] = s->width[2];
          c->dmin = dmin;
          c->depth = 0;
          c->split = 0;
          c->hydro.count = 0;
          c->grav.count = 0;
          c->stars.count = 0;
          c->dark_matter.count = 0;
          c->top = c;
          c->super = c;
          c->hydro.super = c;
          c->grav.super = c;
          c->dark_matter.super = c;
          c->hydro.ti_old_part = ti_current;
          c->grav.ti_old_part = ti_current;
          c->stars.ti_old_part = ti_current;
          c->black_holes.ti_old_part = ti_current;
          c->dark_matter.ti_old_part = ti_current;
          c->grav.ti_old_multipole = ti_current;
#ifdef WITH_MPI
          c->mpi.tag = -1;
          c->mpi.recv = NULL;
          c->mpi.send = NULL;
#endif  // WITH_MPI
          if (s->with_self_gravity) c->grav.multipole = &s->multipoles_top[cid];
#if defined(SWIFT_DEBUG_CHECKS) || defined(SWIFT_CELL_GRAPH)
          c->cellID = -last_cell_id;
          last_cell_id++;
#endif
        }
>>>>>>> 4e26a0e3

  /* Re-order the sink particles */
  if (space_extra_sinks)
    threadpool_map(&s->e->threadpool, space_reorder_extra_sinks_mapper,
                   s->local_cells_top, s->nr_local_cells, sizeof(int),
                   threadpool_auto_chunk_size, s);
}

/**
 * @brief #threadpool mapper function to sanitize the cells
 *
 * @param map_data Pointers towards the top-level cells.
 * @param num_cells The number of top-level cells.
 * @param extra_data Unused parameters.
 */
void space_sanitize_mapper(void *map_data, int num_cells, void *extra_data) {
  /* Unpack the inputs. */
  struct cell *cells_top = (struct cell *)map_data;

  for (int ind = 0; ind < num_cells; ind++) {
    struct cell *c = &cells_top[ind];
    cell_sanitize(c, 0);
  }
}

/**
 * @brief Runs through the top-level cells and sanitize their h values
 *
 * @param s The #space to act upon.
 */
void space_sanitize(struct space *s) {

  if (s->e->nodeID == 0) message("Cleaning up unreasonable values of h");

  threadpool_map(&s->e->threadpool, space_sanitize_mapper, s->cells_top,
                 s->nr_cells, sizeof(struct cell), threadpool_auto_chunk_size,
                 /*extra_data=*/NULL);
}

/**
 * @brief Mapping function to free the sorted indices buffers.
 */
void space_map_clearsort(struct cell *c, void *data) {

  cell_free_hydro_sorts(c);
  cell_free_stars_sorts(c);
}

/**
 * @brief Map a function to all particles in a cell recursively.
 *
 * @param c The #cell we are working in.
 * @param fun Function pointer to apply on the cells.
 * @param data Data passed to the function fun.
 */
static void rec_map_parts(struct cell *c,
                          void (*fun)(struct part *p, struct cell *c,
                                      void *data),
                          void *data) {
  /* No progeny? */
  if (!c->split)
    for (int k = 0; k < c->hydro.count; k++) fun(&c->hydro.parts[k], c, data);

  /* Otherwise, recurse. */
  else
    for (int k = 0; k < 8; k++)
      if (c->progeny[k] != NULL) rec_map_parts(c->progeny[k], fun, data);
}

/**
 * @brief Map a function to all particles in a space.
 *
 * @param s The #space we are working in.
 * @param fun Function pointer to apply on the cells.
 * @param data Data passed to the function fun.
 */
void space_map_parts(struct space *s,
                     void (*fun)(struct part *p, struct cell *c, void *data),
                     void *data) {

  /* Call the recursive function on all higher-level cells. */
  for (int cid = 0; cid < s->nr_cells; cid++)
    rec_map_parts(&s->cells_top[cid], fun, data);
}

/**
 * @brief Map a function to all particles in a cell recursively.
 *
 * @param c The #cell we are working in.
 * @param fun Function pointer to apply on the cells.
 */
<<<<<<< HEAD
static void rec_map_parts_xparts(struct cell *c,
                                 void (*fun)(struct part *p, struct xpart *xp,
                                             struct cell *c)) {

  /* No progeny? */
  if (!c->split)
    for (int k = 0; k < c->hydro.count; k++)
      fun(&c->hydro.parts[k], &c->hydro.xparts[k], c);

  /* Otherwise, recurse. */
  else
    for (int k = 0; k < 8; k++)
      if (c->progeny[k] != NULL) rec_map_parts_xparts(c->progeny[k], fun);
}

/**
 * @brief Map a function to all particles (#part and #xpart) in a space.
 *
 * @param s The #space we are working in.
 * @param fun Function pointer to apply on the particles in the cells.
 */
void space_map_parts_xparts(struct space *s,
                            void (*fun)(struct part *p, struct xpart *xp,
                                        struct cell *c)) {
=======
void space_allocate_extras(struct space *s, int verbose) {

  const int local_nodeID = s->e->nodeID;

  /* Anything to do here? (Abort if we don't want extras)*/
  if (space_extra_parts == 0 && space_extra_gparts == 0 &&
      space_extra_dmparts == 0 &&
      space_extra_sparts == 0 && space_extra_bparts == 0)
    return;

  /* The top-level cells */
  const struct cell *cells = s->cells_top;
  const double half_cell_width[3] = {0.5 * cells[0].width[0],
                                     0.5 * cells[0].width[1],
                                     0.5 * cells[0].width[2]};

  /* The current number of particles (including spare ones) */
  size_t nr_parts = s->nr_parts;
  size_t nr_gparts = s->nr_gparts;
  size_t nr_sparts = s->nr_sparts;
  size_t nr_bparts = s->nr_bparts;
  size_t nr_dmparts = s->nr_dmparts;
  size_t nr_sinks = s->nr_sinks;

  /* The current number of actual particles */
  size_t nr_actual_parts = nr_parts - s->nr_extra_parts;
  size_t nr_actual_gparts = nr_gparts - s->nr_extra_gparts;
  size_t nr_actual_sparts = nr_sparts - s->nr_extra_sparts;
  size_t nr_actual_bparts = nr_bparts - s->nr_extra_bparts;
  size_t nr_actual_dmparts = nr_dmparts - s->nr_extra_dmparts;
  size_t nr_actual_sinks = nr_sinks - s->nr_extra_sinks;

  /* The number of particles we allocated memory for (MPI overhead) */
  size_t size_parts = s->size_parts;
  size_t size_gparts = s->size_gparts;
  size_t size_sparts = s->size_sparts;
  size_t size_bparts = s->size_bparts;
  size_t size_dmparts = s->size_dmparts;

  int *local_cells = (int *)malloc(sizeof(int) * s->nr_cells);
  if (local_cells == NULL)
    error("Failed to allocate list of local top-level cells");

  /* List the local cells */
  size_t nr_local_cells = 0;
  for (int i = 0; i < s->nr_cells; ++i) {
    if (s->cells_top[i].nodeID == local_nodeID) {
      local_cells[nr_local_cells] = i;
      ++nr_local_cells;
    }
  }

  /* Number of extra particles we want for each type */
  const size_t expected_num_extra_parts = nr_local_cells * space_extra_parts;
  const size_t expected_num_extra_gparts = nr_local_cells * space_extra_gparts;
  const size_t expected_num_extra_sparts = nr_local_cells * space_extra_sparts;
  const size_t expected_num_extra_bparts = nr_local_cells * space_extra_bparts;
  const size_t expected_num_extra_sinks = nr_local_cells * space_extra_sinks;
  const size_t expected_num_extra_dmparts = nr_local_cells * space_extra_dmparts;

  if (verbose) {
    message("Currently have %zd/%zd/%zd/%zd/%zd/%zd real particles.",
            nr_actual_parts, nr_actual_gparts, nr_actual_sinks,
            nr_actual_sparts, nr_actual_bparts, nr_actual_dmparts);
    message("Currently have %zd/%zd/%zd/%zd/%zd/%zd spaces for extra particles.",
            s->nr_extra_parts, s->nr_extra_gparts, s->nr_extra_sinks,
            s->nr_extra_sparts, s->nr_extra_bparts, s->nr_extra_dmparts);
    message(
        "Requesting space for future %zd/%zd/%zd/%zd/%zd/%zd "
        "part/gpart/sinks/sparts/bparts/dmparts.",
        expected_num_extra_parts, expected_num_extra_gparts,
        expected_num_extra_sinks, expected_num_extra_sparts,
        expected_num_extra_bparts, expected_num_extra_dmparts);
  }

  if (expected_num_extra_parts < s->nr_extra_parts)
    error("Reduction in top-level cells number not handled.");
  if (expected_num_extra_gparts < s->nr_extra_gparts)
    error("Reduction in top-level cells number not handled.");
  if (expected_num_extra_sparts < s->nr_extra_sparts)
    error("Reduction in top-level cells number not handled.");
  if (expected_num_extra_bparts < s->nr_extra_bparts)
    error("Reduction in top-level cells number not handled.");
  if (expected_num_extra_sinks < s->nr_extra_sinks)
    error("Reduction in top-level cells number not handled.");
  if (expected_num_extra_dmparts < s->nr_extra_dmparts)
    error("Reduction in top-level cells number not handled.");

  /* Do we have enough space for the extra gparts (i.e. we haven't used up any)
   * ? */
  if (nr_actual_gparts + expected_num_extra_gparts > nr_gparts) {

    /* Ok... need to put some more in the game */

    /* Do we need to reallocate? */
    if (nr_actual_gparts + expected_num_extra_gparts > size_gparts) {

      size_gparts = (nr_actual_gparts + expected_num_extra_gparts) *
                    engine_redistribute_alloc_margin;

      if (verbose)
        message("Re-allocating gparts array from %zd to %zd", s->size_gparts,
                size_gparts);

      /* Create more space for parts */
      struct gpart *gparts_new = NULL;
      if (swift_memalign("gparts", (void **)&gparts_new, gpart_align,
                         sizeof(struct gpart) * size_gparts) != 0)
        error("Failed to allocate new gpart data");
      const ptrdiff_t delta = gparts_new - s->gparts;
      memcpy(gparts_new, s->gparts, sizeof(struct gpart) * s->size_gparts);
      swift_free("gparts", s->gparts);
      s->gparts = gparts_new;

      /* Update the counter */
      s->size_gparts = size_gparts;

      /* We now need to reset all the part and spart pointers */
      for (size_t i = 0; i < nr_parts; ++i) {
        if (s->parts[i].time_bin != time_bin_not_created)
          s->parts[i].gpart += delta;
      }
      for (size_t i = 0; i < nr_sparts; ++i) {
        if (s->sparts[i].time_bin != time_bin_not_created)
          s->sparts[i].gpart += delta;
      }
      for (size_t i = 0; i < nr_bparts; ++i) {
        if (s->bparts[i].time_bin != time_bin_not_created)
          s->bparts[i].gpart += delta;
      }
        for (size_t i = 0; i < nr_dmparts; ++i) {
            if (s->dmparts[i].time_bin != time_bin_not_created)
                s->dmparts[i].gpart += delta;
        }
    }

    /* Turn some of the allocated spares into particles we can use */
    for (size_t i = nr_gparts; i < nr_actual_gparts + expected_num_extra_gparts;
         ++i) {
      bzero(&s->gparts[i], sizeof(struct gpart));
      s->gparts[i].time_bin = time_bin_not_created;
      s->gparts[i].type = swift_type_dark_matter;
      s->gparts[i].id_or_neg_offset = -1;
    }

    /* Put the spare particles in their correct cell */
    size_t local_cell_id = 0;
    int current_cell = local_cells[local_cell_id];
    int count_in_cell = 0;
    size_t count_extra_gparts = 0;
    for (size_t i = 0; i < nr_actual_gparts + expected_num_extra_gparts; ++i) {

#ifdef SWIFT_DEBUG_CHECKS
      if (current_cell == s->nr_cells)
        error("Cell counter beyond the maximal nr. cells.");
#endif

      if (s->gparts[i].time_bin == time_bin_not_created) {

        /* We want the extra particles to be at the centre of their cell */
        s->gparts[i].x[0] = cells[current_cell].loc[0] + half_cell_width[0];
        s->gparts[i].x[1] = cells[current_cell].loc[1] + half_cell_width[1];
        s->gparts[i].x[2] = cells[current_cell].loc[2] + half_cell_width[2];
        ++count_in_cell;
        count_extra_gparts++;
      }

      /* Once we have reached the number of extra gpart per cell, we move to the
       * next */
      if (count_in_cell == space_extra_gparts) {
        ++local_cell_id;

        if (local_cell_id == nr_local_cells) break;

        current_cell = local_cells[local_cell_id];
        count_in_cell = 0;
      }
    }

#ifdef SWIFT_DEBUG_CHECKS
    if (count_extra_gparts != expected_num_extra_gparts)
      error("Constructed the wrong number of extra gparts (%zd vs. %zd)",
            count_extra_gparts, expected_num_extra_gparts);
#endif

    /* Update the counters */
    s->nr_gparts = nr_actual_gparts + expected_num_extra_gparts;
    s->nr_extra_gparts = expected_num_extra_gparts;
  }

  /* Do we have enough space for the extra parts (i.e. we haven't used up any) ?
   */
  if (nr_actual_parts + expected_num_extra_parts > nr_parts) {

    /* Ok... need to put some more in the game */

    /* Do we need to reallocate? */
    if (nr_actual_parts + expected_num_extra_parts > size_parts) {

      size_parts = (nr_actual_parts + expected_num_extra_parts) *
                   engine_redistribute_alloc_margin;

      if (verbose)
        message("Re-allocating parts array from %zd to %zd", s->size_parts,
                size_parts);

      /* Create more space for parts */
      struct part *parts_new = NULL;
      if (swift_memalign("parts", (void **)&parts_new, part_align,
                         sizeof(struct part) * size_parts) != 0)
        error("Failed to allocate new part data");
      memcpy(parts_new, s->parts, sizeof(struct part) * s->size_parts);
      swift_free("parts", s->parts);
      s->parts = parts_new;

      /* Same for xparts */
      struct xpart *xparts_new = NULL;
      if (swift_memalign("xparts", (void **)&xparts_new, xpart_align,
                         sizeof(struct xpart) * size_parts) != 0)
        error("Failed to allocate new xpart data");
      memcpy(xparts_new, s->xparts, sizeof(struct xpart) * s->size_parts);
      swift_free("xparts", s->xparts);
      s->xparts = xparts_new;

      /* Update the counter */
      s->size_parts = size_parts;
    }

    /* Turn some of the allocated spares into particles we can use */
    for (size_t i = nr_parts; i < nr_actual_parts + expected_num_extra_parts;
         ++i) {
      bzero(&s->parts[i], sizeof(struct part));
      bzero(&s->xparts[i], sizeof(struct xpart));
      s->parts[i].time_bin = time_bin_not_created;
      s->parts[i].id = -42;
    }

    /* Put the spare particles in their correct cell */
    size_t local_cell_id = 0;
    int current_cell = local_cells[local_cell_id];
    int count_in_cell = 0;
    size_t count_extra_parts = 0;
    for (size_t i = 0; i < nr_actual_parts + expected_num_extra_parts; ++i) {

#ifdef SWIFT_DEBUG_CHECKS
      if (current_cell == s->nr_cells)
        error("Cell counter beyond the maximal nr. cells.");
#endif

      if (s->parts[i].time_bin == time_bin_not_created) {

        /* We want the extra particles to be at the centre of their cell */
        s->parts[i].x[0] = cells[current_cell].loc[0] + half_cell_width[0];
        s->parts[i].x[1] = cells[current_cell].loc[1] + half_cell_width[1];
        s->parts[i].x[2] = cells[current_cell].loc[2] + half_cell_width[2];
        ++count_in_cell;
        count_extra_parts++;
      }

      /* Once we have reached the number of extra part per cell, we move to the
       * next */
      if (count_in_cell == space_extra_parts) {
        ++local_cell_id;

        if (local_cell_id == nr_local_cells) break;

        current_cell = local_cells[local_cell_id];
        count_in_cell = 0;
      }
    }

#ifdef SWIFT_DEBUG_CHECKS
    if (count_extra_parts != expected_num_extra_parts)
      error("Constructed the wrong number of extra parts (%zd vs. %zd)",
            count_extra_parts, expected_num_extra_parts);
#endif

    /* Update the counters */
    s->nr_parts = nr_actual_parts + expected_num_extra_parts;
    s->nr_extra_parts = expected_num_extra_parts;
  }

  /* Do we have enough space for the extra sinks (i.e. we haven't used up any)
   * ? */
  if (nr_actual_sinks + expected_num_extra_sinks > nr_sinks) {
    error("Not implemented yet");
  }
    
    /* Do we have enough space for the extra dark matter particles (i.e. we haven't used up any)
     * ? */
    if (nr_actual_dmparts + expected_num_extra_dmparts > nr_dmparts) {
        
        /* Ok... need to put some more in the game */
        
        /* Do we need to reallocate? */
        if (nr_actual_dmparts + expected_num_extra_dmparts > size_dmparts) {
            
            size_dmparts = (nr_actual_dmparts + expected_num_extra_dmparts) *
            engine_redistribute_alloc_margin;
            
            if (verbose)
                message("Re-allocating dmparts array from %zd to %zd", s->size_dmparts,
                        size_dmparts);
            
            /* Create more space for parts */
            struct dmpart *dmparts_new = NULL;
            if (swift_memalign("dmparts", (void **)&dmparts_new, dmpart_align,
                               sizeof(struct dmpart) * size_dmparts) != 0)
                error("Failed to allocate new dmpart data");
            memcpy(dmparts_new, s->dmparts, sizeof(struct dmpart) * s->size_dmparts);
            swift_free("dmparts", s->dmparts);
            s->dmparts = dmparts_new;
            
            /* Update the counter */
            s->size_dmparts = size_dmparts;
        }
        
        /* Turn some of the allocated spares into particles we can use */
        for (size_t i = nr_dmparts; i < nr_actual_dmparts + expected_num_extra_dmparts;
             ++i) {
            bzero(&s->dmparts[i], sizeof(struct dmpart));
            s->dmparts[i].time_bin = time_bin_not_created;
            s->dmparts[i].id_or_neg_offset = -42;
        }
        
        /* Put the spare particles in their correct cell */
        size_t local_cell_id = 0;
        int current_cell = local_cells[local_cell_id];
        int count_in_cell = 0;
        size_t count_extra_dmparts = 0;
        for (size_t i = 0; i < nr_actual_dmparts + expected_num_extra_dmparts; ++i) {
            
#ifdef SWIFT_DEBUG_CHECKS
            if (current_cell == s->nr_cells)
                error("Cell counter beyond the maximal nr. cells.");
#endif
            
            if (s->dmparts[i].time_bin == time_bin_not_created) {
                
                /* We want the extra particles to be at the centre of their cell */
                s->dmparts[i].x[0] = cells[current_cell].loc[0] + half_cell_width[0];
                s->dmparts[i].x[1] = cells[current_cell].loc[1] + half_cell_width[1];
                s->dmparts[i].x[2] = cells[current_cell].loc[2] + half_cell_width[2];
                ++count_in_cell;
                count_extra_dmparts++;
            }
            
            /* Once we have reached the number of extra spart per cell, we move to the
             * next */
            if (count_in_cell == space_extra_dmparts) {
                ++local_cell_id;
                
                if (local_cell_id == nr_local_cells) break;
                
                current_cell = local_cells[local_cell_id];
                count_in_cell = 0;
            }
        }
        
#ifdef SWIFT_DEBUG_CHECKS
        if (count_extra_dmparts != expected_num_extra_dmparts)
            error("Constructed the wrong number of extra dmparts (%zd vs. %zd)",
                  count_extra_dmparts, expected_num_extra_dmparts);
#endif
        
        /* Update the counters */
        s->nr_dmparts = nr_actual_dmparts + expected_num_extra_dmparts;
        s->nr_extra_dmparts = expected_num_extra_dmparts;
    }

  /* Do we have enough space for the extra sparts (i.e. we haven't used up any)
   * ? */
  if (nr_actual_sparts + expected_num_extra_sparts > nr_sparts) {

    /* Ok... need to put some more in the game */

    /* Do we need to reallocate? */
    if (nr_actual_sparts + expected_num_extra_sparts > size_sparts) {

      size_sparts = (nr_actual_sparts + expected_num_extra_sparts) *
                    engine_redistribute_alloc_margin;

      if (verbose)
        message("Re-allocating sparts array from %zd to %zd", s->size_sparts,
                size_sparts);

      /* Create more space for parts */
      struct spart *sparts_new = NULL;
      if (swift_memalign("sparts", (void **)&sparts_new, spart_align,
                         sizeof(struct spart) * size_sparts) != 0)
        error("Failed to allocate new spart data");
      memcpy(sparts_new, s->sparts, sizeof(struct spart) * s->size_sparts);
      swift_free("sparts", s->sparts);
      s->sparts = sparts_new;

      /* Update the counter */
      s->size_sparts = size_sparts;
    }

    /* Turn some of the allocated spares into particles we can use */
    for (size_t i = nr_sparts; i < nr_actual_sparts + expected_num_extra_sparts;
         ++i) {
      bzero(&s->sparts[i], sizeof(struct spart));
      s->sparts[i].time_bin = time_bin_not_created;
      s->sparts[i].id = -42;
    }

    /* Put the spare particles in their correct cell */
    size_t local_cell_id = 0;
    int current_cell = local_cells[local_cell_id];
    int count_in_cell = 0;
    size_t count_extra_sparts = 0;
    for (size_t i = 0; i < nr_actual_sparts + expected_num_extra_sparts; ++i) {

#ifdef SWIFT_DEBUG_CHECKS
      if (current_cell == s->nr_cells)
        error("Cell counter beyond the maximal nr. cells.");
#endif

      if (s->sparts[i].time_bin == time_bin_not_created) {

        /* We want the extra particles to be at the centre of their cell */
        s->sparts[i].x[0] = cells[current_cell].loc[0] + half_cell_width[0];
        s->sparts[i].x[1] = cells[current_cell].loc[1] + half_cell_width[1];
        s->sparts[i].x[2] = cells[current_cell].loc[2] + half_cell_width[2];
        ++count_in_cell;
        count_extra_sparts++;
      }

      /* Once we have reached the number of extra spart per cell, we move to the
       * next */
      if (count_in_cell == space_extra_sparts) {
        ++local_cell_id;

        if (local_cell_id == nr_local_cells) break;

        current_cell = local_cells[local_cell_id];
        count_in_cell = 0;
      }
    }

#ifdef SWIFT_DEBUG_CHECKS
    if (count_extra_sparts != expected_num_extra_sparts)
      error("Constructed the wrong number of extra sparts (%zd vs. %zd)",
            count_extra_sparts, expected_num_extra_sparts);
#endif

    /* Update the counters */
    s->nr_sparts = nr_actual_sparts + expected_num_extra_sparts;
    s->nr_extra_sparts = expected_num_extra_sparts;
  }

  /* Do we have enough space for the extra bparts (i.e. we haven't used up any)
   * ? */
  if (nr_actual_bparts + expected_num_extra_bparts > nr_bparts) {

    /* Ok... need to put some more in the game */

    /* Do we need to reallocate? */
    if (nr_actual_bparts + expected_num_extra_bparts > size_bparts) {

      size_bparts = (nr_actual_bparts + expected_num_extra_bparts) *
                    engine_redistribute_alloc_margin;

      if (verbose)
        message("Re-allocating bparts array from %zd to %zd", s->size_bparts,
                size_bparts);

      /* Create more space for parts */
      struct bpart *bparts_new = NULL;
      if (swift_memalign("bparts", (void **)&bparts_new, bpart_align,
                         sizeof(struct bpart) * size_bparts) != 0)
        error("Failed to allocate new bpart data");
      memcpy(bparts_new, s->bparts, sizeof(struct bpart) * s->size_bparts);
      swift_free("bparts", s->bparts);
      s->bparts = bparts_new;

      /* Update the counter */
      s->size_bparts = size_bparts;
    }

    /* Turn some of the allocated spares into particles we can use */
    for (size_t i = nr_bparts; i < nr_actual_bparts + expected_num_extra_bparts;
         ++i) {
      bzero(&s->bparts[i], sizeof(struct bpart));
      s->bparts[i].time_bin = time_bin_not_created;
      s->bparts[i].id = -42;
    }

    /* Put the spare particles in their correct cell */
    size_t local_cell_id = 0;
    int current_cell = local_cells[local_cell_id];
    int count_in_cell = 0;
    size_t count_extra_bparts = 0;
    for (size_t i = 0; i < nr_actual_bparts + expected_num_extra_bparts; ++i) {

#ifdef SWIFT_DEBUG_CHECKS
      if (current_cell == s->nr_cells)
        error("Cell counter beyond the maximal nr. cells.");
#endif

      if (s->bparts[i].time_bin == time_bin_not_created) {

        /* We want the extra particles to be at the centre of their cell */
        s->bparts[i].x[0] = cells[current_cell].loc[0] + half_cell_width[0];
        s->bparts[i].x[1] = cells[current_cell].loc[1] + half_cell_width[1];
        s->bparts[i].x[2] = cells[current_cell].loc[2] + half_cell_width[2];
        ++count_in_cell;
        count_extra_bparts++;
      }

      /* Once we have reached the number of extra bpart per cell, we move to the
       * next */
      if (count_in_cell == space_extra_bparts) {
        ++local_cell_id;

        if (local_cell_id == nr_local_cells) break;

        current_cell = local_cells[local_cell_id];
        count_in_cell = 0;
      }
    }

#ifdef SWIFT_DEBUG_CHECKS
    if (count_extra_bparts != expected_num_extra_bparts)
      error("Constructed the wrong number of extra bparts (%zd vs. %zd)",
            count_extra_bparts, expected_num_extra_bparts);
#endif

    /* Update the counters */
    s->nr_bparts = nr_actual_bparts + expected_num_extra_bparts;
    s->nr_extra_bparts = expected_num_extra_bparts;
  }

#ifdef SWIFT_DEBUG_CHECKS
  const int with_sidm = s->e->policy & engine_policy_sidm;
    /* Verify that the links are correct */
  if ((nr_gparts > 0 && nr_parts > 0) || (nr_gparts > 0 && nr_sparts > 0) ||
      (nr_gparts > 0 && nr_bparts > 0) || (nr_gparts > 0 && nr_sinks > 0) ||
      (nr_gparts > 0 && nr_dmparts > 0))
    part_verify_links(s->parts, s->gparts, s->sinks, s->sparts, s->dmparts, s->bparts,
                      nr_parts, nr_gparts, nr_sinks, nr_sparts, nr_dmparts, nr_bparts,
                      with_sidm, verbose);
#endif
>>>>>>> 4e26a0e3

  /* Call the recursive function on all higher-level cells. */
  for (int cid = 0; cid < s->nr_cells; cid++)
    rec_map_parts_xparts(&s->cells_top[cid], fun);
}

/**
 * @brief Map a function to all particles in a cell recursively.
 *
 * @param c The #cell we are working in.
 * @param full Map to all cells, including cells with sub-cells.
 * @param fun Function pointer to apply on the cells.
 * @param data Data passed to the function fun.
 */
static void rec_map_cells_post(struct cell *c, int full,
                               void (*fun)(struct cell *c, void *data),
                               void *data) {
  /* Recurse. */
  if (c->split)
    for (int k = 0; k < 8; k++)
      if (c->progeny[k] != NULL)
        rec_map_cells_post(c->progeny[k], full, fun, data);

  /* No progeny? */
  if (full || !c->split) fun(c, data);
}

/**
 * @brief Map a function to all particles in a aspace.
 *
 * @param s The #space we are working in.
 * @param full Map to all cells, including cells with sub-cells.
 * @param fun Function pointer to apply on the cells.
 * @param data Data passed to the function fun.
 */
<<<<<<< HEAD
void space_map_cells_post(struct space *s, int full,
                          void (*fun)(struct cell *c, void *data), void *data) {
=======
void space_rebuild(struct space *s, int repartitioned, int verbose) {

  const ticks tic = getticks();
  const int with_sidm = s->e->policy & engine_policy_sidm;

/* Be verbose about this. */
#ifdef SWIFT_DEBUG_CHECKS
  if (s->e->nodeID == 0 || verbose) message("(re)building space");
  fflush(stdout);
#endif
#if defined(SWIFT_DEBUG_CHECKS) || defined(SWIFT_CELL_GRAPH)
  /* Reset the cell counter */
  last_cell_id = 1;
#endif

  /* Re-grid if necessary, or just re-set the cell data. */
  space_regrid(s, verbose);

  /* Are we dithering the particles? */
  const int with_dithering = s->e->gravity_properties->with_dithering;
  if (s->with_self_gravity && with_dithering) space_dither(s, verbose);

  /* Allocate extra space for particles that will be created */
  if (s->with_star_formation) space_allocate_extras(s, verbose);

  struct cell *cells_top = s->cells_top;
  const integertime_t ti_current = (s->e != NULL) ? s->e->ti_current : 0;
  const int local_nodeID = s->e->nodeID;

  /* The current number of particles */
  size_t nr_parts = s->nr_parts;
  size_t nr_gparts = s->nr_gparts;
  size_t nr_sparts = s->nr_sparts;
  size_t nr_dmparts = s->nr_dmparts;
  size_t nr_bparts = s->nr_bparts;
  size_t nr_sinks = s->nr_sinks;

  /* The number of particles we allocated memory for */
  size_t size_parts = s->size_parts;
  size_t size_gparts = s->size_gparts;
  size_t size_sparts = s->size_sparts;
  size_t size_dmparts = s->size_dmparts;
  size_t size_bparts = s->size_bparts;
  size_t size_sinks = s->size_sinks;

  /* Counter for the number of inhibited particles found on the node */
  size_t count_inhibited_parts = 0;
  size_t count_inhibited_gparts = 0;
  size_t count_inhibited_sparts = 0;
  size_t count_inhibited_dmparts = 0;
  size_t count_inhibited_bparts = 0;
  size_t count_inhibited_sinks = 0;

  /* Counter for the number of extra particles found on the node */
  size_t count_extra_parts = 0;
  size_t count_extra_gparts = 0;
  size_t count_extra_sparts = 0;
  size_t count_extra_dmparts = 0;
  size_t count_extra_bparts = 0;
  size_t count_extra_sinks = 0;

  /* Number of particles we expect to have after strays exchange */
  const size_t h_index_size = size_parts + space_expected_max_nr_strays;
  const size_t g_index_size = size_gparts + space_expected_max_nr_strays;
  const size_t s_index_size = size_sparts + space_expected_max_nr_strays;
  const size_t b_index_size = size_bparts + space_expected_max_nr_strays;
  const size_t dm_index_size = size_dmparts + space_expected_max_nr_strays;
  const size_t sink_index_size = size_sinks + space_expected_max_nr_strays;

  /* Allocate arrays to store the indices of the cells where particles
     belong. We allocate extra space to allow for particles we may
     receive from other nodes */
  int *h_index = (int *)swift_malloc("h_index", sizeof(int) * h_index_size);
  int *g_index = (int *)swift_malloc("g_index", sizeof(int) * g_index_size);
  int *s_index = (int *)swift_malloc("s_index", sizeof(int) * s_index_size);
  int *b_index = (int *)swift_malloc("b_index", sizeof(int) * b_index_size);
  int *dm_index = (int *)swift_malloc("dm_index", sizeof(int) * dm_index_size);
  int *sink_index =
      (int *)swift_malloc("sink_index", sizeof(int) * sink_index_size);
  if (h_index == NULL || g_index == NULL || s_index == NULL || dm_index == NULL ||
      b_index == NULL || sink_index == NULL)
    error("Failed to allocate temporary particle indices.");

  /* Allocate counters of particles that will land in each cell */
  int *cell_part_counts =
      (int *)swift_malloc("cell_part_counts", sizeof(int) * s->nr_cells);
  int *cell_gpart_counts =
      (int *)swift_malloc("cell_gpart_counts", sizeof(int) * s->nr_cells);
  int *cell_spart_counts =
      (int *)swift_malloc("cell_spart_counts", sizeof(int) * s->nr_cells);
  int *cell_bpart_counts =
      (int *)swift_malloc("cell_bpart_counts", sizeof(int) * s->nr_cells);
  int *cell_dmpart_counts =
    (int *)swift_malloc("cell_dmpart_counts", sizeof(int) * s->nr_cells);
  int *cell_sink_counts =
      (int *)swift_malloc("cell_sink_counts", sizeof(int) * s->nr_cells);

  if (cell_part_counts == NULL || cell_gpart_counts == NULL ||
      cell_spart_counts == NULL || cell_bpart_counts == NULL ||
      cell_dmpart_counts == NULL || cell_sink_counts == NULL)
    error("Failed to allocate cell particle count buffer.");

  /* Initialise the counters, including buffer space for future particles */
  for (int i = 0; i < s->nr_cells; ++i) {
    cell_part_counts[i] = 0;
    cell_gpart_counts[i] = 0;
    cell_spart_counts[i] = 0;
    cell_bpart_counts[i] = 0;
    cell_dmpart_counts[i] = 0;
    cell_sink_counts[i] = 0;
  }

  /* Run through the particles and get their cell index. */
  if (nr_parts > 0)
    space_parts_get_cell_index(s, h_index, cell_part_counts,
                               &count_inhibited_parts, &count_extra_parts,
                               verbose);
  if (nr_gparts > 0)
    space_gparts_get_cell_index(s, g_index, cell_gpart_counts,
                                &count_inhibited_gparts, &count_extra_gparts,
                                verbose);
  if (nr_sparts > 0)
    space_sparts_get_cell_index(s, s_index, cell_spart_counts,
                                &count_inhibited_sparts, &count_extra_sparts,
                                verbose);
  if (nr_bparts > 0)
    space_bparts_get_cell_index(s, b_index, cell_bpart_counts,
                                &count_inhibited_bparts, &count_extra_bparts,
                                verbose);
  if (nr_dmparts > 0)
    space_dmparts_get_cell_index(s, dm_index, cell_dmpart_counts,
                                 &count_inhibited_dmparts, &count_extra_dmparts,
                                 verbose);
  if (nr_sinks > 0)
    space_sinks_get_cell_index(s, sink_index, cell_sink_counts,
                               &count_inhibited_sinks, &count_extra_sinks,
                               verbose);

#ifdef SWIFT_DEBUG_CHECKS
  /* Some safety checks */
  if (repartitioned && count_inhibited_parts)
    error("We just repartitioned but still found inhibited parts.");
  if (repartitioned && count_inhibited_sparts)
    error("We just repartitioned but still found inhibited sparts.");
  if (repartitioned && count_inhibited_gparts)
    error("We just repartitioned but still found inhibited gparts.");
  if (repartitioned && count_inhibited_bparts)
    error("We just repartitioned but still found inhibited bparts.");
  if (repartitioned && count_inhibited_dmparts)
    error("We just repartitioned but still found inhibited dmparts.");
  if (repartitioned && count_inhibited_sinks)
    error("We just repartitioned but still found inhibited sinks.");

  if (count_extra_parts != s->nr_extra_parts)
    error(
        "Number of extra parts in the part array not matching the space "
        "counter.");
  if (count_extra_gparts != s->nr_extra_gparts)
    error(
        "Number of extra gparts in the gpart array not matching the space "
        "counter.");
  if (count_extra_sparts != s->nr_extra_sparts)
    error(
        "Number of extra sparts in the spart array not matching the space "
        "counter.");
  if (count_extra_bparts != s->nr_extra_bparts)
    error(
        "Number of extra bparts in the bpart array not matching the space "
        "counter.");
    if (count_extra_dmparts != s->nr_extra_dmparts)
        error(
              "Number of extra dmparts in the dmpart array not matching the space "
              "counter.");
  if (count_extra_sinks != s->nr_extra_sinks)
    error(
        "Number of extra sinks in the sink array not matching the space "
        "counter.");
#endif

  const ticks tic2 = getticks();

  /* Move non-local parts and inhibited parts to the end of the list. */
  if ((with_dithering || !repartitioned) &&
      (s->e->nr_nodes > 1 || count_inhibited_parts > 0)) {

    for (size_t k = 0; k < nr_parts; /* void */) {

      /* Inhibited particle or foreign particle */
      if (h_index[k] == -1 || cells_top[h_index[k]].nodeID != local_nodeID) {

        /* One fewer particle */
        nr_parts -= 1;

        /* Swap the particle */
        memswap(&s->parts[k], &s->parts[nr_parts], sizeof(struct part));

        /* Swap the link with the gpart */
        if (s->parts[k].gpart != NULL) {
          s->parts[k].gpart->id_or_neg_offset = -k;
        }
        if (s->parts[nr_parts].gpart != NULL) {
          s->parts[nr_parts].gpart->id_or_neg_offset = -nr_parts;
        }

        /* Swap the xpart */
        memswap(&s->xparts[k], &s->xparts[nr_parts], sizeof(struct xpart));
        /* Swap the index */
        memswap(&h_index[k], &h_index[nr_parts], sizeof(int));

      } else {
        /* Increment when not exchanging otherwise we need to retest "k".*/
        k++;
      }
    }
  }

#ifdef SWIFT_DEBUG_CHECKS
  /* Check that all parts are in the correct places. */
  size_t check_count_inhibited_part = 0;
  for (size_t k = 0; k < nr_parts; k++) {
    if (h_index[k] == -1 || cells_top[h_index[k]].nodeID != local_nodeID) {
      error("Failed to move all non-local parts to send list");
    }
  }
  for (size_t k = nr_parts; k < s->nr_parts; k++) {
    if (h_index[k] != -1 && cells_top[h_index[k]].nodeID == local_nodeID) {
      error("Failed to remove local parts from send list");
    }
    if (h_index[k] == -1) ++check_count_inhibited_part;
  }
  if (check_count_inhibited_part != count_inhibited_parts)
    error("Counts of inhibited particles do not match!");
#endif /* SWIFT_DEBUG_CHECKS */

  /* Move non-local sparts and inhibited sparts to the end of the list. */
  if ((with_dithering || !repartitioned) &&
      (s->e->nr_nodes > 1 || count_inhibited_sparts > 0)) {

    for (size_t k = 0; k < nr_sparts; /* void */) {

      /* Inhibited particle or foreign particle */
      if (s_index[k] == -1 || cells_top[s_index[k]].nodeID != local_nodeID) {

        /* One fewer particle */
        nr_sparts -= 1;

        /* Swap the particle */
        memswap(&s->sparts[k], &s->sparts[nr_sparts], sizeof(struct spart));

        /* Swap the link with the gpart */
        if (s->sparts[k].gpart != NULL) {
          s->sparts[k].gpart->id_or_neg_offset = -k;
        }
        if (s->sparts[nr_sparts].gpart != NULL) {
          s->sparts[nr_sparts].gpart->id_or_neg_offset = -nr_sparts;
        }

        /* Swap the index */
        memswap(&s_index[k], &s_index[nr_sparts], sizeof(int));

      } else {
        /* Increment when not exchanging otherwise we need to retest "k".*/
        k++;
      }
    }
  }

#ifdef SWIFT_DEBUG_CHECKS
  /* Check that all sparts are in the correct place. */
  size_t check_count_inhibited_spart = 0;
  for (size_t k = 0; k < nr_sparts; k++) {
    if (s_index[k] == -1 || cells_top[s_index[k]].nodeID != local_nodeID) {
      error("Failed to move all non-local sparts to send list");
    }
  }
  for (size_t k = nr_sparts; k < s->nr_sparts; k++) {
    if (s_index[k] != -1 && cells_top[s_index[k]].nodeID == local_nodeID) {
      error("Failed to remove local sparts from send list");
    }
    if (s_index[k] == -1) ++check_count_inhibited_spart;
  }
  if (check_count_inhibited_spart != count_inhibited_sparts)
    error("Counts of inhibited s-particles do not match!");
#endif /* SWIFT_DEBUG_CHECKS */

  /* Move non-local bparts and inhibited bparts to the end of the list. */
  if ((with_dithering || !repartitioned) &&
      (s->e->nr_nodes > 1 || count_inhibited_bparts > 0)) {

    for (size_t k = 0; k < nr_bparts; /* void */) {

      /* Inhibited particle or foreign particle */
      if (b_index[k] == -1 || cells_top[b_index[k]].nodeID != local_nodeID) {

        /* One fewer particle */
        nr_bparts -= 1;

        /* Swap the particle */
        memswap(&s->bparts[k], &s->bparts[nr_bparts], sizeof(struct bpart));

        /* Swap the link with the gpart */
        if (s->bparts[k].gpart != NULL) {
          s->bparts[k].gpart->id_or_neg_offset = -k;
        }
        if (s->bparts[nr_bparts].gpart != NULL) {
          s->bparts[nr_bparts].gpart->id_or_neg_offset = -nr_bparts;
        }

        /* Swap the index */
        memswap(&b_index[k], &b_index[nr_bparts], sizeof(int));

      } else {
        /* Increment when not exchanging otherwise we need to retest "k".*/
        k++;
      }
    }
  }
    
#ifdef SWIFT_DEBUG_CHECKS
    /* Check that all bparts are in the correct place. */
    size_t check_count_inhibited_bpart = 0;
    for (size_t k = 0; k < nr_bparts; k++) {
        if (b_index[k] == -1 || cells_top[b_index[k]].nodeID != local_nodeID) {
            error("Failed to move all non-local bparts to send list");
        }
    }
    for (size_t k = nr_bparts; k < s->nr_bparts; k++) {
        if (b_index[k] != -1 && cells_top[b_index[k]].nodeID == local_nodeID) {
            error("Failed to remove local bparts from send list");
        }
        if (b_index[k] == -1) ++check_count_inhibited_bpart;
    }
    if (check_count_inhibited_bpart != count_inhibited_bparts)
        error("Counts of inhibited b-particles do not match!");
#endif /* SWIFT_DEBUG_CHECKS */
    
    /* Move non-local dmparts and inhibited dmparts to the end of the list. */
    if ((with_dithering || !repartitioned) &&
        (s->e->nr_nodes > 1 || count_inhibited_dmparts > 0)) {
        
        for (size_t k = 0; k < nr_dmparts; /* void */) {
            
            /* Inhibited particle or foreign particle */
            if (dm_index[k] == -1 || cells_top[dm_index[k]].nodeID != local_nodeID) {
                
                /* One fewer particle */
                nr_dmparts -= 1;
                
                /* Swap the particle */
                memswap(&s->dmparts[k], &s->dmparts[nr_dmparts], sizeof(struct dmpart));
                
                /* Swap the link with the gpart */
                if (s->dmparts[k].gpart != NULL) {
                    s->dmparts[k].gpart->id_or_neg_offset = -k;
                }
                if (s->dmparts[nr_dmparts].gpart != NULL) {
                    s->dmparts[nr_dmparts].gpart->id_or_neg_offset = -nr_dmparts;
                }
                
                /* Swap the index */
                memswap(&dm_index[k], &dm_index[nr_dmparts], sizeof(int));
                
            } else {
                /* Increment when not exchanging otherwise we need to retest "k".*/
                k++;
            }
        }
    }

#ifdef SWIFT_DEBUG_CHECKS
  /* Check that all dmparts are in the correct place. */
  size_t check_count_inhibited_dmpart = 0;
  for (size_t k = 0; k < nr_dmparts; k++) {
    if (dm_index[k] == -1 || cells_top[dm_index[k]].nodeID != local_nodeID) {
      error("Failed to move all non-local dmparts to send list");
    }
  }
  for (size_t k = nr_dmparts; k < s->nr_dmparts; k++) {
    if (dm_index[k] != -1 && cells_top[dm_index[k]].nodeID == local_nodeID) {
      error("Failed to remove local bparts from send list");
    }
    if (dm_index[k] == -1) ++check_count_inhibited_dmpart;
  }
  if (check_count_inhibited_dmpart != count_inhibited_dmparts)
    error("Counts of inhibited dm-particles do not match!");
#endif /* SWIFT_DEBUG_CHECKS */

  /* Move non-local sinks and inhibited sinks to the end of the list. */
  if ((with_dithering || !repartitioned) &&
      (s->e->nr_nodes > 1 || count_inhibited_sinks > 0)) {

    for (size_t k = 0; k < nr_sinks; /* void */) {

      /* Inhibited particle or foreign particle */
      if (sink_index[k] == -1 ||
          cells_top[sink_index[k]].nodeID != local_nodeID) {

        /* One fewer particle */
        nr_sinks -= 1;
>>>>>>> 4e26a0e3

  /* Call the recursive function on all higher-level cells. */
  for (int cid = 0; cid < s->nr_cells; cid++)
    rec_map_cells_post(&s->cells_top[cid], full, fun, data);
}

static void rec_map_cells_pre(struct cell *c, int full,
                              void (*fun)(struct cell *c, void *data),
                              void *data) {

  /* No progeny? */
  if (full || !c->split) fun(c, data);

<<<<<<< HEAD
=======
      } else {
        /* Increment when not exchanging otherwise we need to retest "k".*/
        k++;
      }
    }
  }

#ifdef SWIFT_DEBUG_CHECKS
  /* Check that all sinks are in the correct place. */
  size_t check_count_inhibited_sinks = 0;
  for (size_t k = 0; k < nr_sinks; k++) {
    if (sink_index[k] == -1 ||
        cells_top[sink_index[k]].nodeID != local_nodeID) {
      error("Failed to move all non-local sinks to send list");
    }
  }
  for (size_t k = nr_sinks; k < s->nr_sinks; k++) {
    if (sink_index[k] != -1 &&
        cells_top[sink_index[k]].nodeID == local_nodeID) {
      error("Failed to remove local sinks from send list");
    }
    if (sink_index[k] == -1) ++check_count_inhibited_sinks;
  }
  if (check_count_inhibited_sinks != count_inhibited_sinks)
    error("Counts of inhibited sink-particles do not match!");
#endif /* SWIFT_DEBUG_CHECKS */

  /* Move non-local gparts and inhibited parts to the end of the list. */
  if ((with_dithering || !repartitioned) &&
      (s->e->nr_nodes > 1 || count_inhibited_gparts > 0)) {

    for (size_t k = 0; k < nr_gparts; /* void */) {

      /* Inhibited particle or foreign particle */
      if (g_index[k] == -1 || cells_top[g_index[k]].nodeID != local_nodeID) {

        /* One fewer particle */
        nr_gparts -= 1;

        /* Swap the particle */
        memswap(&s->gparts[k], &s->gparts[nr_gparts], sizeof(struct gpart));

        /* Swap the link with part/spart */
        if (s->gparts[k].type == swift_type_gas) {
          s->parts[-s->gparts[k].id_or_neg_offset].gpart = &s->gparts[k];
        } else if (s->gparts[k].type == swift_type_stars) {
          s->sparts[-s->gparts[k].id_or_neg_offset].gpart = &s->gparts[k];
        } else if (s->gparts[k].type == swift_type_black_hole) {
          s->bparts[-s->gparts[k].id_or_neg_offset].gpart = &s->gparts[k];
        } else if (s->gparts[k].type == swift_type_dark_matter && with_sidm ) {
          s->dmparts[-s->gparts[k].id_or_neg_offset].gpart = &s->gparts[k];
        }

        if (s->gparts[nr_gparts].type == swift_type_gas) {
          s->parts[-s->gparts[nr_gparts].id_or_neg_offset].gpart =
              &s->gparts[nr_gparts];
        } else if (s->gparts[nr_gparts].type == swift_type_stars) {
          s->sparts[-s->gparts[nr_gparts].id_or_neg_offset].gpart =
              &s->gparts[nr_gparts];
        } else if (s->gparts[nr_gparts].type == swift_type_black_hole) {
          s->bparts[-s->gparts[nr_gparts].id_or_neg_offset].gpart =
              &s->gparts[nr_gparts];
        } else if (s->gparts[nr_gparts].type == swift_type_dark_matter && with_sidm ) {
          s->dmparts[-s->gparts[nr_gparts].id_or_neg_offset].gpart =
          &s->gparts[nr_gparts];
        }

        /* Swap the index */
        memswap(&g_index[k], &g_index[nr_gparts], sizeof(int));
      } else {
        /* Increment when not exchanging otherwise we need to retest "k".*/
        k++;
      }
    }
  }

  if (verbose)
    message("Moving non-local particles took %.3f %s.",
            clocks_from_ticks(getticks() - tic2), clocks_getunit());

#ifdef SWIFT_DEBUG_CHECKS
  /* Check that all gparts are in the correct place. */
  size_t check_count_inhibited_gpart = 0;
  for (size_t k = 0; k < nr_gparts; k++) {
    if (g_index[k] == -1 || cells_top[g_index[k]].nodeID != local_nodeID) {
      error("Failed to move all non-local gparts to send list");
    }
  }
  for (size_t k = nr_gparts; k < s->nr_gparts; k++) {
    if (g_index[k] != -1 && cells_top[g_index[k]].nodeID == local_nodeID) {
      error("Failed to remove local gparts from send list");
    }
    if (g_index[k] == -1) ++check_count_inhibited_gpart;
  }
  if (check_count_inhibited_gpart != count_inhibited_gparts)
    error("Counts of inhibited g-particles do not match!");
#endif /* SWIFT_DEBUG_CHECKS */

#ifdef WITH_MPI

  /* Exchange the strays, note that this potentially re-allocates
     the parts arrays. This can be skipped if we just repartitioned space
     as there should be no strays in that case */
  if (with_dithering || !repartitioned) {

    size_t nr_parts_exchanged = s->nr_parts - nr_parts;
    size_t nr_gparts_exchanged = s->nr_gparts - nr_gparts;
    size_t nr_sparts_exchanged = s->nr_sparts - nr_sparts;
    size_t nr_dmparts_exchanged = s->nr_dmparts - nr_dmparts;
    size_t nr_bparts_exchanged = s->nr_bparts - nr_bparts;
    engine_exchange_strays(s->e, nr_parts, &h_index[nr_parts],
                           &nr_parts_exchanged, nr_gparts, &g_index[nr_gparts],
                           &nr_gparts_exchanged, nr_sparts, &s_index[nr_sparts],
                           &nr_sparts_exchanged, nr_bparts, &b_index[nr_bparts],
                           &nr_bparts_exchanged, nr_dmparts, &dm_index[nr_dmparts],
                           &nr_dmparts_exchanged);

    /* Set the new particle counts. */
    s->nr_parts = nr_parts + nr_parts_exchanged;
    s->nr_gparts = nr_gparts + nr_gparts_exchanged;
    s->nr_sparts = nr_sparts + nr_sparts_exchanged;
    s->nr_bparts = nr_bparts + nr_bparts_exchanged;
    s->nr_dmparts = nr_dmparts + nr_dmparts_exchanged;

  } else {
#ifdef SWIFT_DEBUG_CHECKS
    if (s->nr_parts != nr_parts)
      error("Number of parts changing after repartition");
    if (s->nr_sparts != nr_sparts)
      error("Number of sparts changing after repartition");
    if (s->nr_gparts != nr_gparts)
      error("Number of gparts changing after repartition");
    if (s->nr_dmparts != nr_dmparts)
      error("Number of dmparts changing after repartition");
#endif
  }

  /* Clear non-local cell counts. */
  for (int k = 0; k < s->nr_cells; k++) {
    if (s->cells_top[k].nodeID != local_nodeID) {
      cell_part_counts[k] = 0;
      cell_spart_counts[k] = 0;
      cell_gpart_counts[k] = 0;
      cell_bpart_counts[k] = 0;
      cell_dmpart_counts[k] = 0;
    }
  }

  /* Re-allocate the index array for the parts if needed.. */
  if (s->nr_parts + 1 > h_index_size) {
    int *ind_new;
    if ((ind_new = (int *)swift_malloc(
             "h_index", sizeof(int) * (s->nr_parts + 1))) == NULL)
      error("Failed to allocate temporary particle indices.");
    memcpy(ind_new, h_index, sizeof(int) * nr_parts);
    swift_free("h_index", h_index);
    h_index = ind_new;
  }

  /* Re-allocate the index array for the sparts if needed.. */
  if (s->nr_sparts + 1 > s_index_size) {
    int *sind_new;
    if ((sind_new = (int *)swift_malloc(
             "s_index", sizeof(int) * (s->nr_sparts + 1))) == NULL)
      error("Failed to allocate temporary s-particle indices.");
    memcpy(sind_new, s_index, sizeof(int) * nr_sparts);
    swift_free("s_index", s_index);
    s_index = sind_new;
  }

  /* Re-allocate the index array for the bparts if needed.. */
  if (s->nr_bparts + 1 > b_index_size) {
    int *bind_new;
    if ((bind_new = (int *)swift_malloc(
             "b_index", sizeof(int) * (s->nr_bparts + 1))) == NULL)
      error("Failed to allocate temporary s-particle indices.");
    memcpy(bind_new, b_index, sizeof(int) * nr_bparts);
    swift_free("b_index", b_index);
    b_index = bind_new;
  }
    
    /* Re-allocate the index array for the dmparts if needed.. */
    if (s->nr_dmparts + 1 > dm_index_size) {
        int *dmind_new;
        if ((dmind_new = (int *)swift_malloc("dm_index", sizeof(int) * (s->nr_dmparts + 1))) == NULL)
            error("Failed to allocate temporary dm-particle indices.");
        memcpy(dmind_new, dm_index, sizeof(int) * nr_dmparts);
        swift_free("dm_index", dm_index);
        dm_index = dmind_new;
    }

  const int cdim[3] = {s->cdim[0], s->cdim[1], s->cdim[2]};
  const double ih[3] = {s->iwidth[0], s->iwidth[1], s->iwidth[2]};

  /* Assign each received part to its cell. */
  for (size_t k = nr_parts; k < s->nr_parts; k++) {
    const struct part *const p = &s->parts[k];
    h_index[k] =
        cell_getid(cdim, p->x[0] * ih[0], p->x[1] * ih[1], p->x[2] * ih[2]);
    cell_part_counts[h_index[k]]++;
#ifdef SWIFT_DEBUG_CHECKS
    if (cells_top[h_index[k]].nodeID != local_nodeID)
      error("Received part that does not belong to me (nodeID=%i).",
            cells_top[h_index[k]].nodeID);
#endif
  }
  nr_parts = s->nr_parts;

  /* Assign each received spart to its cell. */
  for (size_t k = nr_sparts; k < s->nr_sparts; k++) {
    const struct spart *const sp = &s->sparts[k];
    s_index[k] =
        cell_getid(cdim, sp->x[0] * ih[0], sp->x[1] * ih[1], sp->x[2] * ih[2]);
    cell_spart_counts[s_index[k]]++;
#ifdef SWIFT_DEBUG_CHECKS
    if (cells_top[s_index[k]].nodeID != local_nodeID)
      error("Received s-part that does not belong to me (nodeID=%i).",
            cells_top[s_index[k]].nodeID);
#endif
  }
  nr_sparts = s->nr_sparts;

  /* Assign each received bpart to its cell. */
  for (size_t k = nr_bparts; k < s->nr_bparts; k++) {
    const struct bpart *const bp = &s->bparts[k];
    b_index[k] =
        cell_getid(cdim, bp->x[0] * ih[0], bp->x[1] * ih[1], bp->x[2] * ih[2]);
    cell_bpart_counts[b_index[k]]++;
#ifdef SWIFT_DEBUG_CHECKS
    if (cells_top[b_index[k]].nodeID != local_nodeID)
      error("Received s-part that does not belong to me (nodeID=%i).",
            cells_top[b_index[k]].nodeID);
#endif
  }
  nr_bparts = s->nr_bparts;
    
    /* Assign each received dmpart to its cell. */
    for (size_t k = nr_dmparts; k < s->nr_dmparts; k++) {
        const struct dmpart *const dmp = &s->dmparts[k];
        dm_index[k] = cell_getid(cdim, dmp->x[0] * ih[0], dmp->x[1] * ih[1], dmp->x[2] * ih[2]);
        cell_dmpart_counts[dm_index[k]]++;
#ifdef SWIFT_DEBUG_CHECKS
        if (cells_top[dm_index[k]].nodeID != local_nodeID)
            error("Received dm-part that does not belong to me (nodeID=%i).",
                  cells_top[dm_index[k]].nodeID);
#endif
    }
    nr_dmparts = s->nr_dmparts;

#else /* WITH_MPI */

  /* Update the part, spart and bpart counters */
  s->nr_parts = nr_parts;
  s->nr_sparts = nr_sparts;
  s->nr_bparts = nr_bparts;
  s->nr_dmparts = nr_dmparts;
  s->nr_sinks = nr_sinks;

#endif /* WITH_MPI */

  /* Sort the parts according to their cells. */
  if (nr_parts > 0)
    space_parts_sort(s->parts, s->xparts, h_index, cell_part_counts,
                     s->nr_cells, 0);

#ifdef SWIFT_DEBUG_CHECKS
  /* Verify that the part have been sorted correctly. */
  for (size_t k = 0; k < nr_parts; k++) {
    const struct part *p = &s->parts[k];

    if (p->time_bin == time_bin_inhibited)
      error("Inhibited particle sorted into a cell!");

    /* New cell index */
    const int new_ind =
        cell_getid(s->cdim, p->x[0] * s->iwidth[0], p->x[1] * s->iwidth[1],
                   p->x[2] * s->iwidth[2]);

    /* New cell of this part */
    const struct cell *c = &s->cells_top[new_ind];

    if (h_index[k] != new_ind)
      error("part's new cell index not matching sorted index.");

    if (p->x[0] < c->loc[0] || p->x[0] > c->loc[0] + c->width[0] ||
        p->x[1] < c->loc[1] || p->x[1] > c->loc[1] + c->width[1] ||
        p->x[2] < c->loc[2] || p->x[2] > c->loc[2] + c->width[2])
      error("part not sorted into the right top-level cell!");
  }
#endif /* SWIFT_DEBUG_CHECKS */

  /* Sort the sparts according to their cells. */
  if (nr_sparts > 0)
    space_sparts_sort(s->sparts, s_index, cell_spart_counts, s->nr_cells, 0);

#ifdef SWIFT_DEBUG_CHECKS
  /* Verify that the spart have been sorted correctly. */
  for (size_t k = 0; k < nr_sparts; k++) {
    const struct spart *sp = &s->sparts[k];

    if (sp->time_bin == time_bin_inhibited)
      error("Inhibited particle sorted into a cell!");

    /* New cell index */
    const int new_sind =
        cell_getid(s->cdim, sp->x[0] * s->iwidth[0], sp->x[1] * s->iwidth[1],
                   sp->x[2] * s->iwidth[2]);

    /* New cell of this spart */
    const struct cell *c = &s->cells_top[new_sind];

    if (s_index[k] != new_sind)
      error("spart's new cell index not matching sorted index.");

    if (sp->x[0] < c->loc[0] || sp->x[0] > c->loc[0] + c->width[0] ||
        sp->x[1] < c->loc[1] || sp->x[1] > c->loc[1] + c->width[1] ||
        sp->x[2] < c->loc[2] || sp->x[2] > c->loc[2] + c->width[2])
      error("spart not sorted into the right top-level cell!");
  }
#endif /* SWIFT_DEBUG_CHECKS */

  /* Sort the bparts according to their cells. */
  if (nr_bparts > 0)
    space_bparts_sort(s->bparts, b_index, cell_bpart_counts, s->nr_cells, 0);

#ifdef SWIFT_DEBUG_CHECKS
  /* Verify that the bpart have been sorted correctly. */
  for (size_t k = 0; k < nr_bparts; k++) {
    const struct bpart *bp = &s->bparts[k];

    if (bp->time_bin == time_bin_inhibited)
      error("Inhibited particle sorted into a cell!");

    /* New cell index */
    const int new_bind =
        cell_getid(s->cdim, bp->x[0] * s->iwidth[0], bp->x[1] * s->iwidth[1],
                   bp->x[2] * s->iwidth[2]);

    /* New cell of this bpart */
    const struct cell *c = &s->cells_top[new_bind];

    if (b_index[k] != new_bind)
      error("bpart's new cell index not matching sorted index.");

    if (bp->x[0] < c->loc[0] || bp->x[0] > c->loc[0] + c->width[0] ||
        bp->x[1] < c->loc[1] || bp->x[1] > c->loc[1] + c->width[1] ||
        bp->x[2] < c->loc[2] || bp->x[2] > c->loc[2] + c->width[2])
      error("bpart not sorted into the right top-level cell!");
  }
#endif /* SWIFT_DEBUG_CHECKS */
    
    /* Sort the dmparts according to their cells. */
    if (nr_dmparts > 0)
        space_dmparts_sort(s->dmparts, dm_index, cell_dmpart_counts, s->nr_cells, 0);

#ifdef SWIFT_DEBUG_CHECKS
    /* Verify that the dmpart have been sorted correctly. */
    for (size_t k = 0; k < nr_dmparts; k++) {
        const struct dmpart *dmp = &s->dmparts[k];
        
        if (dmp->time_bin == time_bin_inhibited)
            error("Inhibited particle sorted into a cell!");
        
        /* New cell index */
        const int new_dmind =
        cell_getid(s->cdim, dmp->x[0] * s->iwidth[0], dmp->x[1] * s->iwidth[1],
                   dmp->x[2] * s->iwidth[2]);
        
        /* New cell of this dmpart */
        const struct cell *c = &s->cells_top[new_dmind];
        
        if (dm_index[k] != new_dmind)
            error("dmpart's new cell index not matching sorted index.");
        
        if (dmp->x[0] < c->loc[0] || dmp->x[0] > c->loc[0] + c->width[0] ||
            dmp->x[1] < c->loc[1] || dmp->x[1] > c->loc[1] + c->width[1] ||
            dmp->x[2] < c->loc[2] || dmp->x[2] > c->loc[2] + c->width[2])
            error("dmpart not sorted into the right top-level cell!");
    }
#endif /* SWIFT_DEBUG_CHECKS */

  /* Sort the sink according to their cells. */
  if (nr_sinks > 0)
    space_sinks_sort(s->sinks, sink_index, cell_sink_counts, s->nr_cells, 0);

#ifdef SWIFT_DEBUG_CHECKS
  /* Verify that the sink have been sorted correctly. */
  for (size_t k = 0; k < nr_sinks; k++) {
    const struct sink *sink = &s->sinks[k];

    if (sink->time_bin == time_bin_inhibited)
      error("Inhibited particle sorted into a cell!");

    /* New cell index */
    const int new_bind =
        cell_getid(s->cdim, sink->x[0] * s->iwidth[0],
                   sink->x[1] * s->iwidth[1], sink->x[2] * s->iwidth[2]);

    /* New cell of this sink */
    const struct cell *c = &s->cells_top[new_bind];

    if (sink_index[k] != new_bind)
      error("sink's new cell index not matching sorted index.");

    if (sink->x[0] < c->loc[0] || sink->x[0] > c->loc[0] + c->width[0] ||
        sink->x[1] < c->loc[1] || sink->x[1] > c->loc[1] + c->width[1] ||
        sink->x[2] < c->loc[2] || sink->x[2] > c->loc[2] + c->width[2])
      error("sink not sorted into the right top-level cell!");
  }
#endif /* SWIFT_DEBUG_CHECKS */

  /* Extract the cell counts from the sorted indices. Deduct the extra
   * particles. */
  size_t last_index = 0;
  h_index[nr_parts] = s->nr_cells;  // sentinel.
  for (size_t k = 0; k < nr_parts; k++) {
    if (h_index[k] < h_index[k + 1]) {
      cells_top[h_index[k]].hydro.count =
          k - last_index + 1 - space_extra_parts;
      last_index = k + 1;
    }
  }

  /* Extract the cell counts from the sorted indices. Deduct the extra
   * particles. */
  size_t last_sindex = 0;
  s_index[nr_sparts] = s->nr_cells;  // sentinel.
  for (size_t k = 0; k < nr_sparts; k++) {
    if (s_index[k] < s_index[k + 1]) {
      cells_top[s_index[k]].stars.count =
          k - last_sindex + 1 - space_extra_sparts;
      last_sindex = k + 1;
    }
  }

  /* Extract the cell counts from the sorted indices. Deduct the extra
   * particles. */
  size_t last_bindex = 0;
  b_index[nr_bparts] = s->nr_cells;  // sentinel.
  for (size_t k = 0; k < nr_bparts; k++) {
    if (b_index[k] < b_index[k + 1]) {
      cells_top[b_index[k]].black_holes.count =
          k - last_bindex + 1 - space_extra_bparts;
      last_bindex = k + 1;
    }
  }
    
    
    /* Extract the cell counts from the sorted indices. Deduct the extra
     * particles. */
    size_t last_dmindex = 0;
    dm_index[nr_dmparts] = s->nr_cells;  // sentinel.
    for (size_t k = 0; k < nr_dmparts; k++) {
        if (dm_index[k] < dm_index[k + 1]) {
            cells_top[dm_index[k]].dark_matter.count =
            k - last_dmindex + 1 - space_extra_dmparts;
            last_dmindex = k + 1;
        }
    }

  /* Extract the cell counts from the sorted indices. Deduct the extra
   * particles. */
  size_t last_sink_index = 0;
  sink_index[nr_sinks] = s->nr_cells;  // sentinel.
  for (size_t k = 0; k < nr_sinks; k++) {
    if (sink_index[k] < sink_index[k + 1]) {
      cells_top[sink_index[k]].sinks.count =
          k - last_sink_index + 1 - space_extra_sinks;
      last_sink_index = k + 1;
    }
  }

  /* We no longer need the indices as of here. */
  swift_free("h_index", h_index);
  swift_free("cell_part_counts", cell_part_counts);
  swift_free("s_index", s_index);
  swift_free("cell_spart_counts", cell_spart_counts);
  swift_free("b_index", b_index);
  swift_free("cell_bpart_counts", cell_bpart_counts);
  swift_free("dm_index", dm_index);
  swift_free("cell_dmpart_counts", cell_dmpart_counts);
  swift_free("sink_index", sink_index);
  swift_free("cell_sink_counts", cell_sink_counts);

  /* Update the slice of unique IDs. */
  space_update_unique_id(s);

#ifdef WITH_MPI

  /* Re-allocate the index array for the gparts if needed.. */
  if (s->nr_gparts + 1 > g_index_size) {
    int *gind_new;
    if ((gind_new = (int *)swift_malloc(
             "g_index", sizeof(int) * (s->nr_gparts + 1))) == NULL)
      error("Failed to allocate temporary g-particle indices.");
    memcpy(gind_new, g_index, sizeof(int) * nr_gparts);
    swift_free("g_index", g_index);
    g_index = gind_new;
  }

  /* Assign each received gpart to its cell. */
  for (size_t k = nr_gparts; k < s->nr_gparts; k++) {
    const struct gpart *const p = &s->gparts[k];
    g_index[k] =
        cell_getid(cdim, p->x[0] * ih[0], p->x[1] * ih[1], p->x[2] * ih[2]);
    cell_gpart_counts[g_index[k]]++;
#ifdef SWIFT_DEBUG_CHECKS
    if (cells_top[g_index[k]].nodeID != s->e->nodeID)
      error("Received g-part that does not belong to me (nodeID=%i).",
            cells_top[g_index[k]].nodeID);
#endif
  }
  nr_gparts = s->nr_gparts;

#else /* WITH_MPI */

  /* Update the gpart counter */
  s->nr_gparts = nr_gparts;

#endif /* WITH_MPI */

  /* Mark that there are no inhibited particles left */
  s->nr_inhibited_parts = 0;
  s->nr_inhibited_gparts = 0;
  s->nr_inhibited_sparts = 0;
  s->nr_inhibited_bparts = 0;
  s->nr_inhibited_dmparts = 0;
  s->nr_inhibited_sinks = 0;

  /* Sort the gparts according to their cells. */
  if (nr_gparts > 0)
    space_gparts_sort(s->gparts, s->parts, s->sinks, s->sparts, s->bparts, s->dmparts, s->nr_dmparts,
                      g_index, cell_gpart_counts, s->nr_cells);

#ifdef SWIFT_DEBUG_CHECKS
  /* Verify that the gpart have been sorted correctly. */
  for (size_t k = 0; k < nr_gparts; k++) {
    const struct gpart *gp = &s->gparts[k];

    if (gp->time_bin == time_bin_inhibited)
      error("Inhibited particle sorted into a cell!");

    /* New cell index */
    const int new_gind =
        cell_getid(s->cdim, gp->x[0] * s->iwidth[0], gp->x[1] * s->iwidth[1],
                   gp->x[2] * s->iwidth[2]);

    /* New cell of this gpart */
    const struct cell *c = &s->cells_top[new_gind];

    if (g_index[k] != new_gind)
      error("gpart's new cell index not matching sorted index.");

    if (gp->x[0] < c->loc[0] || gp->x[0] > c->loc[0] + c->width[0] ||
        gp->x[1] < c->loc[1] || gp->x[1] > c->loc[1] + c->width[1] ||
        gp->x[2] < c->loc[2] || gp->x[2] > c->loc[2] + c->width[2])
      error("gpart not sorted into the right top-level cell!");
  }
#endif /* SWIFT_DEBUG_CHECKS */

  /* Extract the cell counts from the sorted indices. Deduct the extra
   * particles. */
  size_t last_gindex = 0;
  g_index[nr_gparts] = s->nr_cells;
  for (size_t k = 0; k < nr_gparts; k++) {
    if (g_index[k] < g_index[k + 1]) {
      cells_top[g_index[k]].grav.count =
          k - last_gindex + 1 - space_extra_gparts;
      last_gindex = k + 1;
    }
  }

  /* We no longer need the indices as of here. */
  swift_free("g_index", g_index);
  swift_free("cell_gpart_counts", cell_gpart_counts);

#ifdef SWIFT_DEBUG_CHECKS
  /* Verify that the links are correct */
  if ((nr_gparts > 0 && nr_parts > 0) || (nr_gparts > 0 && nr_sparts > 0) ||
      (nr_gparts > 0 && nr_bparts > 0) || (nr_gparts > 0 && nr_sinks > 0))
    part_verify_links(s->parts, s->gparts, s->sinks, s->sparts, s->dmparts, s->bparts,
                      nr_parts, nr_gparts, nr_sinks, nr_sparts, nr_dmparts, nr_bparts,
                      with_sidm, verbose);
#endif


  /* Hook the cells up to the parts. Make list of local and non-empty cells */
  const ticks tic3 = getticks();
  struct part *finger = s->parts;
  struct xpart *xfinger = s->xparts;
  struct gpart *gfinger = s->gparts;
  struct spart *sfinger = s->sparts;
  struct bpart *bfinger = s->bparts;
  struct dmpart *dmfinger = s->dmparts;
  struct sink *sink_finger = s->sinks;
  s->nr_cells_with_particles = 0;
  s->nr_local_cells_with_particles = 0;
  s->nr_local_cells = 0;
  for (int k = 0; k < s->nr_cells; k++) {
    struct cell *restrict c = &cells_top[k];
    c->hydro.ti_old_part = ti_current;
    c->grav.ti_old_part = ti_current;
    c->grav.ti_old_multipole = ti_current;
    c->stars.ti_old_part = ti_current;
    c->black_holes.ti_old_part = ti_current;
    c->dark_matter.ti_old_part = ti_current;

#if defined(SWIFT_DEBUG_CHECKS) || defined(SWIFT_CELL_GRAPH)
    c->cellID = -last_cell_id;
    last_cell_id++;
#endif

    const int is_local = (c->nodeID == engine_rank);
    const int has_particles =
        (c->hydro.count > 0) || (c->grav.count > 0) || (c->stars.count > 0) ||
        (c->black_holes.count > 0) || (c->dark_matter.count > 0) || (c->sinks.count > 0);

    if (is_local) {
      c->hydro.parts = finger;
      c->hydro.xparts = xfinger;
      c->grav.parts = gfinger;
      c->stars.parts = sfinger;
      c->black_holes.parts = bfinger;
      c->dark_matter.parts = dmfinger;
      c->sinks.parts = sink_finger;

      /* Store the state at rebuild time */
      c->stars.parts_rebuild = c->stars.parts;
      c->grav.parts_rebuild = c->grav.parts;

      c->hydro.count_total = c->hydro.count + space_extra_parts;
      c->grav.count_total = c->grav.count + space_extra_gparts;
      c->stars.count_total = c->stars.count + space_extra_sparts;
      c->black_holes.count_total = c->black_holes.count + space_extra_bparts;
      c->dark_matter.count_total = c->dark_matter.count + space_extra_dmparts;

      finger = &finger[c->hydro.count_total];
      xfinger = &xfinger[c->hydro.count_total];
      gfinger = &gfinger[c->grav.count_total];
      sfinger = &sfinger[c->stars.count_total];
      bfinger = &bfinger[c->black_holes.count_total];
      dmfinger = &dmfinger[c->dark_matter.count_total];
      sink_finger = &sink_finger[c->sinks.count_total];

      /* Add this cell to the list of local cells */
      s->local_cells_top[s->nr_local_cells] = k;
      s->nr_local_cells++;
    }

    if (is_local && has_particles) {

      /* Add this cell to the list of non-empty cells */
      s->local_cells_with_particles_top[s->nr_local_cells_with_particles] = k;
      s->nr_local_cells_with_particles++;
    }
  }
  if (verbose) {
    message("Have %d local top-level cells with particles (total=%d)",
            s->nr_local_cells_with_particles, s->nr_cells);
    message("Have %d local top-level cells (total=%d)", s->nr_local_cells,
            s->nr_cells);
    message("hooking up cells took %.3f %s.",
            clocks_from_ticks(getticks() - tic3), clocks_getunit());
  }

  /* Re-order the extra particles such that they are at the end of their cell's
     memory pool. */
  if (s->with_star_formation) space_reorder_extras(s, verbose);

  /* At this point, we have the upper-level cells. Now recursively split each
     cell to get the full AMR grid. */
  space_split(s, verbose);

#ifdef SWIFT_DEBUG_CHECKS
  /* Check that the multipole construction went OK */
  if (s->with_self_gravity)
    for (int k = 0; k < s->nr_cells; k++)
      cell_check_multipole(&s->cells_top[k], s->e->gravity_properties);
#endif

  /* Clean up any stray sort indices in the cell buffer. */
  space_free_buff_sort_indices(s);

  if (verbose)
    message("took %.3f %s.", clocks_from_ticks(getticks() - tic),
            clocks_getunit());
}

/**
 * @brief Split particles between cells of a hierarchy.
 *
 * This is done in parallel using threads in the #threadpool.
 * Only do this for the local non-empty top-level cells.
 *
 * @param s The #space.
 * @param verbose Are we talkative ?
 */
void space_split(struct space *s, int verbose) {

  const ticks tic = getticks();

  threadpool_map(&s->e->threadpool, space_split_mapper,
                 s->local_cells_with_particles_top,
                 s->nr_local_cells_with_particles, sizeof(int),
                 threadpool_auto_chunk_size, s);

  if (verbose)
    message("took %.3f %s.", clocks_from_ticks(getticks() - tic),
            clocks_getunit());
}

void space_reorder_extra_parts_mapper(void *map_data, int num_cells,
                                      void *extra_data) {
  int *local_cells = (int *)map_data;
  struct space *s = (struct space *)extra_data;
  struct cell *cells_top = s->cells_top;

  for (int ind = 0; ind < num_cells; ind++) {
    struct cell *c = &cells_top[local_cells[ind]];
    cell_reorder_extra_parts(c, c->hydro.parts - s->parts);
  }
}

void space_reorder_extra_gparts_mapper(void *map_data, int num_cells,
                                       void *extra_data) {

  int *local_cells = (int *)map_data;
  struct space *s = (struct space *)extra_data;
  struct cell *cells_top = s->cells_top;

  for (int ind = 0; ind < num_cells; ind++) {
    struct cell *c = &cells_top[local_cells[ind]];
    cell_reorder_extra_gparts(c, s->parts, s->sparts);
  }
}

void space_reorder_extra_sparts_mapper(void *map_data, int num_cells,
                                       void *extra_data) {

  int *local_cells = (int *)map_data;
  struct space *s = (struct space *)extra_data;
  struct cell *cells_top = s->cells_top;

  for (int ind = 0; ind < num_cells; ind++) {
    struct cell *c = &cells_top[local_cells[ind]];
    cell_reorder_extra_sparts(c, c->stars.parts - s->sparts);
  }
}

void space_reorder_extra_dmparts_mapper(void *map_data, int num_cells,
                                       void *extra_data) {
    
    int *local_cells = (int *)map_data;
    struct space *s = (struct space *)extra_data;
    struct cell *cells_top = s->cells_top;
    
    for (int ind = 0; ind < num_cells; ind++) {
        struct cell *c = &cells_top[local_cells[ind]];
        cell_reorder_extra_dmparts(c, c->dark_matter.parts - s->dmparts);
    }
}

/**
 * @brief Re-orders the particles in each cell such that the extra particles
 * for on-the-fly creation are located at the end of their respective cells.
 *
 * This assumes that all the particles (real and extra) have already been sorted
 * in their correct top-level cell.
 *
 * @param s The #space to act upon.
 * @param verbose Are we talkative?
 */
void space_reorder_extras(struct space *s, int verbose) {

  /* Re-order the gas particles */
  if (space_extra_parts)
    threadpool_map(&s->e->threadpool, space_reorder_extra_parts_mapper,
                   s->local_cells_top, s->nr_local_cells, sizeof(int),
                   threadpool_auto_chunk_size, s);

  /* Re-order the gravity particles */
  if (space_extra_gparts)
    threadpool_map(&s->e->threadpool, space_reorder_extra_gparts_mapper,
                   s->local_cells_top, s->nr_local_cells, sizeof(int),
                   threadpool_auto_chunk_size, s);

  /* Re-order the star particles */
  if (space_extra_sparts)
    threadpool_map(&s->e->threadpool, space_reorder_extra_sparts_mapper,
                   s->local_cells_top, s->nr_local_cells, sizeof(int),
                   threadpool_auto_chunk_size, s);

  /* Re-order the dark matter particles */
  if (space_extra_dmparts)
    threadpool_map(&s->e->threadpool, space_reorder_extra_dmparts_mapper,
                   s->local_cells_top, s->nr_local_cells, sizeof(int),
                   threadpool_auto_chunk_size, s);

  /* Re-order the black hole particles */
  if (space_extra_bparts)
    error("Missing implementation of BH extra reordering");

  /* Re-order the sink particles */
  if (space_extra_sinks)
    error("Missing implementation of sink extra reordering");
}

/**
 * @brief #threadpool mapper function to sanitize the cells
 *
 * @param map_data Pointers towards the top-level cells.
 * @param num_cells The number of top-level cells.
 * @param extra_data Unused parameters.
 */
void space_sanitize_mapper(void *map_data, int num_cells, void *extra_data) {
  /* Unpack the inputs. */
  struct cell *cells_top = (struct cell *)map_data;

  for (int ind = 0; ind < num_cells; ind++) {
    struct cell *c = &cells_top[ind];
    cell_sanitize(c, 0);
  }
}

/**
 * @brief Runs through the top-level cells and sanitize their h values
 *
 * @param s The #space to act upon.
 */
void space_sanitize(struct space *s) {

  if (s->e->nodeID == 0) message("Cleaning up unreasonable values of h");

  threadpool_map(&s->e->threadpool, space_sanitize_mapper, s->cells_top,
                 s->nr_cells, sizeof(struct cell), threadpool_auto_chunk_size,
                 /*extra_data=*/NULL);
}

/**
 * @brief #threadpool mapper function to compute the particle cell indices.
 *
 * @param map_data Pointer towards the particles.
 * @param nr_parts The number of particles to treat.
 * @param extra_data Pointers to the space and index list
 */
void space_parts_get_cell_index_mapper(void *map_data, int nr_parts,
                                       void *extra_data) {

  /* Unpack the data */
  struct part *restrict parts = (struct part *)map_data;
  struct index_data *data = (struct index_data *)extra_data;
  struct space *s = data->s;
  int *const ind = data->ind + (ptrdiff_t)(parts - s->parts);

  /* Get some constants */
  const int periodic = s->periodic;
  const int dithering = s->e->gravity_properties->with_dithering;
  const double delta_dithering_x =
      s->pos_dithering[0] - s->pos_dithering_old[0];
  const double delta_dithering_y =
      s->pos_dithering[1] - s->pos_dithering_old[1];
  const double delta_dithering_z =
      s->pos_dithering[2] - s->pos_dithering_old[2];
  const double dim_x = s->dim[0];
  const double dim_y = s->dim[1];
  const double dim_z = s->dim[2];
  const int cdim[3] = {s->cdim[0], s->cdim[1], s->cdim[2]};
  const double ih_x = s->iwidth[0];
  const double ih_y = s->iwidth[1];
  const double ih_z = s->iwidth[2];

  /* Init the local count buffer. */
  int *cell_counts = (int *)calloc(sizeof(int), s->nr_cells);
  if (cell_counts == NULL)
    error("Failed to allocate temporary cell count buffer.");

  /* Init the local collectors */
  float min_mass = FLT_MAX;
  float sum_vel_norm = 0.f;
  size_t count_inhibited_part = 0;
  size_t count_extra_part = 0;

  /* Loop over the parts. */
  for (int k = 0; k < nr_parts; k++) {

    /* Get the particle */
    struct part *restrict p = &parts[k];

    double old_pos_x = p->x[0];
    double old_pos_y = p->x[1];
    double old_pos_z = p->x[2];

    if (periodic && dithering && p->time_bin != time_bin_not_created) {
      old_pos_x += delta_dithering_x;
      old_pos_y += delta_dithering_y;
      old_pos_z += delta_dithering_z;
    }

#ifdef SWIFT_DEBUG_CHECKS
    if (!periodic && p->time_bin != time_bin_inhibited) {
      if (old_pos_x < 0. || old_pos_x > dim_x)
        error("Particle outside of volume along X.");
      if (old_pos_y < 0. || old_pos_y > dim_y)
        error("Particle outside of volume along Y.");
      if (old_pos_z < 0. || old_pos_z > dim_z)
        error("Particle outside of volume along Z.");
    }
#endif

    /* Put it back into the simulation volume */
    double pos_x = box_wrap(old_pos_x, 0.0, dim_x);
    double pos_y = box_wrap(old_pos_y, 0.0, dim_y);
    double pos_z = box_wrap(old_pos_z, 0.0, dim_z);

    /* Treat the case where a particle was wrapped back exactly onto
     * the edge because of rounding issues (more accuracy around 0
     * than around dim) */
    if (pos_x == dim_x) pos_x = 0.0;
    if (pos_y == dim_y) pos_y = 0.0;
    if (pos_z == dim_z) pos_z = 0.0;

    /* Get its cell index */
    const int index =
        cell_getid(cdim, pos_x * ih_x, pos_y * ih_y, pos_z * ih_z);

#ifdef SWIFT_DEBUG_CHECKS
    if (index < 0 || index >= cdim[0] * cdim[1] * cdim[2])
      error("Invalid index=%d cdim=[%d %d %d] p->x=[%e %e %e]", index, cdim[0],
            cdim[1], cdim[2], pos_x, pos_y, pos_z);

    if (pos_x >= dim_x || pos_y >= dim_y || pos_z >= dim_z || pos_x < 0. ||
        pos_y < 0. || pos_z < 0.)
      error("Particle outside of simulation box. p->x=[%e %e %e]", pos_x, pos_y,
            pos_z);
#endif

    if (p->time_bin == time_bin_inhibited) {
      /* Is this particle to be removed? */
      ind[k] = -1;
      ++count_inhibited_part;
    } else if (p->time_bin == time_bin_not_created) {
      /* Is this a place-holder for on-the-fly creation? */
      ind[k] = index;
      cell_counts[index]++;
      ++count_extra_part;

    } else {
      /* Normal case: list its top-level cell index */
      ind[k] = index;
      cell_counts[index]++;

      /* Compute minimal mass */
      min_mass = min(min_mass, hydro_get_mass(p));

      /* Compute sum of velocity norm */
      sum_vel_norm += p->v[0] * p->v[0] + p->v[1] * p->v[1] + p->v[2] * p->v[2];

      /* Update the position */
      p->x[0] = pos_x;
      p->x[1] = pos_y;
      p->x[2] = pos_z;
    }
  }

  /* Write the counts back to the global array. */
  for (int k = 0; k < s->nr_cells; k++)
    if (cell_counts[k]) atomic_add(&data->cell_counts[k], cell_counts[k]);
  free(cell_counts);

  /* Write the count of inhibited and extra parts */
  if (count_inhibited_part)
    atomic_add(&data->count_inhibited_part, count_inhibited_part);
  if (count_extra_part) atomic_add(&data->count_extra_part, count_extra_part);

  /* Write back the minimal part mass and velocity sum */
  atomic_min_f(&s->min_part_mass, min_mass);
  atomic_add_f(&s->sum_part_vel_norm, sum_vel_norm);
}

/**
 * @brief #threadpool mapper function to compute the g-particle cell indices.
 *
 * @param map_data Pointer towards the g-particles.
 * @param nr_gparts The number of g-particles to treat.
 * @param extra_data Pointers to the space and index list
 */
void space_gparts_get_cell_index_mapper(void *map_data, int nr_gparts,
                                        void *extra_data) {

  /* Unpack the data */
  struct gpart *restrict gparts = (struct gpart *)map_data;
  struct index_data *data = (struct index_data *)extra_data;
  struct space *s = data->s;
  int *const ind = data->ind + (ptrdiff_t)(gparts - s->gparts);

  /* Get some constants */
  const int periodic = s->periodic;
  const int dithering = s->e->gravity_properties->with_dithering;
  const double delta_dithering_x =
      s->pos_dithering[0] - s->pos_dithering_old[0];
  const double delta_dithering_y =
      s->pos_dithering[1] - s->pos_dithering_old[1];
  const double delta_dithering_z =
      s->pos_dithering[2] - s->pos_dithering_old[2];
  const double dim_x = s->dim[0];
  const double dim_y = s->dim[1];
  const double dim_z = s->dim[2];
  const int cdim[3] = {s->cdim[0], s->cdim[1], s->cdim[2]};
  const double ih_x = s->iwidth[0];
  const double ih_y = s->iwidth[1];
  const double ih_z = s->iwidth[2];

  /* Init the local count buffer. */
  int *cell_counts = (int *)calloc(sizeof(int), s->nr_cells);
  if (cell_counts == NULL)
    error("Failed to allocate temporary cell count buffer.");

  /* Init the local collectors */
  float min_mass = FLT_MAX;
  float sum_vel_norm = 0.f;
  size_t count_inhibited_gpart = 0;
  size_t count_extra_gpart = 0;

  for (int k = 0; k < nr_gparts; k++) {

    /* Get the particle */
    struct gpart *restrict gp = &gparts[k];

    double old_pos_x = gp->x[0];
    double old_pos_y = gp->x[1];
    double old_pos_z = gp->x[2];

    if (periodic && dithering && gp->time_bin != time_bin_not_created) {
      old_pos_x += delta_dithering_x;
      old_pos_y += delta_dithering_y;
      old_pos_z += delta_dithering_z;
    }

#ifdef SWIFT_DEBUG_CHECKS
    if (!periodic && gp->time_bin != time_bin_inhibited) {
      if (old_pos_x < 0. || old_pos_x > dim_x)
        error("Particle outside of volume along X.");
      if (old_pos_y < 0. || old_pos_y > dim_y)
        error("Particle outside of volume along Y.");
      if (old_pos_z < 0. || old_pos_z > dim_z)
        error("Particle outside of volume along Z.");
    }
#endif

    /* Put it back into the simulation volume */
    double pos_x = box_wrap(old_pos_x, 0.0, dim_x);
    double pos_y = box_wrap(old_pos_y, 0.0, dim_y);
    double pos_z = box_wrap(old_pos_z, 0.0, dim_z);

    /* Treat the case where a particle was wrapped back exactly onto
     * the edge because of rounding issues (more accuracy around 0
     * than around dim) */
    if (pos_x == dim_x) pos_x = 0.0;
    if (pos_y == dim_y) pos_y = 0.0;
    if (pos_z == dim_z) pos_z = 0.0;

    /* Get its cell index */
    const int index =
        cell_getid(cdim, pos_x * ih_x, pos_y * ih_y, pos_z * ih_z);

#ifdef SWIFT_DEBUG_CHECKS
    if (index < 0 || index >= cdim[0] * cdim[1] * cdim[2])
      error("Invalid index=%d cdim=[%d %d %d] p->x=[%e %e %e]", index, cdim[0],
            cdim[1], cdim[2], pos_x, pos_y, pos_z);

    if (pos_x >= dim_x || pos_y >= dim_y || pos_z >= dim_z || pos_x < 0. ||
        pos_y < 0. || pos_z < 0.)
      error("Particle outside of simulation box. p->x=[%e %e %e]", pos_x, pos_y,
            pos_z);
#endif

    if (gp->time_bin == time_bin_inhibited) {
      /* Is this particle to be removed? */
      ind[k] = -1;
      ++count_inhibited_gpart;
    } else if (gp->time_bin == time_bin_not_created) {
      /* Is this a place-holder for on-the-fly creation? */
      ind[k] = index;
      cell_counts[index]++;
      ++count_extra_gpart;

    } else {
      /* List its top-level cell index */
      ind[k] = index;
      cell_counts[index]++;

      if (gp->type == swift_type_dark_matter) {

        /* Compute minimal mass */
        min_mass = min(min_mass, gp->mass);

        /* Compute sum of velocity norm */
        sum_vel_norm += gp->v_full[0] * gp->v_full[0] +
                        gp->v_full[1] * gp->v_full[1] +
                        gp->v_full[2] * gp->v_full[2];
      }

      /* Update the position */
      gp->x[0] = pos_x;
      gp->x[1] = pos_y;
      gp->x[2] = pos_z;
    }
  }

  /* Write the counts back to the global array. */
  for (int k = 0; k < s->nr_cells; k++)
    if (cell_counts[k]) atomic_add(&data->cell_counts[k], cell_counts[k]);
  free(cell_counts);

  /* Write the count of inhibited and extra gparts */
  if (count_inhibited_gpart)
    atomic_add(&data->count_inhibited_gpart, count_inhibited_gpart);
  if (count_extra_gpart)
    atomic_add(&data->count_extra_gpart, count_extra_gpart);

  /* Write back the minimal part mass and velocity sum */
  atomic_min_f(&s->min_gpart_mass, min_mass);
  atomic_add_f(&s->sum_gpart_vel_norm, sum_vel_norm);
}

/**
 * @brief #threadpool mapper function to compute the s-particle cell indices.
 *
 * @param map_data Pointer towards the s-particles.
 * @param nr_sparts The number of s-particles to treat.
 * @param extra_data Pointers to the space and index list
 */
void space_sparts_get_cell_index_mapper(void *map_data, int nr_sparts,
                                        void *extra_data) {

  /* Unpack the data */
  struct spart *restrict sparts = (struct spart *)map_data;
  struct index_data *data = (struct index_data *)extra_data;
  struct space *s = data->s;
  int *const ind = data->ind + (ptrdiff_t)(sparts - s->sparts);

  /* Get some constants */
  const int periodic = s->periodic;
  const int dithering = s->e->gravity_properties->with_dithering;
  const double delta_dithering_x =
      s->pos_dithering[0] - s->pos_dithering_old[0];
  const double delta_dithering_y =
      s->pos_dithering[1] - s->pos_dithering_old[1];
  const double delta_dithering_z =
      s->pos_dithering[2] - s->pos_dithering_old[2];
  const double dim_x = s->dim[0];
  const double dim_y = s->dim[1];
  const double dim_z = s->dim[2];
  const int cdim[3] = {s->cdim[0], s->cdim[1], s->cdim[2]};
  const double ih_x = s->iwidth[0];
  const double ih_y = s->iwidth[1];
  const double ih_z = s->iwidth[2];

  /* Init the local count buffer. */
  int *cell_counts = (int *)calloc(sizeof(int), s->nr_cells);
  if (cell_counts == NULL)
    error("Failed to allocate temporary cell count buffer.");

  /* Init the local collectors */
  float min_mass = FLT_MAX;
  float sum_vel_norm = 0.f;
  size_t count_inhibited_spart = 0;
  size_t count_extra_spart = 0;

  for (int k = 0; k < nr_sparts; k++) {

    /* Get the particle */
    struct spart *restrict sp = &sparts[k];

    double old_pos_x = sp->x[0];
    double old_pos_y = sp->x[1];
    double old_pos_z = sp->x[2];

    if (periodic && dithering && sp->time_bin != time_bin_not_created) {
      old_pos_x += delta_dithering_x;
      old_pos_y += delta_dithering_y;
      old_pos_z += delta_dithering_z;
    }

#ifdef SWIFT_DEBUG_CHECKS
    if (!periodic && sp->time_bin != time_bin_inhibited) {
      if (old_pos_x < 0. || old_pos_x > dim_x)
        error("Particle outside of volume along X.");
      if (old_pos_y < 0. || old_pos_y > dim_y)
        error("Particle outside of volume along Y.");
      if (old_pos_z < 0. || old_pos_z > dim_z)
        error("Particle outside of volume along Z.");
    }
#endif

    /* Put it back into the simulation volume */
    double pos_x = box_wrap(old_pos_x, 0.0, dim_x);
    double pos_y = box_wrap(old_pos_y, 0.0, dim_y);
    double pos_z = box_wrap(old_pos_z, 0.0, dim_z);

    /* Treat the case where a particle was wrapped back exactly onto
     * the edge because of rounding issues (more accuracy around 0
     * than around dim) */
    if (pos_x == dim_x) pos_x = 0.0;
    if (pos_y == dim_y) pos_y = 0.0;
    if (pos_z == dim_z) pos_z = 0.0;

    /* Get its cell index */
    const int index =
        cell_getid(cdim, pos_x * ih_x, pos_y * ih_y, pos_z * ih_z);

#ifdef SWIFT_DEBUG_CHECKS
    if (index < 0 || index >= cdim[0] * cdim[1] * cdim[2])
      error("Invalid index=%d cdim=[%d %d %d] p->x=[%e %e %e]", index, cdim[0],
            cdim[1], cdim[2], pos_x, pos_y, pos_z);

    if (pos_x >= dim_x || pos_y >= dim_y || pos_z >= dim_z || pos_x < 0. ||
        pos_y < 0. || pos_z < 0.)
      error("Particle outside of simulation box. p->x=[%e %e %e]", pos_x, pos_y,
            pos_z);
#endif

    /* Is this particle to be removed? */
    if (sp->time_bin == time_bin_inhibited) {
      ind[k] = -1;
      ++count_inhibited_spart;
    } else if (sp->time_bin == time_bin_not_created) {
      /* Is this a place-holder for on-the-fly creation? */
      ind[k] = index;
      cell_counts[index]++;
      ++count_extra_spart;

    } else {
      /* List its top-level cell index */
      ind[k] = index;
      cell_counts[index]++;

      /* Compute minimal mass */
      min_mass = min(min_mass, sp->mass);

      /* Compute sum of velocity norm */
      sum_vel_norm +=
          sp->v[0] * sp->v[0] + sp->v[1] * sp->v[1] + sp->v[2] * sp->v[2];

      /* Update the position */
      sp->x[0] = pos_x;
      sp->x[1] = pos_y;
      sp->x[2] = pos_z;
    }
  }

  /* Write the counts back to the global array. */
  for (int k = 0; k < s->nr_cells; k++)
    if (cell_counts[k]) atomic_add(&data->cell_counts[k], cell_counts[k]);
  free(cell_counts);

  /* Write the count of inhibited and extra sparts */
  if (count_inhibited_spart)
    atomic_add(&data->count_inhibited_spart, count_inhibited_spart);
  if (count_extra_spart)
    atomic_add(&data->count_extra_spart, count_extra_spart);

  /* Write back the minimal part mass and velocity sum */
  atomic_min_f(&s->min_spart_mass, min_mass);
  atomic_add_f(&s->sum_spart_vel_norm, sum_vel_norm);
}

/**
 * @brief #threadpool mapper function to compute the b-particle cell indices.
 *
 * @param map_data Pointer towards the b-particles.
 * @param nr_bparts The number of b-particles to treat.
 * @param extra_data Pointers to the space and index list
 */
void space_bparts_get_cell_index_mapper(void *map_data, int nr_bparts,
                                        void *extra_data) {

  /* Unpack the data */
  struct bpart *restrict bparts = (struct bpart *)map_data;
  struct index_data *data = (struct index_data *)extra_data;
  struct space *s = data->s;
  int *const ind = data->ind + (ptrdiff_t)(bparts - s->bparts);

  /* Get some constants */
  const int periodic = s->periodic;
  const int dithering = s->e->gravity_properties->with_dithering;
  const double delta_dithering_x =
      s->pos_dithering[0] - s->pos_dithering_old[0];
  const double delta_dithering_y =
      s->pos_dithering[1] - s->pos_dithering_old[1];
  const double delta_dithering_z =
      s->pos_dithering[2] - s->pos_dithering_old[2];
  const double dim_x = s->dim[0];
  const double dim_y = s->dim[1];
  const double dim_z = s->dim[2];
  const int cdim[3] = {s->cdim[0], s->cdim[1], s->cdim[2]};
  const double ih_x = s->iwidth[0];
  const double ih_y = s->iwidth[1];
  const double ih_z = s->iwidth[2];

  /* Init the local count buffer. */
  int *cell_counts = (int *)calloc(sizeof(int), s->nr_cells);
  if (cell_counts == NULL)
    error("Failed to allocate temporary cell count buffer.");

  /* Init the local collectors */
  float min_mass = FLT_MAX;
  float sum_vel_norm = 0.f;
  size_t count_inhibited_bpart = 0;
  size_t count_extra_bpart = 0;

  for (int k = 0; k < nr_bparts; k++) {

    /* Get the particle */
    struct bpart *restrict bp = &bparts[k];

    double old_pos_x = bp->x[0];
    double old_pos_y = bp->x[1];
    double old_pos_z = bp->x[2];

    if (periodic && dithering && bp->time_bin != time_bin_not_created) {
      old_pos_x += delta_dithering_x;
      old_pos_y += delta_dithering_y;
      old_pos_z += delta_dithering_z;
    }

#ifdef SWIFT_DEBUG_CHECKS
    if (!periodic && bp->time_bin != time_bin_inhibited) {
      if (old_pos_x < 0. || old_pos_x > dim_x)
        error("Particle outside of volume along X.");
      if (old_pos_y < 0. || old_pos_y > dim_y)
        error("Particle outside of volume along Y.");
      if (old_pos_z < 0. || old_pos_z > dim_z)
        error("Particle outside of volume along Z.");
    }
#endif

    /* Put it back into the simulation volume */
    double pos_x = box_wrap(old_pos_x, 0.0, dim_x);
    double pos_y = box_wrap(old_pos_y, 0.0, dim_y);
    double pos_z = box_wrap(old_pos_z, 0.0, dim_z);

    /* Treat the case where a particle was wrapped back exactly onto
     * the edge because of rounding issues (more accuracy around 0
     * than around dim) */
    if (pos_x == dim_x) pos_x = 0.0;
    if (pos_y == dim_y) pos_y = 0.0;
    if (pos_z == dim_z) pos_z = 0.0;

    /* Get its cell index */
    const int index =
        cell_getid(cdim, pos_x * ih_x, pos_y * ih_y, pos_z * ih_z);

#ifdef SWIFT_DEBUG_CHECKS
    if (index < 0 || index >= cdim[0] * cdim[1] * cdim[2])
      error("Invalid index=%d cdim=[%d %d %d] p->x=[%e %e %e]", index, cdim[0],
            cdim[1], cdim[2], pos_x, pos_y, pos_z);

    if (pos_x >= dim_x || pos_y >= dim_y || pos_z >= dim_z || pos_x < 0. ||
        pos_y < 0. || pos_z < 0.)
      error("Particle outside of simulation box. p->x=[%e %e %e]", pos_x, pos_y,
            pos_z);
#endif

    /* Is this particle to be removed? */
    if (bp->time_bin == time_bin_inhibited) {
      ind[k] = -1;
      ++count_inhibited_bpart;
    } else if (bp->time_bin == time_bin_not_created) {
      /* Is this a place-holder for on-the-fly creation? */
      ind[k] = index;
      cell_counts[index]++;
      ++count_extra_bpart;

    } else {
      /* List its top-level cell index */
      ind[k] = index;
      cell_counts[index]++;

      /* Compute minimal mass */
      min_mass = min(min_mass, bp->mass);

      /* Compute sum of velocity norm */
      sum_vel_norm +=
          bp->v[0] * bp->v[0] + bp->v[1] * bp->v[1] + bp->v[2] * bp->v[2];

      /* Update the position */
      bp->x[0] = pos_x;
      bp->x[1] = pos_y;
      bp->x[2] = pos_z;
    }
  }

  /* Write the counts back to the global array. */
  for (int k = 0; k < s->nr_cells; k++)
    if (cell_counts[k]) atomic_add(&data->cell_counts[k], cell_counts[k]);
  free(cell_counts);

  /* Write the count of inhibited and extra bparts */
  if (count_inhibited_bpart)
    atomic_add(&data->count_inhibited_bpart, count_inhibited_bpart);
  if (count_extra_bpart)
    atomic_add(&data->count_extra_bpart, count_extra_bpart);

  /* Write back the minimal part mass and velocity sum */
  atomic_min_f(&s->min_bpart_mass, min_mass);
  atomic_add_f(&s->sum_bpart_vel_norm, sum_vel_norm);
}


/**
 * @brief #threadpool mapper function to compute the DM-particle cell indices.
 *
 * @param map_data Pointer towards the DM-particles.
 * @param nr_dmparts The number of DM-particles to treat.
 * @param extra_data Pointers to the space and index list
 */
void space_dmparts_get_cell_index_mapper(void *map_data, int nr_dmparts,
                                        void *extra_data) {
    
    /* Unpack the data */
    struct dmpart *restrict dmparts = (struct dmpart *)map_data;
    struct index_data *data = (struct index_data *)extra_data;
    struct space *s = data->s;
    int *const ind = data->ind + (ptrdiff_t)(dmparts - s->dmparts);
    
    /* Get some constants */
    const int periodic = s->periodic;
    const int dithering = s->e->gravity_properties->with_dithering;
    const double delta_dithering_x =
    s->pos_dithering[0] - s->pos_dithering_old[0];
    const double delta_dithering_y =
    s->pos_dithering[1] - s->pos_dithering_old[1];
    const double delta_dithering_z =
    s->pos_dithering[2] - s->pos_dithering_old[2];
    const double dim_x = s->dim[0];
    const double dim_y = s->dim[1];
    const double dim_z = s->dim[2];
    const int cdim[3] = {s->cdim[0], s->cdim[1], s->cdim[2]};
    const double ih_x = s->iwidth[0];
    const double ih_y = s->iwidth[1];
    const double ih_z = s->iwidth[2];
    
    /* Init the local count buffer. */
    int *cell_counts = (int *)calloc(sizeof(int), s->nr_cells);
    if (cell_counts == NULL)
        error("Failed to allocate temporary cell count buffer.");
    
    /* Init the local collectors */
    float min_mass = FLT_MAX;
    float sum_vel_norm = 0.f;
    size_t count_inhibited_dmpart = 0;
    size_t count_extra_dmpart = 0;
    
    for (int k = 0; k < nr_dmparts; k++) {
        
        /* Get the particle */
        struct dmpart *restrict dmp = &dmparts[k];
        
        double old_pos_x = dmp->x[0];
        double old_pos_y = dmp->x[1];
        double old_pos_z = dmp->x[2];
        
        if (periodic && dithering && dmp->time_bin != time_bin_not_created) {
            old_pos_x += delta_dithering_x;
            old_pos_y += delta_dithering_y;
            old_pos_z += delta_dithering_z;
        }
        
#ifdef SWIFT_DEBUG_CHECKS
        if (!periodic && dmp->time_bin != time_bin_inhibited) {
            if (old_pos_x < 0. || old_pos_x > dim_x)
                error("Particle outside of volume along X.");
            if (old_pos_y < 0. || old_pos_y > dim_y)
                error("Particle outside of volume along Y.");
            if (old_pos_z < 0. || old_pos_z > dim_z)
                error("Particle outside of volume along Z.");
        }
#endif
        
        /* Put it back into the simulation volume */
        double pos_x = box_wrap(old_pos_x, 0.0, dim_x);
        double pos_y = box_wrap(old_pos_y, 0.0, dim_y);
        double pos_z = box_wrap(old_pos_z, 0.0, dim_z);
        
        /* Treat the case where a particle was wrapped back exactly onto
         * the edge because of rounding issues (more accuracy around 0
         * than around dim) */
        if (pos_x == dim_x) pos_x = 0.0;
        if (pos_y == dim_y) pos_y = 0.0;
        if (pos_z == dim_z) pos_z = 0.0;
        
        /* Get its cell index */
        const int index =
        cell_getid(cdim, pos_x * ih_x, pos_y * ih_y, pos_z * ih_z);
        
#ifdef SWIFT_DEBUG_CHECKS
        if (index < 0 || index >= cdim[0] * cdim[1] * cdim[2])
            error("Invalid index=%d cdim=[%d %d %d] p->x=[%e %e %e]", index, cdim[0],
                  cdim[1], cdim[2], pos_x, pos_y, pos_z);
        
        if (pos_x >= dim_x || pos_y >= dim_y || pos_z >= dim_z || pos_x < 0. ||
            pos_y < 0. || pos_z < 0.)
            error("Particle outside of simulation box. p->x=[%e %e %e]", pos_x, pos_y,
                  pos_z);
#endif
        
        /* Is this particle to be removed? */
        if (dmp->time_bin == time_bin_inhibited) {
            ind[k] = -1;
            ++count_inhibited_dmpart;
        } else if (dmp->time_bin == time_bin_not_created) {
            /* Is this a place-holder for on-the-fly creation? */
            ind[k] = index;
            cell_counts[index]++;
            ++count_extra_dmpart;
            
        } else {
            /* List its top-level cell index */
            ind[k] = index;
            cell_counts[index]++;
            
            /* Compute minimal mass */
            min_mass = min(min_mass, dmp->mass);
            
            /* Compute sum of velocity norm */
            sum_vel_norm +=
            dmp->v_full[0] * dmp->v_full[0] + dmp->v_full[1] * dmp->v_full[1] + dmp->v_full[2] * dmp->v_full[2];
            
            /* Update the position */
            dmp->x[0] = pos_x;
            dmp->x[1] = pos_y;
            dmp->x[2] = pos_z;
        }
    }
    
    /* Write the counts back to the global array. */
    for (int k = 0; k < s->nr_cells; k++)
        if (cell_counts[k]) atomic_add(&data->cell_counts[k], cell_counts[k]);
    free(cell_counts);
    
    /* Write the count of inhibited and extra dmparts */
    if (count_inhibited_dmpart)
        atomic_add(&data->count_inhibited_dmpart, count_inhibited_dmpart);
    if (count_extra_dmpart)
        atomic_add(&data->count_extra_dmpart, count_extra_dmpart);
    
    /* Write back the minimal part mass and velocity sum */
    atomic_min_f(&s->min_dmpart_mass, min_mass);
    atomic_add_f(&s->sum_dmpart_vel_norm, sum_vel_norm);
}

/**
 * @brief #threadpool mapper function to compute the sink-particle cell indices.
 *
 * @param map_data Pointer towards the sink-particles.
 * @param nr_sinks The number of sink-particles to treat.
 * @param extra_data Pointers to the space and index list
 */
void space_sinks_get_cell_index_mapper(void *map_data, int nr_sinks,
                                       void *extra_data) {

  /* Unpack the data */
  struct sink *restrict sinks = (struct sink *)map_data;
  struct index_data *data = (struct index_data *)extra_data;
  struct space *s = data->s;
  int *const ind = data->ind + (ptrdiff_t)(sinks - s->sinks);

  /* Get some constants */
  const int periodic = s->periodic;
  const int dithering = s->e->gravity_properties->with_dithering;
  const double delta_dithering_x =
      s->pos_dithering[0] - s->pos_dithering_old[0];
  const double delta_dithering_y =
      s->pos_dithering[1] - s->pos_dithering_old[1];
  const double delta_dithering_z =
      s->pos_dithering[2] - s->pos_dithering_old[2];
  const double dim_x = s->dim[0];
  const double dim_y = s->dim[1];
  const double dim_z = s->dim[2];
  const int cdim[3] = {s->cdim[0], s->cdim[1], s->cdim[2]};
  const double ih_x = s->iwidth[0];
  const double ih_y = s->iwidth[1];
  const double ih_z = s->iwidth[2];

  /* Init the local count buffer. */
  int *cell_counts = (int *)calloc(sizeof(int), s->nr_cells);
  if (cell_counts == NULL)
    error("Failed to allocate temporary cell count buffer.");

  /* Init the local collectors */
  size_t count_inhibited_sink = 0;
  size_t count_extra_sink = 0;

  for (int k = 0; k < nr_sinks; k++) {

    /* Get the particle */
    struct sink *restrict sink = &sinks[k];

    double old_pos_x = sink->x[0];
    double old_pos_y = sink->x[1];
    double old_pos_z = sink->x[2];

    if (periodic && dithering && sink->time_bin != time_bin_not_created) {
      old_pos_x += delta_dithering_x;
      old_pos_y += delta_dithering_y;
      old_pos_z += delta_dithering_z;
    }

#ifdef SWIFT_DEBUG_CHECKS
    if (!periodic && sink->time_bin != time_bin_inhibited) {
      if (old_pos_x < 0. || old_pos_x > dim_x)
        error("Particle outside of volume along X.");
      if (old_pos_y < 0. || old_pos_y > dim_y)
        error("Particle outside of volume along Y.");
      if (old_pos_z < 0. || old_pos_z > dim_z)
        error("Particle outside of volume along Z.");
    }
#endif

    /* Put it back into the simulation volume */
    double pos_x = box_wrap(old_pos_x, 0.0, dim_x);
    double pos_y = box_wrap(old_pos_y, 0.0, dim_y);
    double pos_z = box_wrap(old_pos_z, 0.0, dim_z);

    /* Treat the case where a particle was wrapped back exactly onto
     * the edge because of rounding issues (more accuracy around 0
     * than around dim) */
    if (pos_x == dim_x) pos_x = 0.0;
    if (pos_y == dim_y) pos_y = 0.0;
    if (pos_z == dim_z) pos_z = 0.0;

    /* Get its cell index */
    const int index =
        cell_getid(cdim, pos_x * ih_x, pos_y * ih_y, pos_z * ih_z);

#ifdef SWIFT_DEBUG_CHECKS
    if (index < 0 || index >= cdim[0] * cdim[1] * cdim[2])
      error("Invalid index=%d cdim=[%d %d %d] p->x=[%e %e %e]", index, cdim[0],
            cdim[1], cdim[2], pos_x, pos_y, pos_z);

    if (pos_x >= dim_x || pos_y >= dim_y || pos_z >= dim_z || pos_x < 0. ||
        pos_y < 0. || pos_z < 0.)
      error("Particle outside of simulation box. p->x=[%e %e %e]", pos_x, pos_y,
            pos_z);
#endif

    /* Is this particle to be removed? */
    if (sink->time_bin == time_bin_inhibited) {
      ind[k] = -1;
      ++count_inhibited_sink;
    } else if (sink->time_bin == time_bin_not_created) {
      /* Is this a place-holder for on-the-fly creation? */
      ind[k] = index;
      cell_counts[index]++;
      ++count_extra_sink;

    } else {
      /* List its top-level cell index */
      ind[k] = index;
      cell_counts[index]++;

      /* Update the position */
      sink->x[0] = pos_x;
      sink->x[1] = pos_y;
      sink->x[2] = pos_z;
    }
  }

  /* Write the counts back to the global array. */
  for (int k = 0; k < s->nr_cells; k++)
    if (cell_counts[k]) atomic_add(&data->cell_counts[k], cell_counts[k]);
  free(cell_counts);

  /* Write the count of inhibited and extra bparts */
  if (count_inhibited_sink)
    atomic_add(&data->count_inhibited_sink, count_inhibited_sink);
  if (count_extra_sink) atomic_add(&data->count_extra_sink, count_extra_sink);
}

/**
 * @brief Computes the cell index of all the particles.
 *
 * Also computes the minimal mass of all #part.
 *
 * @param s The #space.
 * @param ind The array of indices to fill.
 * @param cell_counts The cell counters to update.
 * @param count_inhibited_parts (return) The number of #part to remove.
 * @param count_extra_parts (return) The number of #part for on-the-fly
 * creation.
 * @param verbose Are we talkative ?
 */
void space_parts_get_cell_index(struct space *s, int *ind, int *cell_counts,
                                size_t *count_inhibited_parts,
                                size_t *count_extra_parts, int verbose) {

  const ticks tic = getticks();

  /* Re-set the counters */
  s->min_part_mass = FLT_MAX;
  s->sum_part_vel_norm = 0.f;

  /* Pack the extra information */
  struct index_data data;
  data.s = s;
  data.ind = ind;
  data.cell_counts = cell_counts;
  data.count_inhibited_part = 0;
  data.count_inhibited_gpart = 0;
  data.count_inhibited_spart = 0;
  data.count_inhibited_bpart = 0;
  data.count_inhibited_dmpart = 0;
  data.count_inhibited_sink = 0;
  data.count_extra_part = 0;
  data.count_extra_gpart = 0;
  data.count_extra_spart = 0;
  data.count_extra_bpart = 0;
  data.count_extra_dmpart = 0;
  data.count_extra_sink = 0;

  threadpool_map(&s->e->threadpool, space_parts_get_cell_index_mapper, s->parts,
                 s->nr_parts, sizeof(struct part), threadpool_auto_chunk_size,
                 &data);

  *count_inhibited_parts = data.count_inhibited_part;
  *count_extra_parts = data.count_extra_part;

  if (verbose)
    message("took %.3f %s.", clocks_from_ticks(getticks() - tic),
            clocks_getunit());
}

/**
 * @brief Computes the cell index of all the g-particles.
 *
 * Also computes the minimal mass of all dark-matter #gpart.
 *
 * @param s The #space.
 * @param gind The array of indices to fill.
 * @param cell_counts The cell counters to update.
 * @param count_inhibited_gparts (return) The number of #gpart to remove.
 * @param count_extra_gparts (return) The number of #gpart for on-the-fly
 * creation.
 * @param verbose Are we talkative ?
 */
void space_gparts_get_cell_index(struct space *s, int *gind, int *cell_counts,
                                 size_t *count_inhibited_gparts,
                                 size_t *count_extra_gparts, int verbose) {

  const ticks tic = getticks();

  /* Re-set the counters */
  s->min_gpart_mass = FLT_MAX;
  s->sum_gpart_vel_norm = 0.f;

  /* Pack the extra information */
  struct index_data data;
  data.s = s;
  data.ind = gind;
  data.cell_counts = cell_counts;
  data.count_inhibited_part = 0;
  data.count_inhibited_gpart = 0;
  data.count_inhibited_spart = 0;
  data.count_inhibited_bpart = 0;
  data.count_inhibited_dmpart = 0;
  data.count_inhibited_sink = 0;
  data.count_extra_part = 0;
  data.count_extra_gpart = 0;
  data.count_extra_spart = 0;
  data.count_extra_bpart = 0;
  data.count_extra_dmpart = 0;
  data.count_extra_sink = 0;

  threadpool_map(&s->e->threadpool, space_gparts_get_cell_index_mapper,
                 s->gparts, s->nr_gparts, sizeof(struct gpart),
                 threadpool_auto_chunk_size, &data);

  *count_inhibited_gparts = data.count_inhibited_gpart;
  *count_extra_gparts = data.count_extra_gpart;

  if (verbose)
    message("took %.3f %s.", clocks_from_ticks(getticks() - tic),
            clocks_getunit());
}

/**
 * @brief Computes the cell index of all the s-particles.
 *
 * Also computes the minimal mass of all #spart.
 *
 * @param s The #space.
 * @param sind The array of indices to fill.
 * @param cell_counts The cell counters to update.
 * @param count_inhibited_sparts (return) The number of #spart to remove.
 * @param count_extra_sparts (return) The number of #spart for on-the-fly
 * creation.
 * @param verbose Are we talkative ?
 */
void space_sparts_get_cell_index(struct space *s, int *sind, int *cell_counts,
                                 size_t *count_inhibited_sparts,
                                 size_t *count_extra_sparts, int verbose) {

  const ticks tic = getticks();

  /* Re-set the counters */
  s->min_spart_mass = FLT_MAX;
  s->sum_spart_vel_norm = 0.f;

  /* Pack the extra information */
  struct index_data data;
  data.s = s;
  data.ind = sind;
  data.cell_counts = cell_counts;
  data.count_inhibited_part = 0;
  data.count_inhibited_gpart = 0;
  data.count_inhibited_spart = 0;
  data.count_inhibited_sink = 0;
  data.count_inhibited_bpart = 0;
    data.count_inhibited_dmpart = 0;
  data.count_extra_part = 0;
  data.count_extra_gpart = 0;
  data.count_extra_spart = 0;
  data.count_extra_bpart = 0;
    data.count_extra_dmpart = 0;
  data.count_extra_sink = 0;

  threadpool_map(&s->e->threadpool, space_sparts_get_cell_index_mapper,
                 s->sparts, s->nr_sparts, sizeof(struct spart),
                 threadpool_auto_chunk_size, &data);

  *count_inhibited_sparts = data.count_inhibited_spart;
  *count_extra_sparts = data.count_extra_spart;

  if (verbose)
    message("took %.3f %s.", clocks_from_ticks(getticks() - tic),
            clocks_getunit());
}

/**
 * @brief Computes the cell index of all the sink-particles.
 *
 * @param s The #space.
 * @param sink_ind The array of indices to fill.
 * @param cell_counts The cell counters to update.
 * @param count_inhibited_sinks (return) The number of #sink to remove.
 * @param count_extra_sinks (return) The number of #sink for on-the-fly
 * creation.
 * @param verbose Are we talkative ?
 */
void space_sinks_get_cell_index(struct space *s, int *sink_ind,
                                int *cell_counts, size_t *count_inhibited_sinks,
                                size_t *count_extra_sinks, int verbose) {

  const ticks tic = getticks();

  /* Pack the extra information */
  struct index_data data;
  data.s = s;
  data.ind = sink_ind;
  data.cell_counts = cell_counts;
  data.count_inhibited_part = 0;
  data.count_inhibited_gpart = 0;
  data.count_inhibited_spart = 0;
  data.count_inhibited_bpart = 0;
    data.count_inhibited_dmpart = 0;
  data.count_inhibited_sink = 0;
  data.count_extra_part = 0;
  data.count_extra_gpart = 0;
  data.count_extra_spart = 0;
  data.count_extra_bpart = 0;
    data.count_extra_dmpart = 0;
  data.count_extra_sink = 0;

  threadpool_map(&s->e->threadpool, space_sinks_get_cell_index_mapper, s->sinks,
                 s->nr_sinks, sizeof(struct sink), threadpool_auto_chunk_size,
                 &data);

  *count_inhibited_sinks = data.count_inhibited_sink;
  *count_extra_sinks = data.count_extra_sink;

  if (verbose)
    message("took %.3f %s.", clocks_from_ticks(getticks() - tic),
            clocks_getunit());
}

/**
 * @brief Computes the cell index of all the b-particles.
 *
 * Also computes the minimal mass of all #bpart.
 *
 * @param s The #space.
 * @param bind The array of indices to fill.
 * @param cell_counts The cell counters to update.
 * @param count_inhibited_bparts (return) The number of #bpart to remove.
 * @param count_extra_bparts (return) The number of #bpart for on-the-fly
 * creation.
 * @param verbose Are we talkative ?
 */
void space_bparts_get_cell_index(struct space *s, int *bind, int *cell_counts,
                                 size_t *count_inhibited_bparts,
                                 size_t *count_extra_bparts, int verbose) {

  const ticks tic = getticks();

  /* Re-set the counters */
  s->min_bpart_mass = FLT_MAX;
  s->sum_bpart_vel_norm = 0.f;

  /* Pack the extra information */
  struct index_data data;
  data.s = s;
  data.ind = bind;
  data.cell_counts = cell_counts;
  data.count_inhibited_part = 0;
  data.count_inhibited_gpart = 0;
  data.count_inhibited_spart = 0;
  data.count_inhibited_bpart = 0;
    data.count_inhibited_dmpart = 0;
  data.count_inhibited_sink = 0;
  data.count_extra_part = 0;
  data.count_extra_gpart = 0;
  data.count_extra_spart = 0;
  data.count_extra_bpart = 0;
    data.count_extra_dmpart = 0;
  data.count_extra_sink = 0;

  threadpool_map(&s->e->threadpool, space_bparts_get_cell_index_mapper,
                 s->bparts, s->nr_bparts, sizeof(struct bpart),
                 threadpool_auto_chunk_size, &data);

  *count_inhibited_bparts = data.count_inhibited_bpart;
  *count_extra_bparts = data.count_extra_bpart;

  if (verbose)
    message("took %.3f %s.", clocks_from_ticks(getticks() - tic),
            clocks_getunit());
}

/**
 * @brief Computes the cell index of all the DM-particles.
 *
 * Also computes the minimal mass of all #dmpart.
 *
 * @param s The #space.
 * @param bind The array of indices to fill.
 * @param cell_counts The cell counters to update.
 * @param count_inhibited_dmparts (return) The number of #dmpart to remove.
 * @param count_extra_dmparts (return) The number of #dmpart for on-the-fly
 * creation.
 * @param verbose Are we talkative ?
 */
void space_dmparts_get_cell_index(struct space *s, int *dmind, int *cell_counts,
                                 size_t *count_inhibited_dmparts,
                                 size_t *count_extra_dmparts, int verbose) {
    
    const ticks tic = getticks();
    
    /* Re-set the counters */
    s->min_dmpart_mass = FLT_MAX;
    s->sum_dmpart_vel_norm = 0.f;
    
    /* Pack the extra information */
    struct index_data data;
    data.s = s;
    data.ind = dmind;
    data.cell_counts = cell_counts;
    data.count_inhibited_part = 0;
    data.count_inhibited_gpart = 0;
    data.count_inhibited_spart = 0;
    data.count_inhibited_bpart = 0;
    data.count_inhibited_dmpart = 0;
    data.count_inhibited_sink = 0;
    data.count_extra_part = 0;
    data.count_extra_gpart = 0;
    data.count_extra_spart = 0;
    data.count_extra_bpart = 0;
    data.count_extra_dmpart = 0;
    data.count_extra_sink = 0;
    
    threadpool_map(&s->e->threadpool, space_dmparts_get_cell_index_mapper,
                   s->dmparts, s->nr_dmparts, sizeof(struct dmpart),
                   threadpool_auto_chunk_size, &data);
    
    *count_inhibited_dmparts = data.count_inhibited_dmpart;
    *count_extra_dmparts = data.count_extra_dmpart;
    
    if (verbose)
        message("took %.3f %s.", clocks_from_ticks(getticks() - tic),
                clocks_getunit());
}

/**
 * @brief Sort the particles and condensed particles according to the given
 * indices.
 *
 * @param parts The array of #part to sort.
 * @param xparts The corresponding #xpart array to sort as well.
 * @param ind The indices with respect to which the parts are sorted.
 * @param counts Number of particles per index.
 * @param num_bins Total number of bins (length of count).
 * @param parts_offset Offset of the #part array from the global #part array.
 */
void space_parts_sort(struct part *parts, struct xpart *xparts,
                      int *restrict ind, int *restrict counts, int num_bins,
                      ptrdiff_t parts_offset) {
  /* Create the offsets array. */
  size_t *offsets = NULL;
  if (swift_memalign("parts_offsets", (void **)&offsets, SWIFT_STRUCT_ALIGNMENT,
                     sizeof(size_t) * (num_bins + 1)) != 0)
    error("Failed to allocate temporary cell offsets array.");

  offsets[0] = 0;
  for (int k = 1; k <= num_bins; k++) {
    offsets[k] = offsets[k - 1] + counts[k - 1];
    counts[k - 1] = 0;
  }

  /* Loop over local cells. */
  for (int cid = 0; cid < num_bins; cid++) {
    for (size_t k = offsets[cid] + counts[cid]; k < offsets[cid + 1]; k++) {
      counts[cid]++;
      int target_cid = ind[k];
      if (target_cid == cid) {
        continue;
      }
      struct part temp_part = parts[k];
      struct xpart temp_xpart = xparts[k];
      while (target_cid != cid) {
        size_t j = offsets[target_cid] + counts[target_cid]++;
        while (ind[j] == target_cid) {
          j = offsets[target_cid] + counts[target_cid]++;
        }
        memswap(&parts[j], &temp_part, sizeof(struct part));
        memswap(&xparts[j], &temp_xpart, sizeof(struct xpart));
        memswap(&ind[j], &target_cid, sizeof(int));
        if (parts[j].gpart)
          parts[j].gpart->id_or_neg_offset = -(j + parts_offset);
      }
      parts[k] = temp_part;
      xparts[k] = temp_xpart;
      ind[k] = target_cid;
      if (parts[k].gpart)
        parts[k].gpart->id_or_neg_offset = -(k + parts_offset);
    }
  }

#ifdef SWIFT_DEBUG_CHECKS
  for (int k = 0; k < num_bins; k++)
    if (offsets[k + 1] != offsets[k] + counts[k])
      error("Bad offsets after shuffle.");
#endif /* SWIFT_DEBUG_CHECKS */

  swift_free("parts_offsets", offsets);
}

/**
 * @brief Sort the s-particles according to the given indices.
 *
 * @param sparts The array of #spart to sort.
 * @param ind The indices with respect to which the #spart are sorted.
 * @param counts Number of particles per index.
 * @param num_bins Total number of bins (length of counts).
 * @param sparts_offset Offset of the #spart array from the global #spart.
 * array.
 */
void space_sparts_sort(struct spart *sparts, int *restrict ind,
                       int *restrict counts, int num_bins,
                       ptrdiff_t sparts_offset) {
  /* Create the offsets array. */
  size_t *offsets = NULL;
  if (swift_memalign("sparts_offsets", (void **)&offsets,
                     SWIFT_STRUCT_ALIGNMENT,
                     sizeof(size_t) * (num_bins + 1)) != 0)
    error("Failed to allocate temporary cell offsets array.");

  offsets[0] = 0;
  for (int k = 1; k <= num_bins; k++) {
    offsets[k] = offsets[k - 1] + counts[k - 1];
    counts[k - 1] = 0;
  }

  /* Loop over local cells. */
  for (int cid = 0; cid < num_bins; cid++) {
    for (size_t k = offsets[cid] + counts[cid]; k < offsets[cid + 1]; k++) {
      counts[cid]++;
      int target_cid = ind[k];
      if (target_cid == cid) {
        continue;
      }
      struct spart temp_spart = sparts[k];
      while (target_cid != cid) {
        size_t j = offsets[target_cid] + counts[target_cid]++;
        while (ind[j] == target_cid) {
          j = offsets[target_cid] + counts[target_cid]++;
        }
        memswap(&sparts[j], &temp_spart, sizeof(struct spart));
        memswap(&ind[j], &target_cid, sizeof(int));
        if (sparts[j].gpart)
          sparts[j].gpart->id_or_neg_offset = -(j + sparts_offset);
      }
      sparts[k] = temp_spart;
      ind[k] = target_cid;
      if (sparts[k].gpart)
        sparts[k].gpart->id_or_neg_offset = -(k + sparts_offset);
    }
  }

#ifdef SWIFT_DEBUG_CHECKS
  for (int k = 0; k < num_bins; k++)
    if (offsets[k + 1] != offsets[k] + counts[k])
      error("Bad offsets after shuffle.");
#endif /* SWIFT_DEBUG_CHECKS */

  swift_free("sparts_offsets", offsets);
}

/**
 * @brief Sort the b-particles according to the given indices.
 *
 * @param bparts The array of #bpart to sort.
 * @param ind The indices with respect to which the #bpart are sorted.
 * @param counts Number of particles per index.
 * @param num_bins Total number of bins (length of counts).
 * @param bparts_offset Offset of the #bpart array from the global #bpart.
 * array.
 */
void space_bparts_sort(struct bpart *bparts, int *restrict ind,
                       int *restrict counts, int num_bins,
                       ptrdiff_t bparts_offset) {
  /* Create the offsets array. */
  size_t *offsets = NULL;
  if (swift_memalign("bparts_offsets", (void **)&offsets,
                     SWIFT_STRUCT_ALIGNMENT,
                     sizeof(size_t) * (num_bins + 1)) != 0)
    error("Failed to allocate temporary cell offsets array.");

  offsets[0] = 0;
  for (int k = 1; k <= num_bins; k++) {
    offsets[k] = offsets[k - 1] + counts[k - 1];
    counts[k - 1] = 0;
  }

  /* Loop over local cells. */
  for (int cid = 0; cid < num_bins; cid++) {
    for (size_t k = offsets[cid] + counts[cid]; k < offsets[cid + 1]; k++) {
      counts[cid]++;
      int target_cid = ind[k];
      if (target_cid == cid) {
        continue;
      }
      struct bpart temp_bpart = bparts[k];
      while (target_cid != cid) {
        size_t j = offsets[target_cid] + counts[target_cid]++;
        while (ind[j] == target_cid) {
          j = offsets[target_cid] + counts[target_cid]++;
        }
        memswap(&bparts[j], &temp_bpart, sizeof(struct bpart));
        memswap(&ind[j], &target_cid, sizeof(int));
        if (bparts[j].gpart)
          bparts[j].gpart->id_or_neg_offset = -(j + bparts_offset);
      }
      bparts[k] = temp_bpart;
      ind[k] = target_cid;
      if (bparts[k].gpart)
        bparts[k].gpart->id_or_neg_offset = -(k + bparts_offset);
    }
  }

#ifdef SWIFT_DEBUG_CHECKS
  for (int k = 0; k < num_bins; k++)
    if (offsets[k + 1] != offsets[k] + counts[k])
      error("Bad offsets after shuffle.");
#endif /* SWIFT_DEBUG_CHECKS */

  swift_free("bparts_offsets", offsets);
}


/**
 * @brief Sort the DM-particles according to the given indices.
 *
 * @param dmparts The array of #dmpart to sort.
 * @param ind The indices with respect to which the #dmpart are sorted.
 * @param counts Number of particles per index.
 * @param num_bins Total number of bins (length of counts).
 * @param dmparts_offset Offset of the #dmpart array from the global #dmpart.
 * array.
 */
void space_dmparts_sort(struct dmpart *dmparts, int *restrict ind,
                       int *restrict counts, int num_bins,
                       ptrdiff_t dmparts_offset) {

    /* Create the offsets array. */
    size_t *offsets = NULL;
    if (swift_memalign("dmparts_offsets", (void **)&offsets,
                       SWIFT_STRUCT_ALIGNMENT,
                       sizeof(size_t) * (num_bins + 1)) != 0)
        error("Failed to allocate temporary cell offsets array.");
    
    offsets[0] = 0;
    for (int k = 1; k <= num_bins; k++) {
        offsets[k] = offsets[k - 1] + counts[k - 1];
        counts[k - 1] = 0;
    }
    
    /* Loop over local cells. */
    for (int cid = 0; cid < num_bins; cid++) {
        for (size_t k = offsets[cid] + counts[cid]; k < offsets[cid + 1]; k++) {
            counts[cid]++;
            int target_cid = ind[k];
            if (target_cid == cid) {
                continue;
            }
            struct dmpart temp_dmpart = dmparts[k];
            while (target_cid != cid) {
                size_t j = offsets[target_cid] + counts[target_cid]++;
                while (ind[j] == target_cid) {
                    j = offsets[target_cid] + counts[target_cid]++;
                }
                memswap(&dmparts[j], &temp_dmpart, sizeof(struct dmpart));
                memswap(&ind[j], &target_cid, sizeof(int));
                if (dmparts[j].gpart)
                    dmparts[j].gpart->id_or_neg_offset = -(j + dmparts_offset);
            }
            dmparts[k] = temp_dmpart;
            ind[k] = target_cid;
            if (dmparts[k].gpart)
                dmparts[k].gpart->id_or_neg_offset = -(k + dmparts_offset);
        }
    }
    
#ifdef SWIFT_DEBUG_CHECKS
    for (int k = 0; k < num_bins; k++)
        if (offsets[k + 1] != offsets[k] + counts[k])
            error("Bad offsets after shuffle.");
#endif /* SWIFT_DEBUG_CHECKS */
    
    swift_free("dmparts_offsets", offsets);
}

/**
 * @brief Sort the sink-particles according to the given indices.
 *
 * @param sinks The array of #sink to sort.
 * @param ind The indices with respect to which the #sink are sorted.
 * @param counts Number of particles per index.
 * @param num_bins Total number of bins (length of counts).
 * @param sinks_offset Offset of the #sink array from the global #sink.
 * array.
 */
void space_sinks_sort(struct sink *sinks, int *restrict ind,
                      int *restrict counts, int num_bins,
                      ptrdiff_t sinks_offset) {
  /* Create the offsets array. */
  size_t *offsets = NULL;
  if (swift_memalign("sinks_offsets", (void **)&offsets, SWIFT_STRUCT_ALIGNMENT,
                     sizeof(size_t) * (num_bins + 1)) != 0)
    error("Failed to allocate temporary cell offsets array.");

  offsets[0] = 0;
  for (int k = 1; k <= num_bins; k++) {
    offsets[k] = offsets[k - 1] + counts[k - 1];
    counts[k - 1] = 0;
  }

  /* Loop over local cells. */
  for (int cid = 0; cid < num_bins; cid++) {
    for (size_t k = offsets[cid] + counts[cid]; k < offsets[cid + 1]; k++) {
      counts[cid]++;
      int target_cid = ind[k];
      if (target_cid == cid) {
        continue;
      }
      struct sink temp_sink = sinks[k];
      while (target_cid != cid) {
        size_t j = offsets[target_cid] + counts[target_cid]++;
        while (ind[j] == target_cid) {
          j = offsets[target_cid] + counts[target_cid]++;
        }
        memswap(&sinks[j], &temp_sink, sizeof(struct sink));
        memswap(&ind[j], &target_cid, sizeof(int));
        if (sinks[j].gpart)
          sinks[j].gpart->id_or_neg_offset = -(j + sinks_offset);
      }
      sinks[k] = temp_sink;
      ind[k] = target_cid;
      if (sinks[k].gpart)
        sinks[k].gpart->id_or_neg_offset = -(k + sinks_offset);
    }
  }

#ifdef SWIFT_DEBUG_CHECKS
  for (int k = 0; k < num_bins; k++)
    if (offsets[k + 1] != offsets[k] + counts[k])
      error("Bad offsets after shuffle.");
#endif /* SWIFT_DEBUG_CHECKS */

  swift_free("sinks_offsets", offsets);
}

/**
 * @brief Sort the g-particles according to the given indices.
 *
 * @param gparts The array of #gpart to sort.
 * @param parts Global #part array for re-linking.
 * @param sinks Global #sink array for re-linking.
 * @param sparts Global #spart array for re-linking.
 * @param bparts Global #bpart array for re-linking.
 * @param dmparts Global #dmpart array for re-linking.
 * @param ind The indices with respect to which the gparts are sorted.
 * @param counts Number of particles per index.
 * @param num_bins Total number of bins (length of counts).
 */
void space_gparts_sort(struct gpart *gparts, struct part *parts,
                       struct sink *sinks, struct spart *sparts,
                       struct bpart *bparts, struct dmpart *dmparts,
                       const size_t Ndm, int *restrict ind,
                       int *restrict counts, int num_bins) {
  /* Create the offsets array. */
  size_t *offsets = NULL;
  if (swift_memalign("gparts_offsets", (void **)&offsets,
                     SWIFT_STRUCT_ALIGNMENT,
                     sizeof(size_t) * (num_bins + 1)) != 0)
    error("Failed to allocate temporary cell offsets array.");

  offsets[0] = 0;
  for (int k = 1; k <= num_bins; k++) {
    offsets[k] = offsets[k - 1] + counts[k - 1];
    counts[k - 1] = 0;
  }

  /* Loop over local cells. */
  for (int cid = 0; cid < num_bins; cid++) {
    for (size_t k = offsets[cid] + counts[cid]; k < offsets[cid + 1]; k++) {
      counts[cid]++;
      int target_cid = ind[k];
      if (target_cid == cid) {
        continue;
      }
      struct gpart temp_gpart = gparts[k];
      while (target_cid != cid) {
        size_t j = offsets[target_cid] + counts[target_cid]++;
        while (ind[j] == target_cid) {
          j = offsets[target_cid] + counts[target_cid]++;
        }
        memswap(&gparts[j], &temp_gpart, sizeof(struct gpart));
        memswap(&ind[j], &target_cid, sizeof(int));
        if (gparts[j].type == swift_type_gas) {
          parts[-gparts[j].id_or_neg_offset].gpart = &gparts[j];
        } else if (gparts[j].type == swift_type_stars) {
          sparts[-gparts[j].id_or_neg_offset].gpart = &gparts[j];
        } else if (gparts[j].type == swift_type_black_hole) {
          bparts[-gparts[j].id_or_neg_offset].gpart = &gparts[j];
        } else if (gparts[j].type == swift_type_dark_matter && Ndm > 0 ) {
          dmparts[-gparts[j].id_or_neg_offset].gpart = &gparts[j];
        } else if (gparts[j].type == swift_type_sink) {
          sinks[-gparts[j].id_or_neg_offset].gpart = &gparts[j];
        }
      }
      gparts[k] = temp_gpart;
      ind[k] = target_cid;
      if (gparts[k].type == swift_type_gas) {
        parts[-gparts[k].id_or_neg_offset].gpart = &gparts[k];
      } else if (gparts[k].type == swift_type_stars) {
        sparts[-gparts[k].id_or_neg_offset].gpart = &gparts[k];
      } else if (gparts[k].type == swift_type_black_hole) {
        bparts[-gparts[k].id_or_neg_offset].gpart = &gparts[k];
      } else if (gparts[k].type == swift_type_dark_matter && Ndm > 0 ) {
        dmparts[-gparts[k].id_or_neg_offset].gpart = &gparts[k];
      } else if (gparts[k].type == swift_type_sink) {
        sinks[-gparts[k].id_or_neg_offset].gpart = &gparts[k];
      }
    }
  }

#ifdef SWIFT_DEBUG_CHECKS
  for (int k = 0; k < num_bins; k++)
    if (offsets[k + 1] != offsets[k] + counts[k])
      error("Bad offsets after shuffle.");
#endif /* SWIFT_DEBUG_CHECKS */

  swift_free("gparts_offsets", offsets);
}

/**
 * @brief Mapping function to free the sorted indices buffers.
 */
void space_map_clearsort(struct cell *c, void *data) {

  cell_free_hydro_sorts(c);
  cell_free_stars_sorts(c);
}

/**
 * @brief Map a function to all particles in a cell recursively.
 *
 * @param c The #cell we are working in.
 * @param fun Function pointer to apply on the cells.
 * @param data Data passed to the function fun.
 */
static void rec_map_parts(struct cell *c,
                          void (*fun)(struct part *p, struct cell *c,
                                      void *data),
                          void *data) {
  /* No progeny? */
  if (!c->split)
    for (int k = 0; k < c->hydro.count; k++) fun(&c->hydro.parts[k], c, data);

  /* Otherwise, recurse. */
  else
    for (int k = 0; k < 8; k++)
      if (c->progeny[k] != NULL) rec_map_parts(c->progeny[k], fun, data);
}

/**
 * @brief Map a function to all particles in a space.
 *
 * @param s The #space we are working in.
 * @param fun Function pointer to apply on the cells.
 * @param data Data passed to the function fun.
 */
void space_map_parts(struct space *s,
                     void (*fun)(struct part *p, struct cell *c, void *data),
                     void *data) {

  /* Call the recursive function on all higher-level cells. */
  for (int cid = 0; cid < s->nr_cells; cid++)
    rec_map_parts(&s->cells_top[cid], fun, data);
}

/**
 * @brief Map a function to all particles in a cell recursively.
 *
 * @param c The #cell we are working in.
 * @param fun Function pointer to apply on the cells.
 */
static void rec_map_parts_xparts(struct cell *c,
                                 void (*fun)(struct part *p, struct xpart *xp,
                                             struct cell *c)) {

  /* No progeny? */
  if (!c->split)
    for (int k = 0; k < c->hydro.count; k++)
      fun(&c->hydro.parts[k], &c->hydro.xparts[k], c);

  /* Otherwise, recurse. */
  else
    for (int k = 0; k < 8; k++)
      if (c->progeny[k] != NULL) rec_map_parts_xparts(c->progeny[k], fun);
}

/**
 * @brief Map a function to all particles (#part and #xpart) in a space.
 *
 * @param s The #space we are working in.
 * @param fun Function pointer to apply on the particles in the cells.
 */
void space_map_parts_xparts(struct space *s,
                            void (*fun)(struct part *p, struct xpart *xp,
                                        struct cell *c)) {

  /* Call the recursive function on all higher-level cells. */
  for (int cid = 0; cid < s->nr_cells; cid++)
    rec_map_parts_xparts(&s->cells_top[cid], fun);
}

/**
 * @brief Map a function to all particles in a cell recursively.
 *
 * @param c The #cell we are working in.
 * @param full Map to all cells, including cells with sub-cells.
 * @param fun Function pointer to apply on the cells.
 * @param data Data passed to the function fun.
 */
static void rec_map_cells_post(struct cell *c, int full,
                               void (*fun)(struct cell *c, void *data),
                               void *data) {
  /* Recurse. */
  if (c->split)
    for (int k = 0; k < 8; k++)
      if (c->progeny[k] != NULL)
        rec_map_cells_post(c->progeny[k], full, fun, data);

  /* No progeny? */
  if (full || !c->split) fun(c, data);
}

/**
 * @brief Map a function to all particles in a aspace.
 *
 * @param s The #space we are working in.
 * @param full Map to all cells, including cells with sub-cells.
 * @param fun Function pointer to apply on the cells.
 * @param data Data passed to the function fun.
 */
void space_map_cells_post(struct space *s, int full,
                          void (*fun)(struct cell *c, void *data), void *data) {

  /* Call the recursive function on all higher-level cells. */
  for (int cid = 0; cid < s->nr_cells; cid++)
    rec_map_cells_post(&s->cells_top[cid], full, fun, data);
}

static void rec_map_cells_pre(struct cell *c, int full,
                              void (*fun)(struct cell *c, void *data),
                              void *data) {

  /* No progeny? */
  if (full || !c->split) fun(c, data);

>>>>>>> 4e26a0e3
  /* Recurse. */
  if (c->split)
    for (int k = 0; k < 8; k++)
      if (c->progeny[k] != NULL)
        rec_map_cells_pre(c->progeny[k], full, fun, data);
}
<<<<<<< HEAD
=======

/**
 * @brief Calls function fun on the cells in the space s
 *
 * @param s The #space
 * @param full If true calls the function on all cells and not just on leaves
 * @param fun The function to call.
 * @param data Additional data passed to fun() when called
 */
void space_map_cells_pre(struct space *s, int full,
                         void (*fun)(struct cell *c, void *data), void *data) {

  /* Call the recursive function on all higher-level cells. */
  for (int cid = 0; cid < s->nr_cells; cid++)
    rec_map_cells_pre(&s->cells_top[cid], full, fun, data);
}

/**
 * @brief Recursively split a cell.
 *
 * @param s The #space in which the cell lives.
 * @param c The #cell to split recursively.
 * @param buff A buffer for particle sorting, should be of size at least
 *        c->hydro.count or @c NULL.
 * @param sbuff A buffer for particle sorting, should be of size at least
 *        c->stars.count or @c NULL.
 * @param bbuff A buffer for particle sorting, should be of size at least
 *        c->black_holes.count or @c NULL.
 * @param dmbuff A buffer for particle sorting, should be of size at least
 *        c->dark_matter.count or @c NULL.
 * @param gbuff A buffer for particle sorting, should be of size at least
 *        c->grav.count or @c NULL.
 * @param sink_buff A buffer for particle sorting, should be of size at least
 *        c->sinks.count or @c NULL.
 */
void space_split_recursive(struct space *s, struct cell *c,
                           struct cell_buff *buff, struct cell_buff *sbuff,
                           struct cell_buff *bbuff, struct cell_buff *gbuff,
                           struct cell_buff *dmbuff,
                           struct cell_buff *sink_buff) {

  const int count = c->hydro.count;
  const int gcount = c->grav.count;
  const int scount = c->stars.count;
  const int bcount = c->black_holes.count;
  const int dmcount = c->dark_matter.count;
  const int sink_count = c->sinks.count;
  const int with_self_gravity = s->with_self_gravity;
  const int depth = c->depth;
  int maxdepth = 0;
  float h_max = 0.0f;
  float stars_h_max = 0.f;
  float black_holes_h_max = 0.f;
  float dark_matter_h_max = 0.f;
  integertime_t ti_hydro_end_min = max_nr_timesteps, ti_hydro_end_max = 0,
                ti_hydro_beg_max = 0;
  integertime_t ti_gravity_end_min = max_nr_timesteps, ti_gravity_end_max = 0,
                ti_gravity_beg_max = 0;
  integertime_t ti_stars_end_min = max_nr_timesteps, ti_stars_end_max = 0,
                ti_stars_beg_max = 0;
  integertime_t ti_black_holes_end_min = max_nr_timesteps,
                ti_black_holes_end_max = 0, ti_black_holes_beg_max = 0;
  integertime_t ti_dark_matter_end_min = max_nr_timesteps,
    ti_dark_matter_end_max = 0, ti_dark_matter_beg_max = 0;
  struct part *parts = c->hydro.parts;
  struct gpart *gparts = c->grav.parts;
  struct spart *sparts = c->stars.parts;
  struct bpart *bparts = c->black_holes.parts;
  struct dmpart *dmparts = c->dark_matter.parts;
  struct xpart *xparts = c->hydro.xparts;
  struct sink *sinks = c->sinks.parts;
  struct engine *e = s->e;
  const integertime_t ti_current = e->ti_current;

  /* If the buff is NULL, allocate it, and remember to free it. */
  const int allocate_buffer = (buff == NULL && gbuff == NULL && sbuff == NULL &&
                               bbuff == NULL && dmbuff == NULL && sink_buff == NULL);
  if (allocate_buffer) {
    if (count > 0) {
      if (swift_memalign("tempbuff", (void **)&buff, SWIFT_STRUCT_ALIGNMENT,
                         sizeof(struct cell_buff) * count) != 0)
        error("Failed to allocate temporary indices.");
      for (int k = 0; k < count; k++) {
#ifdef SWIFT_DEBUG_CHECKS
        if (parts[k].time_bin == time_bin_inhibited)
          error("Inhibited particle present in space_split()");
        if (parts[k].time_bin == time_bin_not_created)
          error("Extra particle present in space_split()");
#endif
        buff[k].x[0] = parts[k].x[0];
        buff[k].x[1] = parts[k].x[1];
        buff[k].x[2] = parts[k].x[2];
      }
    }
    if (gcount > 0) {
      if (swift_memalign("tempgbuff", (void **)&gbuff, SWIFT_STRUCT_ALIGNMENT,
                         sizeof(struct cell_buff) * gcount) != 0)
        error("Failed to allocate temporary indices.");
      for (int k = 0; k < gcount; k++) {
#ifdef SWIFT_DEBUG_CHECKS
        if (gparts[k].time_bin == time_bin_inhibited)
          error("Inhibited particle present in space_split()");
        if (gparts[k].time_bin == time_bin_not_created)
          error("Extra particle present in space_split()");
#endif
        gbuff[k].x[0] = gparts[k].x[0];
        gbuff[k].x[1] = gparts[k].x[1];
        gbuff[k].x[2] = gparts[k].x[2];
      }
    }
    if (scount > 0) {
      if (swift_memalign("tempsbuff", (void **)&sbuff, SWIFT_STRUCT_ALIGNMENT,
                         sizeof(struct cell_buff) * scount) != 0)
        error("Failed to allocate temporary indices.");
      for (int k = 0; k < scount; k++) {
#ifdef SWIFT_DEBUG_CHECKS
        if (sparts[k].time_bin == time_bin_inhibited)
          error("Inhibited particle present in space_split()");
        if (sparts[k].time_bin == time_bin_not_created)
          error("Extra particle present in space_split()");
#endif
        sbuff[k].x[0] = sparts[k].x[0];
        sbuff[k].x[1] = sparts[k].x[1];
        sbuff[k].x[2] = sparts[k].x[2];
      }
    }
    if (bcount > 0) {
      if (swift_memalign("tempbbuff", (void **)&bbuff, SWIFT_STRUCT_ALIGNMENT,
                         sizeof(struct cell_buff) * bcount) != 0)
        error("Failed to allocate temporary indices.");
      for (int k = 0; k < bcount; k++) {
#ifdef SWIFT_DEBUG_CHECKS
        if (bparts[k].time_bin == time_bin_inhibited)
          error("Inhibited particle present in space_split()");
        if (bparts[k].time_bin == time_bin_not_created)
          error("Extra particle present in space_split()");
#endif
        bbuff[k].x[0] = bparts[k].x[0];
        bbuff[k].x[1] = bparts[k].x[1];
        bbuff[k].x[2] = bparts[k].x[2];
      }
    }
      if (dmcount > 0) {
          if (swift_memalign("tempdmbuff", (void **)&dmbuff, SWIFT_STRUCT_ALIGNMENT,
                             sizeof(struct cell_buff) * dmcount) != 0)
              error("Failed to allocate temporary indices.");
          for (int k = 0; k < dmcount; k++) {
#ifdef SWIFT_DEBUG_CHECKS
              if (dmparts[k].time_bin == time_bin_inhibited)
                  error("Inhibited particle present in space_split()");
              if (dmparts[k].time_bin == time_bin_not_created)
                  error("Extra particle present in space_split()");
#endif
              dmbuff[k].x[0] = dmparts[k].x[0];
              dmbuff[k].x[1] = dmparts[k].x[1];
              dmbuff[k].x[2] = dmparts[k].x[2];
          }
      }
    if (sink_count > 0) {
      if (swift_memalign("temp_sink_buff", (void **)&sink_buff,
                         SWIFT_STRUCT_ALIGNMENT,
                         sizeof(struct cell_buff) * sink_count) != 0)
        error("Failed to allocate temporary indices.");
      for (int k = 0; k < sink_count; k++) {
#ifdef SWIFT_DEBUG_CHECKS
        if (sinks[k].time_bin == time_bin_inhibited)
          error("Inhibited particle present in space_split()");
        if (sinks[k].time_bin == time_bin_not_created)
          error("Extra particle present in space_split()");
#endif
        sink_buff[k].x[0] = sinks[k].x[0];
        sink_buff[k].x[1] = sinks[k].x[1];
        sink_buff[k].x[2] = sinks[k].x[2];
      }
    }
  }

  /* Check the depth. */
  while (depth > (maxdepth = s->maxdepth)) {
    atomic_cas(&s->maxdepth, maxdepth, depth);
  }

  /* If the depth is too large, we have a problem and should stop. */
  if (maxdepth > space_cell_maxdepth) {
    error("Exceeded maximum depth (%d) when splitting cells, aborting",
          space_cell_maxdepth);
  }

  /* Split or let it be? */
  if ((with_self_gravity && gcount > space_splitsize) ||
      (!with_self_gravity &&
       (count > space_splitsize || scount > space_splitsize))) {

    /* No longer just a leaf. */
    c->split = 1;

    /* Create the cell's progeny. */
    space_getcells(s, 8, c->progeny);
    for (int k = 0; k < 8; k++) {
      struct cell *cp = c->progeny[k];
      cp->hydro.count = 0;
      cp->grav.count = 0;
      cp->stars.count = 0;
      cp->sinks.count = 0;
      cp->black_holes.count = 0;
      cp->dark_matter.count = 0;
      cp->hydro.count_total = 0;
      cp->grav.count_total = 0;
      cp->sinks.count_total = 0;
      cp->stars.count_total = 0;
      cp->dark_matter.count_total = 0;
      cp->black_holes.count_total = 0;
      cp->hydro.ti_old_part = c->hydro.ti_old_part;
      cp->grav.ti_old_part = c->grav.ti_old_part;
      cp->grav.ti_old_multipole = c->grav.ti_old_multipole;
      cp->stars.ti_old_part = c->stars.ti_old_part;
      cp->black_holes.ti_old_part = c->black_holes.ti_old_part;
      cp->dark_matter.ti_old_part = c->dark_matter.ti_old_part;
      cp->loc[0] = c->loc[0];
      cp->loc[1] = c->loc[1];
      cp->loc[2] = c->loc[2];
      cp->width[0] = c->width[0] / 2;
      cp->width[1] = c->width[1] / 2;
      cp->width[2] = c->width[2] / 2;
      cp->dmin = c->dmin / 2;
      if (k & 4) cp->loc[0] += cp->width[0];
      if (k & 2) cp->loc[1] += cp->width[1];
      if (k & 1) cp->loc[2] += cp->width[2];
      cp->depth = c->depth + 1;
      cp->split = 0;
      cp->hydro.h_max = 0.f;
      cp->hydro.dx_max_part = 0.f;
      cp->hydro.dx_max_sort = 0.f;
      cp->stars.h_max = 0.f;
      cp->stars.dx_max_part = 0.f;
      cp->stars.dx_max_sort = 0.f;
      cp->dark_matter.h_max = 0.f;
      cp->black_holes.h_max = 0.f;
      cp->black_holes.dx_max_part = 0.f;
      cp->nodeID = c->nodeID;
      cp->parent = c;
      cp->top = c->top;
      cp->super = NULL;
      cp->hydro.super = NULL;
      cp->grav.super = NULL;
      cp->dark_matter.super = NULL;
      cp->flags = 0;
      star_formation_logger_init(&cp->stars.sfh);
      dark_matter_logger_init(&c->dark_matter.sh);
#ifdef WITH_MPI
      cp->mpi.tag = -1;
#endif  // WITH_MPI
#if defined(SWIFT_DEBUG_CHECKS) || defined(SWIFT_CELL_GRAPH)
      cp->cellID = last_cell_id++;
#endif
    }

    /* Split the cell's particle data. */
    cell_split(c, c->hydro.parts - s->parts, c->stars.parts - s->sparts,
               c->black_holes.parts - s->bparts, c->dark_matter.parts - s->dmparts,
               c->sinks.parts - s->sinks,
               buff, sbuff, bbuff, gbuff, dmbuff, sink_buff);

    /* Buffers for the progenitors */
    struct cell_buff *progeny_buff = buff, *progeny_gbuff = gbuff,
                     *progeny_sbuff = sbuff, *progeny_bbuff = bbuff,
                     *progeny_dmbuff = dmbuff,
                     *progeny_sink_buff = sink_buff;

    for (int k = 0; k < 8; k++) {

      /* Get the progenitor */
      struct cell *cp = c->progeny[k];

      /* Remove any progeny with zero particles. */
      if (cp->hydro.count == 0 && cp->grav.count == 0 && cp->stars.count == 0 &&
          cp->black_holes.count == 0 && cp->dark_matter.count == 0 && cp->sinks.count == 0) {

        space_recycle(s, cp);
        c->progeny[k] = NULL;

      } else {

        /* Recurse */
        space_split_recursive(s, cp, progeny_buff, progeny_sbuff, progeny_bbuff,
                              progeny_gbuff, progeny_dmbuff, progeny_sink_buff);

        /* Update the pointers in the buffers */
        progeny_buff += cp->hydro.count;
        progeny_gbuff += cp->grav.count;
        progeny_sbuff += cp->stars.count;
        progeny_bbuff += cp->black_holes.count;
        progeny_dmbuff += cp->dark_matter.count;
        progeny_sink_buff += cp->sinks.count;

        /* Update the cell-wide properties */
        h_max = max(h_max, cp->hydro.h_max);
        stars_h_max = max(stars_h_max, cp->stars.h_max);
        black_holes_h_max = max(black_holes_h_max, cp->black_holes.h_max);
        dark_matter_h_max = max(dark_matter_h_max, cp->dark_matter.h_max);

        ti_hydro_end_min = min(ti_hydro_end_min, cp->hydro.ti_end_min);
        ti_hydro_end_max = max(ti_hydro_end_max, cp->hydro.ti_end_max);
        ti_hydro_beg_max = max(ti_hydro_beg_max, cp->hydro.ti_beg_max);
        ti_gravity_end_min = min(ti_gravity_end_min, cp->grav.ti_end_min);
        ti_gravity_end_max = max(ti_gravity_end_max, cp->grav.ti_end_max);
        ti_gravity_beg_max = max(ti_gravity_beg_max, cp->grav.ti_beg_max);
        ti_stars_end_min = min(ti_stars_end_min, cp->stars.ti_end_min);
        ti_stars_end_max = max(ti_stars_end_max, cp->stars.ti_end_max);
        ti_stars_beg_max = max(ti_stars_beg_max, cp->stars.ti_beg_max);
        ti_black_holes_end_min =
            min(ti_black_holes_end_min, cp->black_holes.ti_end_min);
        ti_black_holes_end_max =
            max(ti_black_holes_end_max, cp->black_holes.ti_end_max);
        ti_black_holes_beg_max =
            max(ti_black_holes_beg_max, cp->black_holes.ti_beg_max);
        ti_dark_matter_end_min = min(ti_dark_matter_end_min, cp->dark_matter.ti_end_min);
        ti_dark_matter_end_max = max(ti_dark_matter_end_max, cp->dark_matter.ti_end_max);
        ti_dark_matter_beg_max = max(ti_dark_matter_beg_max, cp->dark_matter.ti_beg_max);

        star_formation_logger_add(&c->stars.sfh, &cp->stars.sfh);
        dark_matter_logger_add(&c->dark_matter.sh, &cp->dark_matter.sh);

        /* Increase the depth */
        if (cp->maxdepth > maxdepth) maxdepth = cp->maxdepth;
      }
    }

    /* Deal with the multipole */
    if (s->with_self_gravity) {

      /* Reset everything */
      gravity_reset(c->grav.multipole);

      /* Compute CoM and bulk velocity from all progenies */
      double CoM[3] = {0., 0., 0.};
      double vel[3] = {0., 0., 0.};
      float max_delta_vel[3] = {0.f, 0.f, 0.f};
      float min_delta_vel[3] = {0.f, 0.f, 0.f};
      double mass = 0.;

      for (int k = 0; k < 8; ++k) {
        if (c->progeny[k] != NULL) {
          const struct gravity_tensors *m = c->progeny[k]->grav.multipole;

          mass += m->m_pole.M_000;

          CoM[0] += m->CoM[0] * m->m_pole.M_000;
          CoM[1] += m->CoM[1] * m->m_pole.M_000;
          CoM[2] += m->CoM[2] * m->m_pole.M_000;

          vel[0] += m->m_pole.vel[0] * m->m_pole.M_000;
          vel[1] += m->m_pole.vel[1] * m->m_pole.M_000;
          vel[2] += m->m_pole.vel[2] * m->m_pole.M_000;

          max_delta_vel[0] = max(m->m_pole.max_delta_vel[0], max_delta_vel[0]);
          max_delta_vel[1] = max(m->m_pole.max_delta_vel[1], max_delta_vel[1]);
          max_delta_vel[2] = max(m->m_pole.max_delta_vel[2], max_delta_vel[2]);

          min_delta_vel[0] = min(m->m_pole.min_delta_vel[0], min_delta_vel[0]);
          min_delta_vel[1] = min(m->m_pole.min_delta_vel[1], min_delta_vel[1]);
          min_delta_vel[2] = min(m->m_pole.min_delta_vel[2], min_delta_vel[2]);
        }
      }

      /* Final operation on the CoM and bulk velocity */
      const double inv_mass = 1. / mass;
      c->grav.multipole->CoM[0] = CoM[0] * inv_mass;
      c->grav.multipole->CoM[1] = CoM[1] * inv_mass;
      c->grav.multipole->CoM[2] = CoM[2] * inv_mass;
      c->grav.multipole->m_pole.vel[0] = vel[0] * inv_mass;
      c->grav.multipole->m_pole.vel[1] = vel[1] * inv_mass;
      c->grav.multipole->m_pole.vel[2] = vel[2] * inv_mass;

      /* Min max velocity along each axis */
      c->grav.multipole->m_pole.max_delta_vel[0] = max_delta_vel[0];
      c->grav.multipole->m_pole.max_delta_vel[1] = max_delta_vel[1];
      c->grav.multipole->m_pole.max_delta_vel[2] = max_delta_vel[2];
      c->grav.multipole->m_pole.min_delta_vel[0] = min_delta_vel[0];
      c->grav.multipole->m_pole.min_delta_vel[1] = min_delta_vel[1];
      c->grav.multipole->m_pole.min_delta_vel[2] = min_delta_vel[2];

      /* Now shift progeny multipoles and add them up */
      struct multipole temp;
      double r_max = 0.;
      for (int k = 0; k < 8; ++k) {
        if (c->progeny[k] != NULL) {
          const struct cell *cp = c->progeny[k];
          const struct multipole *m = &cp->grav.multipole->m_pole;

          /* Contribution to multipole */
          gravity_M2M(&temp, m, c->grav.multipole->CoM,
                      cp->grav.multipole->CoM);
          gravity_multipole_add(&c->grav.multipole->m_pole, &temp);

          /* Upper limit of max CoM<->gpart distance */
          const double dx =
              c->grav.multipole->CoM[0] - cp->grav.multipole->CoM[0];
          const double dy =
              c->grav.multipole->CoM[1] - cp->grav.multipole->CoM[1];
          const double dz =
              c->grav.multipole->CoM[2] - cp->grav.multipole->CoM[2];
          const double r2 = dx * dx + dy * dy + dz * dz;
          r_max = max(r_max, cp->grav.multipole->r_max + sqrt(r2));
        }
      }

      /* Alternative upper limit of max CoM<->gpart distance */
      const double dx =
          c->grav.multipole->CoM[0] > c->loc[0] + c->width[0] / 2.
              ? c->grav.multipole->CoM[0] - c->loc[0]
              : c->loc[0] + c->width[0] - c->grav.multipole->CoM[0];
      const double dy =
          c->grav.multipole->CoM[1] > c->loc[1] + c->width[1] / 2.
              ? c->grav.multipole->CoM[1] - c->loc[1]
              : c->loc[1] + c->width[1] - c->grav.multipole->CoM[1];
      const double dz =
          c->grav.multipole->CoM[2] > c->loc[2] + c->width[2] / 2.
              ? c->grav.multipole->CoM[2] - c->loc[2]
              : c->loc[2] + c->width[2] - c->grav.multipole->CoM[2];

      /* Take minimum of both limits */
      c->grav.multipole->r_max = min(r_max, sqrt(dx * dx + dy * dy + dz * dz));

      /* Store the value at rebuild time */
      c->grav.multipole->r_max_rebuild = c->grav.multipole->r_max;
      c->grav.multipole->CoM_rebuild[0] = c->grav.multipole->CoM[0];
      c->grav.multipole->CoM_rebuild[1] = c->grav.multipole->CoM[1];
      c->grav.multipole->CoM_rebuild[2] = c->grav.multipole->CoM[2];

      /* Compute the multipole power */
      gravity_multipole_compute_power(&c->grav.multipole->m_pole);

    } /* Deal with gravity */
  }   /* Split or let it be? */

  /* Otherwise, collect the data from the particles this cell. */
  else {

    /* Clear the progeny. */
    bzero(c->progeny, sizeof(struct cell *) * 8);
    c->split = 0;
    maxdepth = c->depth;

    ti_hydro_end_min = max_nr_timesteps;
    ti_hydro_end_max = 0;
    ti_hydro_beg_max = 0;

    ti_gravity_end_min = max_nr_timesteps;
    ti_gravity_end_max = 0;
    ti_gravity_beg_max = 0;

    ti_stars_end_min = max_nr_timesteps;
    ti_stars_end_max = 0;
    ti_stars_beg_max = 0;

    ti_black_holes_end_min = max_nr_timesteps;
    ti_black_holes_end_max = 0;
    ti_black_holes_beg_max = 0;

    ti_dark_matter_end_min = max_nr_timesteps;
    ti_dark_matter_end_max = 0;
    ti_dark_matter_beg_max = 0;

    /* parts: Get dt_min/dt_max and h_max. */
    for (int k = 0; k < count; k++) {
#ifdef SWIFT_DEBUG_CHECKS
      if (parts[k].time_bin == time_bin_not_created)
        error("Extra particle present in space_split()");
      if (parts[k].time_bin == time_bin_inhibited)
        error("Inhibited particle present in space_split()");
#endif

      /* When does this particle's time-step start and end? */
      const timebin_t time_bin = parts[k].time_bin;
      const integertime_t ti_end = get_integer_time_end(ti_current, time_bin);
      const integertime_t ti_beg = get_integer_time_begin(ti_current, time_bin);

      ti_hydro_end_min = min(ti_hydro_end_min, ti_end);
      ti_hydro_end_max = max(ti_hydro_end_max, ti_end);
      ti_hydro_beg_max = max(ti_hydro_beg_max, ti_beg);

      h_max = max(h_max, parts[k].h);

      /* Collect SFR from the particles after rebuilt */
      star_formation_logger_log_inactive_part(&parts[k], &xparts[k],
                                              &c->stars.sfh);
    }

    /* xparts: Reset x_diff */
    for (int k = 0; k < count; k++) {
      xparts[k].x_diff[0] = 0.f;
      xparts[k].x_diff[1] = 0.f;
      xparts[k].x_diff[2] = 0.f;
    }

    /* gparts: Get dt_min/dt_max. */
    for (int k = 0; k < gcount; k++) {
#ifdef SWIFT_DEBUG_CHECKS
      if (gparts[k].time_bin == time_bin_not_created)
        error("Extra g-particle present in space_split()");
      if (gparts[k].time_bin == time_bin_inhibited)
        error("Inhibited g-particle present in space_split()");
#endif

      /* When does this particle's time-step start and end? */
      const timebin_t time_bin = gparts[k].time_bin;
      const integertime_t ti_end = get_integer_time_end(ti_current, time_bin);
      const integertime_t ti_beg = get_integer_time_begin(ti_current, time_bin);

      ti_gravity_end_min = min(ti_gravity_end_min, ti_end);
      ti_gravity_end_max = max(ti_gravity_end_max, ti_end);
      ti_gravity_beg_max = max(ti_gravity_beg_max, ti_beg);
    }

    /* sparts: Get dt_min/dt_max */
    for (int k = 0; k < scount; k++) {
#ifdef SWIFT_DEBUG_CHECKS
      if (sparts[k].time_bin == time_bin_not_created)
        error("Extra s-particle present in space_split()");
      if (sparts[k].time_bin == time_bin_inhibited)
        error("Inhibited s-particle present in space_split()");
#endif

      /* When does this particle's time-step start and end? */
      const timebin_t time_bin = sparts[k].time_bin;
      const integertime_t ti_end = get_integer_time_end(ti_current, time_bin);
      const integertime_t ti_beg = get_integer_time_begin(ti_current, time_bin);

      ti_stars_end_min = min(ti_stars_end_min, ti_end);
      ti_stars_end_max = max(ti_stars_end_max, ti_end);
      ti_stars_beg_max = max(ti_stars_beg_max, ti_beg);

      stars_h_max = max(stars_h_max, sparts[k].h);

      /* Reset x_diff */
      sparts[k].x_diff[0] = 0.f;
      sparts[k].x_diff[1] = 0.f;
      sparts[k].x_diff[2] = 0.f;
    }

    /* bparts: Get dt_min/dt_max */
    for (int k = 0; k < bcount; k++) {
#ifdef SWIFT_DEBUG_CHECKS
      if (bparts[k].time_bin == time_bin_not_created)
        error("Extra b-particle present in space_split()");
      if (bparts[k].time_bin == time_bin_inhibited)
        error("Inhibited b-particle present in space_split()");
#endif

      /* When does this particle's time-step start and end? */
      const timebin_t time_bin = bparts[k].time_bin;
      const integertime_t ti_end = get_integer_time_end(ti_current, time_bin);
      const integertime_t ti_beg = get_integer_time_begin(ti_current, time_bin);

      ti_black_holes_end_min = min(ti_black_holes_end_min, ti_end);
      ti_black_holes_end_max = max(ti_black_holes_end_max, ti_end);
      ti_black_holes_beg_max = max(ti_black_holes_beg_max, ti_beg);

      black_holes_h_max = max(black_holes_h_max, bparts[k].h);

      /* Reset x_diff */
      bparts[k].x_diff[0] = 0.f;
      bparts[k].x_diff[1] = 0.f;
      bparts[k].x_diff[2] = 0.f;
    }
      
      /* dmparts: Get dt_min/dt_max */
      for (int k = 0; k < dmcount; k++) {
#ifdef SWIFT_DEBUG_CHECKS
          if (dmparts[k].time_bin == time_bin_not_created)
              error("Extra b-particle present in space_split()");
          if (dmparts[k].time_bin == time_bin_inhibited)
              error("Inhibited b-particle present in space_split()");
#endif
          
          /* When does this particle's time-step start and end? */
          const timebin_t time_bin = dmparts[k].time_bin;
          const integertime_t ti_end = get_integer_time_end(ti_current, time_bin);
          const integertime_t ti_beg = get_integer_time_begin(ti_current, time_bin);
          
          ti_dark_matter_end_min = min(ti_dark_matter_end_min, ti_end);
          ti_dark_matter_end_max = max(ti_dark_matter_end_max, ti_end);
          ti_dark_matter_beg_max = max(ti_dark_matter_beg_max, ti_beg);
          
          dark_matter_h_max = max(dark_matter_h_max, dmparts[k].h);
          
          /* Reset x_diff */
          dmparts[k].x_diff[0] = 0.f;
          dmparts[k].x_diff[1] = 0.f;
          dmparts[k].x_diff[2] = 0.f;
      }

    /* Construct the multipole and the centre of mass*/
    if (s->with_self_gravity) {
      if (gcount > 0) {

        gravity_P2M(c->grav.multipole, c->grav.parts, c->grav.count,
                    e->gravity_properties);

        /* Compute the multipole power */
        gravity_multipole_compute_power(&c->grav.multipole->m_pole);

      } else {

        /* No gparts in that leaf cell */

        /* Set the values to something sensible */
        gravity_multipole_init(&c->grav.multipole->m_pole);
        if (c->nodeID == engine_rank) {
          c->grav.multipole->CoM[0] = c->loc[0] + c->width[0] / 2.;
          c->grav.multipole->CoM[1] = c->loc[1] + c->width[1] / 2.;
          c->grav.multipole->CoM[2] = c->loc[2] + c->width[2] / 2.;
          c->grav.multipole->r_max = 0.;
        }
      }

      /* Store the value at rebuild time */
      c->grav.multipole->r_max_rebuild = c->grav.multipole->r_max;
      c->grav.multipole->CoM_rebuild[0] = c->grav.multipole->CoM[0];
      c->grav.multipole->CoM_rebuild[1] = c->grav.multipole->CoM[1];
      c->grav.multipole->CoM_rebuild[2] = c->grav.multipole->CoM[2];
    }
  }

  /* Set the values for this cell. */
  c->hydro.h_max = h_max;
  c->hydro.ti_end_min = ti_hydro_end_min;
  c->hydro.ti_end_max = ti_hydro_end_max;
  c->hydro.ti_beg_max = ti_hydro_beg_max;
  c->grav.ti_end_min = ti_gravity_end_min;
  c->grav.ti_end_max = ti_gravity_end_max;
  c->grav.ti_beg_max = ti_gravity_beg_max;
  c->stars.ti_end_min = ti_stars_end_min;
  c->stars.ti_end_max = ti_stars_end_max;
  c->stars.ti_beg_max = ti_stars_beg_max;
  c->stars.h_max = stars_h_max;
  c->black_holes.ti_end_min = ti_black_holes_end_min;
  c->black_holes.ti_end_max = ti_black_holes_end_max;
  c->black_holes.ti_beg_max = ti_black_holes_beg_max;
  c->black_holes.h_max = black_holes_h_max;
  c->dark_matter.ti_end_min = ti_dark_matter_end_min;
  c->dark_matter.ti_end_max = ti_dark_matter_end_max;
  c->dark_matter.ti_beg_max = ti_dark_matter_beg_max;
  c->dark_matter.h_max = dark_matter_h_max;
  c->maxdepth = maxdepth;

  /* Set ownership according to the start of the parts array. */
  if (s->nr_parts > 0)
    c->owner = ((c->hydro.parts - s->parts) % s->nr_parts) * s->nr_queues /
               s->nr_parts;
  else if (s->nr_sinks > 0)
    c->owner = ((c->sinks.parts - s->sinks) % s->nr_sinks) * s->nr_queues /
               s->nr_sinks;
  else if (s->nr_sparts > 0)
    c->owner = ((c->stars.parts - s->sparts) % s->nr_sparts) * s->nr_queues /
               s->nr_sparts;
  else if (s->nr_dmparts > 0)
      c->owner = ((c->dark_matter.parts - s->dmparts) % s->nr_dmparts) * s->nr_queues / s->nr_dmparts;
  else if (s->nr_bparts > 0)
    c->owner = ((c->black_holes.parts - s->bparts) % s->nr_bparts) *
               s->nr_queues / s->nr_bparts;
  else if (s->nr_gparts > 0)
    c->owner = ((c->grav.parts - s->gparts) % s->nr_gparts) * s->nr_queues /
               s->nr_gparts;
  else
    c->owner = 0; /* Ok, there is really nothing on this rank... */

  /* Clean up. */
  if (allocate_buffer) {
    if (buff != NULL) swift_free("tempbuff", buff);
    if (gbuff != NULL) swift_free("tempgbuff", gbuff);
    if (sbuff != NULL) swift_free("tempsbuff", sbuff);
    if (bbuff != NULL) swift_free("tempbbuff", bbuff);
    if (dmbuff != NULL) swift_free("tempdmbuff", dmbuff);
    if (sink_buff != NULL) swift_free("temp_sink_buff", sink_buff);
  }
}

/**
 * @brief #threadpool mapper function to split cells if they contain
 *        too many particles.
 *
 * @param map_data Pointer towards the top-cells.
 * @param num_cells The number of cells to treat.
 * @param extra_data Pointers to the #space.
 */
void space_split_mapper(void *map_data, int num_cells, void *extra_data) {

  /* Unpack the inputs. */
  struct space *s = (struct space *)extra_data;
  struct cell *cells_top = s->cells_top;
  int *local_cells_with_particles = (int *)map_data;

  /* Loop over the non-empty cells */
  for (int ind = 0; ind < num_cells; ind++) {
    struct cell *c = &cells_top[local_cells_with_particles[ind]];
    space_split_recursive(s, c, NULL, NULL, NULL, NULL, NULL, NULL);
  }

#ifdef SWIFT_DEBUG_CHECKS
  /* All cells and particles should have consistent h_max values. */
  for (int ind = 0; ind < num_cells; ind++) {
    int depth = 0;
    const struct cell *c = &cells_top[local_cells_with_particles[ind]];
    if (!checkCellhdxmax(c, &depth)) message("    at cell depth %d", depth);
  }
#endif
}

/**
 * @brief Return a used cell to the buffer of unused sub-cells.
 *
 * @param s The #space.
 * @param c The #cell.
 */
void space_recycle(struct space *s, struct cell *c) {

  /* Clear the cell. */
  if (lock_destroy(&c->hydro.lock) != 0 || lock_destroy(&c->grav.plock) != 0 ||
      lock_destroy(&c->grav.mlock) != 0 || lock_destroy(&c->stars.lock) != 0 ||
      lock_destroy(&c->sinks.lock) != 0 ||
      lock_destroy(&c->black_holes.lock) != 0 ||
      lock_destroy(&c->dark_matter.lock) != 0 ||
      lock_destroy(&c->grav.star_formation_lock) != 0 ||
      lock_destroy(&c->stars.star_formation_lock) != 0)
    error("Failed to destroy spinlocks.");

  /* Lock the space. */
  lock_lock(&s->lock);

  /* Hook the multipole back in the buffer */
  if (s->with_self_gravity) {
    c->grav.multipole->next = s->multipoles_sub;
    s->multipoles_sub = c->grav.multipole;
  }

  /* Hook this cell into the buffer. */
  c->next = s->cells_sub;
  s->cells_sub = c;
  s->tot_cells -= 1;

  /* Unlock the space. */
  lock_unlock_blind(&s->lock);
}

/**
 * @brief Return a list of used cells to the buffer of unused sub-cells.
 *
 * @param s The #space.
 * @param cell_list_begin Pointer to the first #cell in the linked list of
 *        cells joined by their @c next pointers.
 * @param cell_list_end Pointer to the last #cell in the linked list of
 *        cells joined by their @c next pointers. It is assumed that this
 *        cell's @c next pointer is @c NULL.
 * @param multipole_list_begin Pointer to the first #multipole in the linked
 * list of
 *        multipoles joined by their @c next pointers.
 * @param multipole_list_end Pointer to the last #multipole in the linked list
 * of
 *        multipoles joined by their @c next pointers. It is assumed that this
 *        multipole's @c next pointer is @c NULL.
 */
void space_recycle_list(struct space *s, struct cell *cell_list_begin,
                        struct cell *cell_list_end,
                        struct gravity_tensors *multipole_list_begin,
                        struct gravity_tensors *multipole_list_end) {

  int count = 0;

  /* Clean up the list of cells. */
  for (struct cell *c = cell_list_begin; c != NULL; c = c->next) {
    /* Clear the cell. */
    if (lock_destroy(&c->hydro.lock) != 0 ||
        lock_destroy(&c->grav.plock) != 0 ||
        lock_destroy(&c->grav.mlock) != 0 ||
        lock_destroy(&c->stars.lock) != 0 ||
        lock_destroy(&c->sinks.lock) != 0 ||
        lock_destroy(&c->black_holes.lock) != 0 ||
        lock_destroy(&c->dark_matter.lock) != 0 ||
        lock_destroy(&c->stars.star_formation_lock) != 0 ||
        lock_destroy(&c->grav.star_formation_lock) != 0)
      error("Failed to destroy spinlocks.");

    /* Count this cell. */
    count += 1;
  }

  /* Lock the space. */
  lock_lock(&s->lock);

  /* Hook the cells into the buffer. */
  cell_list_end->next = s->cells_sub;
  s->cells_sub = cell_list_begin;
  s->tot_cells -= count;

  /* Hook the multipoles into the buffer. */
  if (s->with_self_gravity) {
    multipole_list_end->next = s->multipoles_sub;
    s->multipoles_sub = multipole_list_begin;
  }

  /* Unlock the space. */
  lock_unlock_blind(&s->lock);
}

/**
 * @brief Get a new empty (sub-)#cell.
 *
 * If there are cells in the buffer, use the one at the end of the linked list.
 * If we have no cells, allocate a new chunk of memory and pick one from there.
 *
 * @param s The #space.
 * @param nr_cells Number of #cell to pick up.
 * @param cells Array of @c nr_cells #cell pointers in which to store the
 *        new cells.
 */
void space_getcells(struct space *s, int nr_cells, struct cell **cells) {

  /* Lock the space. */
  lock_lock(&s->lock);

  /* For each requested cell... */
  for (int j = 0; j < nr_cells; j++) {

    /* Is the cell buffer empty? */
    if (s->cells_sub == NULL) {
      if (swift_memalign("cells_sub", (void **)&s->cells_sub, cell_align,
                         space_cellallocchunk * sizeof(struct cell)) != 0)
        error("Failed to allocate more cells.");

      /* Clear the newly-allocated cells. */
      bzero(s->cells_sub, sizeof(struct cell) * space_cellallocchunk);

      /* Constructed a linked list */
      for (int k = 0; k < space_cellallocchunk - 1; k++)
        s->cells_sub[k].next = &s->cells_sub[k + 1];
      s->cells_sub[space_cellallocchunk - 1].next = NULL;
    }

    /* Is the multipole buffer empty? */
    if (s->with_self_gravity && s->multipoles_sub == NULL) {
      if (swift_memalign(
              "multipoles_sub", (void **)&s->multipoles_sub, multipole_align,
              space_cellallocchunk * sizeof(struct gravity_tensors)) != 0)
        error("Failed to allocate more multipoles.");

      /* Constructed a linked list */
      for (int k = 0; k < space_cellallocchunk - 1; k++)
        s->multipoles_sub[k].next = &s->multipoles_sub[k + 1];
      s->multipoles_sub[space_cellallocchunk - 1].next = NULL;
    }

    /* Pick off the next cell. */
    cells[j] = s->cells_sub;
    s->cells_sub = cells[j]->next;
    s->tot_cells += 1;

    /* Hook the multipole */
    if (s->with_self_gravity) {
      cells[j]->grav.multipole = s->multipoles_sub;
      s->multipoles_sub = cells[j]->grav.multipole->next;
    }
  }

  /* Unlock the space. */
  lock_unlock_blind(&s->lock);

  /* Init some things in the cell we just got. */
  for (int j = 0; j < nr_cells; j++) {
    cell_free_hydro_sorts(cells[j]);
    cell_free_stars_sorts(cells[j]);

    struct gravity_tensors *temp = cells[j]->grav.multipole;
    bzero(cells[j], sizeof(struct cell));
    cells[j]->grav.multipole = temp;
    cells[j]->nodeID = -1;
    if (lock_init(&cells[j]->hydro.lock) != 0 ||
        lock_init(&cells[j]->grav.plock) != 0 ||
        lock_init(&cells[j]->grav.mlock) != 0 ||
        lock_init(&cells[j]->stars.lock) != 0 ||
        lock_init(&cells[j]->sinks.lock) != 0 ||
        lock_init(&cells[j]->black_holes.lock) != 0 ||
        lock_init(&cells[j]->dark_matter.lock) != 0 ||
        lock_init(&cells[j]->stars.star_formation_lock) != 0 ||
        lock_init(&cells[j]->grav.star_formation_lock) != 0)
      error("Failed to initialize cell spinlocks.");
  }
}

/**
 * @brief Free sort arrays in any cells in the cell buffer.
 *
 * @param s The #space.
 */
void space_free_buff_sort_indices(struct space *s) {
  for (struct cell *finger = s->cells_sub; finger != NULL;
       finger = finger->next) {
    cell_free_hydro_sorts(finger);
    cell_free_stars_sorts(finger);
  }
}

/**
 * @brief Construct the list of top-level cells that have any tasks in
 * their hierarchy on this MPI rank. Also construct the list of top-level
 * cells on any rank that have > 0 particles (of any kind).
 *
 * This assumes the list has been pre-allocated at a regrid.
 *
 * @param s The #space.
 */
void space_list_useful_top_level_cells(struct space *s) {

  const ticks tic = getticks();

  s->nr_local_cells_with_tasks = 0;
  s->nr_cells_with_particles = 0;

  for (int i = 0; i < s->nr_cells; ++i) {
    struct cell *c = &s->cells_top[i];

    if (cell_has_tasks(c)) {
      s->local_cells_with_tasks_top[s->nr_local_cells_with_tasks] = i;
      s->nr_local_cells_with_tasks++;
    }

    const int has_particles =
        (c->hydro.count > 0) || (c->grav.count > 0) || (c->stars.count > 0) ||
        (c->black_holes.count > 0) || (c->sinks.count > 0) || (c->dark_matter.count > 0) ||
        (c->grav.multipole != NULL && c->grav.multipole->m_pole.M_000 > 0.f);

    if (has_particles) {
      s->cells_with_particles_top[s->nr_cells_with_particles] = i;
      s->nr_cells_with_particles++;
    }
  }
  if (s->e->verbose) {
    message("Have %d local top-level cells with tasks (total=%d)",
            s->nr_local_cells_with_tasks, s->nr_cells);
    message("Have %d top-level cells with particles (total=%d)",
            s->nr_cells_with_particles, s->nr_cells);
  }

  if (s->e->verbose)
    message("took %.3f %s.", clocks_from_ticks(getticks() - tic),
            clocks_getunit());
}

void space_synchronize_part_positions_mapper(void *map_data, int nr_parts,
                                             void *extra_data) {
  /* Unpack the data */
  const struct part *parts = (struct part *)map_data;
  struct space *s = (struct space *)extra_data;
  const ptrdiff_t offset = parts - s->parts;
  const struct xpart *xparts = s->xparts + offset;

  for (int k = 0; k < nr_parts; k++) {

    /* Get the particle */
    const struct part *p = &parts[k];
    const struct xpart *xp = &xparts[k];

    /* Skip unimportant particles */
    if (p->time_bin == time_bin_not_created ||
        p->time_bin == time_bin_inhibited)
      continue;

    /* Get its gravity friend */
    struct gpart *gp = p->gpart;

#ifdef SWIFT_DEBUG_CHECKS
    if (gp == NULL) error("Unlinked particle!");
#endif

    /* Synchronize positions, velocities and masses */
    gp->x[0] = p->x[0];
    gp->x[1] = p->x[1];
    gp->x[2] = p->x[2];

    gp->v_full[0] = xp->v_full[0];
    gp->v_full[1] = xp->v_full[1];
    gp->v_full[2] = xp->v_full[2];

    gp->mass = hydro_get_mass(p);
  }
}

void space_synchronize_spart_positions_mapper(void *map_data, int nr_sparts,
                                              void *extra_data) {
  /* Unpack the data */
  const struct spart *sparts = (struct spart *)map_data;

  for (int k = 0; k < nr_sparts; k++) {

    /* Get the particle */
    const struct spart *sp = &sparts[k];

    /* Skip unimportant particles */
    if (sp->time_bin == time_bin_not_created ||
        sp->time_bin == time_bin_inhibited)
      continue;

    /* Get its gravity friend */
    struct gpart *gp = sp->gpart;

#ifdef SWIFT_DEBUG_CHECKS
    if (gp == NULL) error("Unlinked particle!");
#endif

    /* Synchronize positions, velocities and masses */
    gp->x[0] = sp->x[0];
    gp->x[1] = sp->x[1];
    gp->x[2] = sp->x[2];

    gp->v_full[0] = sp->v[0];
    gp->v_full[1] = sp->v[1];
    gp->v_full[2] = sp->v[2];

    gp->mass = sp->mass;
  }
}

void space_synchronize_bpart_positions_mapper(void *map_data, int nr_bparts,
                                              void *extra_data) {
  /* Unpack the data */
  const struct bpart *bparts = (struct bpart *)map_data;

  for (int k = 0; k < nr_bparts; k++) {

    /* Get the particle */
    const struct bpart *bp = &bparts[k];

    /* Skip unimportant particles */
    if (bp->time_bin == time_bin_not_created ||
        bp->time_bin == time_bin_inhibited)
      continue;

    /* Get its gravity friend */
    struct gpart *gp = bp->gpart;

#ifdef SWIFT_DEBUG_CHECKS
    if (gp == NULL) error("Unlinked particle!");
#endif

    /* Synchronize positions, velocities and masses */
    gp->x[0] = bp->x[0];
    gp->x[1] = bp->x[1];
    gp->x[2] = bp->x[2];

    gp->v_full[0] = bp->v[0];
    gp->v_full[1] = bp->v[1];
    gp->v_full[2] = bp->v[2];

    gp->mass = bp->mass;
  }
}

void space_synchronize_dmpart_positions_mapper(void *map_data, int nr_dmparts,
                                              void *extra_data) {
    /* Unpack the data */
    struct dmpart *dmparts = (struct dmpart *)map_data;
    
    for (int k = 0; k < nr_dmparts; k++) {
        
        /* Get the particle */
        struct dmpart *dmp = &dmparts[k];
        
        /* Skip unimportant particles */
        if (dmp->time_bin == time_bin_not_created ||
            dmp->time_bin == time_bin_inhibited)
            continue;
        
        /* Get its gravity friend */
        struct gpart *gp = dmp->gpart;
        
#ifdef SWIFT_DEBUG_CHECKS
        if (gp == NULL) error("Unlinked particle!");
#endif
        
        /* Synchronize positions, velocities and masses */
        gp->x[0] = dmp->x[0];
        gp->x[1] = dmp->x[1];
        gp->x[2] = dmp->x[2];
        
        gp->v_full[0] = dmp->v_full[0];
        gp->v_full[1] = dmp->v_full[1];
        gp->v_full[2] = dmp->v_full[2];
        
        gp->mass = dmp->mass;
    }
}

void space_synchronize_sink_positions_mapper(void *map_data, int nr_sinks,
                                             void *extra_data) {
  /* Unpack the data */
  const struct sink *sinks = (struct sink *)map_data;

  for (int k = 0; k < nr_sinks; k++) {

    /* Get the particle */
    const struct sink *sink = &sinks[k];

    /* Skip unimportant particles */
    if (sink->time_bin == time_bin_not_created ||
        sink->time_bin == time_bin_inhibited)
      continue;

    /* Get its gravity friend */
    struct gpart *gp = sink->gpart;

#ifdef SWIFT_DEBUG_CHECKS
    if (gp == NULL) error("Unlinked particle!");
#endif

    /* Synchronize positions, velocities and masses */
    gp->x[0] = sink->x[0];
    gp->x[1] = sink->x[1];
    gp->x[2] = sink->x[2];

    gp->v_full[0] = sink->v[0];
    gp->v_full[1] = sink->v[1];
    gp->v_full[2] = sink->v[2];

    gp->mass = sink->mass;
  }
}
>>>>>>> 4e26a0e3

/**
 * @brief Calls function fun on the cells in the space s
 *
 * @param s The #space
 * @param full If true calls the function on all cells and not just on leaves
 * @param fun The function to call.
 * @param data Additional data passed to fun() when called
 */
<<<<<<< HEAD
void space_map_cells_pre(struct space *s, int full,
                         void (*fun)(struct cell *c, void *data), void *data) {
=======
void space_synchronize_particle_positions(struct space *s) {

  const ticks tic = getticks();

  if (s->nr_gparts > 0 && s->nr_parts > 0)
    threadpool_map(&s->e->threadpool, space_synchronize_part_positions_mapper,
                   s->parts, s->nr_parts, sizeof(struct part),
                   threadpool_auto_chunk_size, (void *)s);

  if (s->nr_gparts > 0 && s->nr_sparts > 0)
    threadpool_map(&s->e->threadpool, space_synchronize_spart_positions_mapper,
                   s->sparts, s->nr_sparts, sizeof(struct spart),
                   threadpool_auto_chunk_size, /*extra_data=*/NULL);

  if (s->nr_gparts > 0 && s->nr_bparts > 0)
    threadpool_map(&s->e->threadpool, space_synchronize_bpart_positions_mapper,
                   s->bparts, s->nr_bparts, sizeof(struct bpart),
                   threadpool_auto_chunk_size, /*extra_data=*/NULL);

  if (s->nr_gparts > 0 && s->nr_dmparts > 0)
    threadpool_map(&s->e->threadpool, space_synchronize_dmpart_positions_mapper,
                   s->dmparts, s->nr_dmparts, sizeof(struct dmpart),
                   threadpool_auto_chunk_size, /*extra_data=*/NULL);

    
  if (s->nr_gparts > 0 && s->nr_sinks > 0)
    threadpool_map(&s->e->threadpool, space_synchronize_sink_positions_mapper,
                   s->sinks, s->nr_sinks, sizeof(struct sink),
                   threadpool_auto_chunk_size, /*extra_data=*/NULL);

  if (s->e->verbose)
    message("took %.3f %s.", clocks_from_ticks(getticks() - tic),
            clocks_getunit());
}

void space_first_init_parts_mapper(void *restrict map_data, int count,
                                   void *restrict extra_data) {

  struct part *restrict p = (struct part *)map_data;
  const struct space *restrict s = (struct space *)extra_data;
  const struct engine *e = s->e;

  const ptrdiff_t delta = p - s->parts;
  struct xpart *restrict xp = s->xparts + delta;

  /* Extract some constants */
  const struct cosmology *cosmo = s->e->cosmology;
  const struct phys_const *phys_const = s->e->physical_constants;
  const struct unit_system *us = s->e->internal_units;
  const float a_factor_vel = cosmo->a;

  const struct hydro_props *hydro_props = s->e->hydro_properties;
  const float u_init = hydro_props->initial_internal_energy;
  const float hydro_h_min_ratio = e->hydro_properties->h_min_ratio;

  const struct gravity_props *grav_props = s->e->gravity_properties;
  const int with_gravity = e->policy & engine_policy_self_gravity;

  const struct chemistry_global_data *chemistry = e->chemistry;
  const struct star_formation *star_formation = e->star_formation;
  const struct cooling_function_data *cool_func = e->cooling_func;

  /* Check that the smoothing lengths are non-zero */
  for (int k = 0; k < count; k++) {
    if (p[k].h <= 0.)
      error("Invalid value of smoothing length for part %lld h=%e", p[k].id,
            p[k].h);

    if (with_gravity) {
      const struct gpart *gp = p[k].gpart;
      const float softening = gravity_get_softening(gp, grav_props);
      p->h = max(p->h, softening * hydro_h_min_ratio);
    }
  }

  /* Convert velocities to internal units */
  for (int k = 0; k < count; k++) {
    p[k].v[0] *= a_factor_vel;
    p[k].v[1] *= a_factor_vel;
    p[k].v[2] *= a_factor_vel;

#ifdef HYDRO_DIMENSION_2D
    p[k].x[2] = 0.f;
    p[k].v[2] = 0.f;
#endif

#ifdef HYDRO_DIMENSION_1D
    p[k].x[1] = p[k].x[2] = 0.f;
    p[k].v[1] = p[k].v[2] = 0.f;
#endif
  }

  /* Overwrite the internal energy? */
  if (u_init > 0.f) {
    for (int k = 0; k < count; k++) {
      hydro_set_init_internal_energy(&p[k], u_init);
    }
  }

  /* Initialise the rest */
  for (int k = 0; k < count; k++) {

    hydro_first_init_part(&p[k], &xp[k]);
    p[k].limiter_data.min_ngb_time_bin = num_time_bins + 1;
    p[k].limiter_data.wakeup = time_bin_not_awake;
    p[k].limiter_data.to_be_synchronized = 0;

#ifdef WITH_LOGGER
    logger_part_data_init(&xp[k].logger_data);
#endif

    /* Also initialise the chemistry */
    chemistry_first_init_part(phys_const, us, cosmo, chemistry, &p[k], &xp[k]);

    /* Also initialise the pressure floor */
    pressure_floor_first_init_part(phys_const, us, cosmo, &p[k], &xp[k]);

    /* Also initialise the star formation */
    star_formation_first_init_part(phys_const, us, cosmo, star_formation, &p[k],
                                   &xp[k]);

    /* And the cooling */
    cooling_first_init_part(phys_const, us, hydro_props, cosmo, cool_func,
                            &p[k], &xp[k]);

    /* And the tracers */
    tracers_first_init_xpart(&p[k], &xp[k], us, phys_const, cosmo, hydro_props,
                             cool_func);

    /* And the black hole markers */
    black_holes_mark_part_as_not_swallowed(&p[k].black_holes_data);

#ifdef SWIFT_DEBUG_CHECKS
    /* Check part->gpart->part linkeage. */
    if (p[k].gpart && p[k].gpart->id_or_neg_offset != -(k + delta))
      error("Invalid gpart -> part link");
>>>>>>> 4e26a0e3

  /* Call the recursive function on all higher-level cells. */
  for (int cid = 0; cid < s->nr_cells; cid++)
    rec_map_cells_pre(&s->cells_top[cid], full, fun, data);
}

/**
 * @brief Get a new empty (sub-)#cell.
 *
 * If there are cells in the buffer, use the one at the end of the linked list.
 * If we have no cells, allocate a new chunk of memory and pick one from there.
 *
 * @param s The #space.
 * @param nr_cells Number of #cell to pick up.
 * @param cells Array of @c nr_cells #cell pointers in which to store the
 *        new cells.
 */
void space_getcells(struct space *s, int nr_cells, struct cell **cells) {

  /* Lock the space. */
  lock_lock(&s->lock);

  /* For each requested cell... */
  for (int j = 0; j < nr_cells; j++) {

    /* Is the cell buffer empty? */
    if (s->cells_sub == NULL) {
      if (swift_memalign("cells_sub", (void **)&s->cells_sub, cell_align,
                         space_cellallocchunk * sizeof(struct cell)) != 0)
        error("Failed to allocate more cells.");

      /* Clear the newly-allocated cells. */
      bzero(s->cells_sub, sizeof(struct cell) * space_cellallocchunk);

<<<<<<< HEAD
      /* Constructed a linked list */
      for (int k = 0; k < space_cellallocchunk - 1; k++)
        s->cells_sub[k].next = &s->cells_sub[k + 1];
      s->cells_sub[space_cellallocchunk - 1].next = NULL;
    }

    /* Is the multipole buffer empty? */
    if (s->with_self_gravity && s->multipoles_sub == NULL) {
      if (swift_memalign(
              "multipoles_sub", (void **)&s->multipoles_sub, multipole_align,
              space_cellallocchunk * sizeof(struct gravity_tensors)) != 0)
        error("Failed to allocate more multipoles.");
=======
  const struct cosmology *cosmo = s->e->cosmology;
  const float a_factor_vel = cosmo->a;
  const struct gravity_props *grav_props = s->e->gravity_properties;
  
  /* Convert velocities to internal units */
  for (int k = 0; k < count; k++) {
    gp[k].v_full[0] *= a_factor_vel;
    gp[k].v_full[1] *= a_factor_vel;
    gp[k].v_full[2] *= a_factor_vel;
>>>>>>> 4e26a0e3

      /* Constructed a linked list */
      for (int k = 0; k < space_cellallocchunk - 1; k++)
        s->multipoles_sub[k].next = &s->multipoles_sub[k + 1];
      s->multipoles_sub[space_cellallocchunk - 1].next = NULL;
    }

    /* Pick off the next cell. */
    cells[j] = s->cells_sub;
    s->cells_sub = cells[j]->next;
    s->tot_cells += 1;

    /* Hook the multipole */
    if (s->with_self_gravity) {
      cells[j]->grav.multipole = s->multipoles_sub;
      s->multipoles_sub = cells[j]->grav.multipole->next;
    }
  }

  /* Unlock the space. */
  lock_unlock_blind(&s->lock);

  /* Init some things in the cell we just got. */
  for (int j = 0; j < nr_cells; j++) {
    cell_free_hydro_sorts(cells[j]);
    cell_free_stars_sorts(cells[j]);

    struct gravity_tensors *temp = cells[j]->grav.multipole;
    bzero(cells[j], sizeof(struct cell));
    cells[j]->grav.multipole = temp;
    cells[j]->nodeID = -1;
    if (lock_init(&cells[j]->hydro.lock) != 0 ||
        lock_init(&cells[j]->grav.plock) != 0 ||
        lock_init(&cells[j]->grav.mlock) != 0 ||
        lock_init(&cells[j]->stars.lock) != 0 ||
        lock_init(&cells[j]->sinks.lock) != 0 ||
        lock_init(&cells[j]->sinks.sink_formation_lock) != 0 ||
        lock_init(&cells[j]->black_holes.lock) != 0 ||
        lock_init(&cells[j]->stars.star_formation_lock) != 0 ||
        lock_init(&cells[j]->grav.star_formation_lock) != 0)
      error("Failed to initialize cell spinlocks.");
  }
}

/**
 * @brief Free sort arrays in any cells in the cell buffer.
 *
 * @param s The #space.
 */
void space_free_buff_sort_indices(struct space *s) {
  for (struct cell *finger = s->cells_sub; finger != NULL;
       finger = finger->next) {
    cell_free_hydro_sorts(finger);
    cell_free_stars_sorts(finger);
  }
}

/**
 * @brief Construct the list of top-level cells that have any tasks in
 * their hierarchy on this MPI rank. Also construct the list of top-level
 * cells on any rank that have > 0 particles (of any kind).
 *
 * This assumes the list has been pre-allocated at a regrid.
 *
 * @param s The #space.
 */
void space_list_useful_top_level_cells(struct space *s) {

  const ticks tic = getticks();

  s->nr_local_cells_with_tasks = 0;
  s->nr_cells_with_particles = 0;

  for (int i = 0; i < s->nr_cells; ++i) {
    struct cell *c = &s->cells_top[i];

    if (cell_has_tasks(c)) {
      s->local_cells_with_tasks_top[s->nr_local_cells_with_tasks] = i;
      s->nr_local_cells_with_tasks++;
    }

    const int has_particles =
        (c->hydro.count > 0) || (c->grav.count > 0) || (c->stars.count > 0) ||
        (c->black_holes.count > 0) || (c->sinks.count > 0) ||
        (c->grav.multipole != NULL && c->grav.multipole->m_pole.M_000 > 0.f);

    if (has_particles) {
      s->cells_with_particles_top[s->nr_cells_with_particles] = i;
      s->nr_cells_with_particles++;
    }
  }
  if (s->e->verbose) {
    message("Have %d local top-level cells with tasks (total=%d)",
            s->nr_local_cells_with_tasks, s->nr_cells);
    message("Have %d top-level cells with particles (total=%d)",
            s->nr_cells_with_particles, s->nr_cells);
  }

  if (s->e->verbose)
    message("took %.3f %s.", clocks_from_ticks(getticks() - tic),
            clocks_getunit());
}

void space_synchronize_part_positions_mapper(void *map_data, int nr_parts,
                                             void *extra_data) {
  /* Unpack the data */
  const struct part *parts = (struct part *)map_data;
  struct space *s = (struct space *)extra_data;
  const ptrdiff_t offset = parts - s->parts;
  const struct xpart *xparts = s->xparts + offset;

  for (int k = 0; k < nr_parts; k++) {

    /* Get the particle */
    const struct part *p = &parts[k];
    const struct xpart *xp = &xparts[k];

    /* Skip unimportant particles */
    if (p->time_bin == time_bin_not_created ||
        p->time_bin == time_bin_inhibited)
      continue;

    /* Get its gravity friend */
    struct gpart *gp = p->gpart;

#ifdef SWIFT_DEBUG_CHECKS
    if (gp == NULL) error("Unlinked particle!");
#endif

    /* Synchronize positions, velocities and masses */
    gp->x[0] = p->x[0];
    gp->x[1] = p->x[1];
    gp->x[2] = p->x[2];

    gp->v_full[0] = xp->v_full[0];
    gp->v_full[1] = xp->v_full[1];
    gp->v_full[2] = xp->v_full[2];

    gp->mass = hydro_get_mass(p);
  }
}

void space_synchronize_spart_positions_mapper(void *map_data, int nr_sparts,
                                              void *extra_data) {
  /* Unpack the data */
  const struct spart *sparts = (struct spart *)map_data;

  for (int k = 0; k < nr_sparts; k++) {

    /* Get the particle */
    const struct spart *sp = &sparts[k];

    /* Skip unimportant particles */
    if (sp->time_bin == time_bin_not_created ||
        sp->time_bin == time_bin_inhibited)
      continue;

    /* Get its gravity friend */
    struct gpart *gp = sp->gpart;

#ifdef SWIFT_DEBUG_CHECKS
    if (gp == NULL) error("Unlinked particle!");
#endif

    /* Synchronize positions, velocities and masses */
    gp->x[0] = sp->x[0];
    gp->x[1] = sp->x[1];
    gp->x[2] = sp->x[2];

    gp->v_full[0] = sp->v[0];
    gp->v_full[1] = sp->v[1];
    gp->v_full[2] = sp->v[2];

    gp->mass = sp->mass;
  }
}

void space_synchronize_bpart_positions_mapper(void *map_data, int nr_bparts,
                                              void *extra_data) {
  /* Unpack the data */
  const struct bpart *bparts = (struct bpart *)map_data;

  for (int k = 0; k < nr_bparts; k++) {

    /* Get the particle */
    const struct bpart *bp = &bparts[k];

<<<<<<< HEAD
    /* Skip unimportant particles */
    if (bp->time_bin == time_bin_not_created ||
        bp->time_bin == time_bin_inhibited)
      continue;
=======
void space_first_init_dmparts_mapper(void *restrict map_data, int count,
                                    void *restrict extra_data) {
    
    struct dmpart *restrict dmp = (struct dmpart *)map_data;
    const struct space *restrict s = (struct space *)extra_data;
    const struct engine *e = s->e;
    const struct gravity_props *grav_props = s->e->gravity_properties;
    const struct sidm_props *sidm_props = s->e->sidm_properties;
    const float initial_h = s->initial_dmpart_h;
    
#ifdef SWIFT_DEBUG_CHECKS
    const ptrdiff_t delta = dmp - s->dmparts;
#endif

    const struct cosmology *cosmo = e->cosmology;
    const float a_factor_vel = cosmo->a;
    const float sidm_h_min_ratio = e->sidm_properties->h_min_ratio;
    
    /* Check that the smoothing lengths are non-zero */
    for (int k = 0; k < count; k++) {

        /* Imposed smoothing length from parameter file */
        if (initial_h != -1.f) {
            dmp[k].h = initial_h;
        }
        
        const struct gpart *gp = dmp[k].gpart;
        const float softening = gravity_get_softening(gp, grav_props);
        dmp->h = max(dmp->h, softening * sidm_h_min_ratio);
    }

    
    /* Convert velocities to internal units */
    for (int k = 0; k < count; k++) {
        dmp[k].v_full[0] *= a_factor_vel;
        dmp[k].v_full[1] *= a_factor_vel;
        dmp[k].v_full[2] *= a_factor_vel;
        
#ifdef HYDRO_DIMENSION_2D
        dmp[k].x[2] = 0.f;
        dmp[k].v_full[2] = 0.f;
#endif
        
#ifdef HYDRO_DIMENSION_1D
        dmp[k].x[1] = dmp[k].x[2] = 0.f;
        dmp[k].v_full[1] = dmp[k].v_full[2] = 0.f;
#endif
    }
    
    /* Check that the smoothing lengths are non-zero */
    for (int k = 0; k < count; k++) {
        if (dmp[k].h <= 0.)
            error("Invalid value of smoothing length for dmpart %lld h=%e", dmp[k].id_or_neg_offset,
                  dmp[k].h);
    }
    
    /* Initialise the rest */
    for (int k = 0; k < count; k++) {
        
        dark_matter_first_init_dmpart(&dmp[k], sidm_props);
        
        dmp[k].limiter_data.min_ngb_time_bin = num_time_bins + 1;
        dmp[k].limiter_data.wakeup = time_bin_not_awake;
        dmp[k].limiter_data.to_be_synchronized = 0;

        
#ifdef SWIFT_DEBUG_CHECKS
        if (dmp[k].gpart && dmp[k].gpart->id_or_neg_offset != -(k + delta))
            error("Invalid gpart -> dmpart link");
        
        /* Initialise the time-integration check variables */
        dmp[k].ti_drift = 0;
        dmp[k].ti_kick = 0;

#endif
    }
}

/**
 * @brief Initialises all the DM-particles by setting them into a valid state
 *
 * Calls dark_matter_first_init_dmpart() on all the particles
 */
void space_first_init_dmparts(struct space *s, int verbose) {
    const ticks tic = getticks();
    if (s->nr_dmparts > 0)
        threadpool_map(&s->e->threadpool, space_first_init_dmparts_mapper, s->dmparts,
                       s->nr_dmparts, sizeof(struct dmpart),
                       threadpool_auto_chunk_size, s);
    
    if (verbose)
        message("took %.3f %s.", clocks_from_ticks(getticks() - tic),
                clocks_getunit());
}

void space_first_init_sinks_mapper(void *restrict map_data, int count,
                                   void *restrict extra_data) {
>>>>>>> 4e26a0e3

    /* Get its gravity friend */
    struct gpart *gp = bp->gpart;

#ifdef SWIFT_DEBUG_CHECKS
    if (gp == NULL) error("Unlinked particle!");
#endif

    /* Synchronize positions, velocities and masses */
    gp->x[0] = bp->x[0];
    gp->x[1] = bp->x[1];
    gp->x[2] = bp->x[2];

    gp->v_full[0] = bp->v[0];
    gp->v_full[1] = bp->v[1];
    gp->v_full[2] = bp->v[2];

    gp->mass = bp->mass;
  }
}

void space_synchronize_sink_positions_mapper(void *map_data, int nr_sinks,
                                             void *extra_data) {
  /* Unpack the data */
  const struct sink *sinks = (struct sink *)map_data;

  for (int k = 0; k < nr_sinks; k++) {

    /* Get the particle */
    const struct sink *sink = &sinks[k];

    /* Skip unimportant particles */
    if (sink->time_bin == time_bin_not_created ||
        sink->time_bin == time_bin_inhibited)
      continue;

    /* Get its gravity friend */
    struct gpart *gp = sink->gpart;

#ifdef SWIFT_DEBUG_CHECKS
    if (gp == NULL) error("Unlinked particle!");
#endif

    /* Synchronize positions, velocities and masses */
    gp->x[0] = sink->x[0];
    gp->x[1] = sink->x[1];
    gp->x[2] = sink->x[2];

    gp->v_full[0] = sink->v[0];
    gp->v_full[1] = sink->v[1];
    gp->v_full[2] = sink->v[2];

    gp->mass = sink->mass;
  }
}

/**
 * @brief Make sure the baryon particles are at the same position and
 * have the same velocity and mass as their #gpart friends.
 *
 * We copy the baryon particle properties to the #gpart type-by-type.
 *
 * @param s The #space.
 */
void space_synchronize_particle_positions(struct space *s) {

  const ticks tic = getticks();

  if (s->nr_gparts > 0 && s->nr_parts > 0)
    threadpool_map(&s->e->threadpool, space_synchronize_part_positions_mapper,
                   s->parts, s->nr_parts, sizeof(struct part),
                   threadpool_auto_chunk_size, (void *)s);

  if (s->nr_gparts > 0 && s->nr_sparts > 0)
    threadpool_map(&s->e->threadpool, space_synchronize_spart_positions_mapper,
                   s->sparts, s->nr_sparts, sizeof(struct spart),
                   threadpool_auto_chunk_size, /*extra_data=*/NULL);

  if (s->nr_gparts > 0 && s->nr_bparts > 0)
    threadpool_map(&s->e->threadpool, space_synchronize_bpart_positions_mapper,
                   s->bparts, s->nr_bparts, sizeof(struct bpart),
                   threadpool_auto_chunk_size, /*extra_data=*/NULL);

  if (s->nr_gparts > 0 && s->nr_sinks > 0)
    threadpool_map(&s->e->threadpool, space_synchronize_sink_positions_mapper,
                   s->sinks, s->nr_sinks, sizeof(struct sink),
                   threadpool_auto_chunk_size, /*extra_data=*/NULL);

  if (s->e->verbose)
    message("took %.3f %s.", clocks_from_ticks(getticks() - tic),
            clocks_getunit());
}

void space_convert_rt_star_quantities_mapper(void *restrict map_data,
                                             int scount,
                                             void *restrict extra_data) {

  struct spart *restrict sparts = (struct spart *)map_data;
  const struct engine *restrict e = (struct engine *)extra_data;
  const int with_cosmology = (e->policy & engine_policy_cosmology);

  for (int k = 0; k < scount; k++) {

    struct spart *restrict sp = &sparts[k];
    rt_reset_spart(sp);

    /* If we're running with star controlled injection, we don't
     * need to compute the stellar emission rates here now. */
    if (!e->rt_props->hydro_controlled_injection) continue;

    /* get star's age and time step for stellar emission rates */
    const integertime_t ti_begin =
        get_integer_time_begin(e->ti_current - 1, sp->time_bin);
    const integertime_t ti_step = get_integer_timestep(sp->time_bin);

    /* Get particle time-step */
    double dt_star;
    if (with_cosmology) {
      dt_star =
          cosmology_get_delta_time(e->cosmology, ti_begin, ti_begin + ti_step);
    } else {
      dt_star = get_timestep(sp->time_bin, e->time_base);
    }

    /* Calculate age of the star at current time */
    const double star_age_end_of_step =
        stars_compute_age(sp, e->cosmology, e->time, with_cosmology);

    rt_compute_stellar_emission_rate(sp, e->time, star_age_end_of_step,
                                     dt_star);
  }
}

void space_convert_rt_hydro_quantities_mapper(void *restrict map_data,
                                              int count,
                                              void *restrict extra_data) {

  struct part *restrict parts = (struct part *)map_data;

  for (int k = 0; k < count; k++) {
    struct part *restrict p = &parts[k];
    rt_reset_part(p);
  }
}

/**
 * @brief Initializes values of radiative transfer data for particles
 * that needs to be set before the first actual step is done, but will
 * be reset in forthcoming steps when the corresponding particle is
 * active.
 * In hydro controlled injection, in particular we need the stellar
 * emisison rates to be set from the start, not only after the stellar
 * particle has been active. This function requires that the time bins
 * for star particles have been set already and is called after the
 * zeroth time step.
 * In either star controlled injection or hydro controlled injection,
 * for the debug RT scheme some data fields need to be reset after the
 * zeroth step. In particular the interaction count between stars and
 * hydro particles needs to be reset to zero; Otherwise only the active
 * particles/stars will be reset when called in their respective ghosts,
 * while the others remain nonzero, such that the respective sums over
 * all hydro particles and the sum over all star particles won't be
 * equal any longer.
 * TODO MLADEN: Clean this up once you finish with the hydro/star
 * controlled injection and debugging mode.
 *
 * @param s The #space.
 * @param verbose Are we talkative?
 */
void space_convert_rt_quantities(struct space *s, int verbose) {

  const ticks tic = getticks();

<<<<<<< HEAD
  if (s->nr_parts > 0)
    /* Particle loop. Reset hydro particle values so we don't inject too much
     * radiation into the gas */
    threadpool_map(&s->e->threadpool, space_convert_rt_hydro_quantities_mapper,
                   s->parts, s->nr_parts, sizeof(struct part),
                   threadpool_auto_chunk_size, /*extra_data=*/s->e);
=======
  if (s->nr_bparts > 0)
    threadpool_map(&s->e->threadpool, space_init_bparts_mapper, s->bparts,
                   s->nr_bparts, sizeof(struct bpart),
                   threadpool_auto_chunk_size, /*extra_data=*/NULL);
  if (verbose)
    message("took %.3f %s.", clocks_from_ticks(getticks() - tic),
            clocks_getunit());
}

void space_init_dmparts_mapper(void *restrict map_data, int dmcount,
                              void *restrict extra_data) {
    
    struct dmpart *restrict dmparts = (struct dmpart *)map_data;
    for (int k = 0; k < dmcount; k++) dark_matter_init_dmpart(&dmparts[k]);
}

/**
 * @brief Calls the #dmpart initialisation function on all particles in the
 * space.
 *
 * @param s The #space.
 * @param verbose Are we talkative?
 */
void space_init_dmparts(struct space *s, int verbose) {
    
    const ticks tic = getticks();
    
    if (s->nr_dmparts > 0)
        threadpool_map(&s->e->threadpool, space_init_dmparts_mapper, s->dmparts,
                       s->nr_dmparts, sizeof(struct dmpart),
                       threadpool_auto_chunk_size, /*extra_data=*/NULL);
    if (verbose)
        message("took %.3f %s.", clocks_from_ticks(getticks() - tic),
                clocks_getunit());
}

void space_init_sinks_mapper(void *restrict map_data, int sink_count,
                             void *restrict extra_data) {

  struct sink *restrict sinks = (struct sink *)map_data;
  for (int k = 0; k < sink_count; k++) sink_init_sink(&sinks[k]);
}

/**
 * @brief Calls the #sink initialisation function on all particles in the
 * space.
 *
 * @param s The #space.
 * @param verbose Are we talkative?
 */
void space_init_sinks(struct space *s, int verbose) {
>>>>>>> 4e26a0e3

  if (s->nr_sparts > 0)
    /* Star particle loop. Hydro controlled injection requires star particles
     * to have their emission rated computed and ready for interactions. */
    threadpool_map(&s->e->threadpool, space_convert_rt_star_quantities_mapper,
                   s->sparts, s->nr_sparts, sizeof(struct spart),
                   threadpool_auto_chunk_size, /*extra_data=*/s->e);

  if (verbose)
    message("took %.3f %s.", clocks_from_ticks(getticks() - tic),
            clocks_getunit());
}

void space_convert_quantities_mapper(void *restrict map_data, int count,
                                     void *restrict extra_data) {
  struct space *s = (struct space *)extra_data;
  const struct cosmology *cosmo = s->e->cosmology;
  const struct hydro_props *hydro_props = s->e->hydro_properties;
  struct part *restrict parts = (struct part *)map_data;
  const ptrdiff_t index = parts - s->parts;
  struct xpart *restrict xparts = s->xparts + index;

  /* Loop over all the particles ignoring the extra buffer ones for on-the-fly
   * creation */
  for (int k = 0; k < count; k++)
    if (parts[k].time_bin <= num_time_bins)
      hydro_convert_quantities(&parts[k], &xparts[k], cosmo, hydro_props);
}

/**
 * @brief Calls the #part quantities conversion function on all particles in the
 * space.
 *
 * @param s The #space.
 * @param verbose Are we talkative?
 */
void space_convert_quantities(struct space *s, int verbose) {

  const ticks tic = getticks();

  if (s->nr_parts > 0)
    threadpool_map(&s->e->threadpool, space_convert_quantities_mapper, s->parts,
                   s->nr_parts, sizeof(struct part), threadpool_auto_chunk_size,
                   s);

  if (verbose)
    message("took %.3f %s.", clocks_from_ticks(getticks() - tic),
            clocks_getunit());
}

void space_collect_sum_part_mass(void *restrict map_data, int count,
                                 void *restrict extra_data) {

  struct space *s = (struct space *)extra_data;
  const struct part *parts = (const struct part *)map_data;

  /* Local collection */
  double sum = 0.;
  for (int i = 0; i < count; ++i) sum += hydro_get_mass(&parts[i]);

  /* Store back */
  atomic_add_d(&s->initial_mean_mass_particles[0], sum);
  atomic_add(&s->initial_count_particles[0], count);
}

void space_collect_sum_gpart_mass(void *restrict map_data, int count,
                                  void *restrict extra_data) {

  struct space *s = (struct space *)extra_data;
  const struct gpart *gparts = (const struct gpart *)map_data;

  /* Local collection */
  double sum_DM = 0., sum_DM_background = 0., sum_nu = 0.;
  long long count_DM = 0, count_DM_background = 0, count_nu = 0;
  for (int i = 0; i < count; ++i) {
    /* Skip inexistant particles */
    if (gpart_is_inhibited(&gparts[i], s->e) ||
        gparts[i].time_bin == time_bin_not_created)
      continue;

    if (gparts[i].type == swift_type_dark_matter) {
      sum_DM += gparts[i].mass;
      count_DM++;
    }
    if (gparts[i].type == swift_type_dark_matter_background) {
      sum_DM_background += gparts[i].mass;
      count_DM_background++;
    }
    if (gparts[i].type == swift_type_neutrino) {
      sum_nu += gparts[i].mass;
      count_nu++;
    }
  }

  /* Store back */
  atomic_add_d(&s->initial_mean_mass_particles[1], sum_DM);
  atomic_add(&s->initial_count_particles[1], count_DM);
  atomic_add_d(&s->initial_mean_mass_particles[2], sum_DM_background);
  atomic_add(&s->initial_count_particles[2], count_DM_background);
  atomic_add_d(&s->initial_mean_mass_particles[6], sum_nu);
  atomic_add(&s->initial_count_particles[6], count_nu);
}

void space_collect_sum_sink_mass(void *restrict map_data, int count,
                                 void *restrict extra_data) {

  struct space *s = (struct space *)extra_data;
  const struct sink *sinks = (const struct sink *)map_data;

  /* Local collection */
  double sum = 0.;
  for (int i = 0; i < count; ++i) sum += sinks[i].mass;

  /* Store back */
  atomic_add_d(&s->initial_mean_mass_particles[3], sum);
  atomic_add(&s->initial_count_particles[3], count);
}

void space_collect_sum_spart_mass(void *restrict map_data, int count,
                                  void *restrict extra_data) {

  struct space *s = (struct space *)extra_data;
  const struct spart *sparts = (const struct spart *)map_data;

  /* Local collection */
  double sum = 0.;
  for (int i = 0; i < count; ++i) sum += sparts[i].mass;

  /* Store back */
  atomic_add_d(&s->initial_mean_mass_particles[4], sum);
  atomic_add(&s->initial_count_particles[4], count);
}

void space_collect_sum_bpart_mass(void *restrict map_data, int count,
                                  void *restrict extra_data) {

  struct space *s = (struct space *)extra_data;
  const struct bpart *bparts = (const struct bpart *)map_data;

  /* Local collection */
  double sum = 0.;
  for (int i = 0; i < count; ++i) sum += bparts[i].mass;

  /* Store back */
  atomic_add_d(&s->initial_mean_mass_particles[5], sum);
  atomic_add(&s->initial_count_particles[5], count);
}

/**
 * @breif Collect the mean mass of each particle type in the #space.
 */
void space_collect_mean_masses(struct space *s, int verbose) {

  /* Init counters */
  for (int i = 0; i < swift_type_count; ++i)
    s->initial_mean_mass_particles[i] = 0.;
  for (int i = 0; i < swift_type_count; ++i) s->initial_count_particles[i] = 0;

  /* Collect each particle type */
  threadpool_map(&s->e->threadpool, space_collect_sum_part_mass, s->parts,
                 s->nr_parts, sizeof(struct part), threadpool_auto_chunk_size,
                 s);
  threadpool_map(&s->e->threadpool, space_collect_sum_gpart_mass, s->gparts,
                 s->nr_gparts, sizeof(struct gpart), threadpool_auto_chunk_size,
                 s);
  threadpool_map(&s->e->threadpool, space_collect_sum_spart_mass, s->sparts,
                 s->nr_sparts, sizeof(struct spart), threadpool_auto_chunk_size,
                 s);
  threadpool_map(&s->e->threadpool, space_collect_sum_sink_mass, s->sinks,
                 s->nr_sinks, sizeof(struct sink), threadpool_auto_chunk_size,
                 s);
  threadpool_map(&s->e->threadpool, space_collect_sum_bpart_mass, s->bparts,
                 s->nr_bparts, sizeof(struct bpart), threadpool_auto_chunk_size,
                 s);

#ifdef WITH_MPI
  MPI_Allreduce(MPI_IN_PLACE, s->initial_mean_mass_particles, swift_type_count,
                MPI_DOUBLE, MPI_SUM, MPI_COMM_WORLD);
  MPI_Allreduce(MPI_IN_PLACE, s->initial_count_particles, swift_type_count,
                MPI_LONG_LONG, MPI_SUM, MPI_COMM_WORLD);
#endif

  /* Get means
   *
   * Note: the Intel compiler vectorizes this loop and creates FPEs from
   * the masked bit of the vector... Silly ICC... */
#if defined(__ICC)
#pragma novector
#endif
  for (int i = 0; i < swift_type_count; ++i)
    if (s->initial_count_particles[i] > 0)
      s->initial_mean_mass_particles[i] /=
          (double)s->initial_count_particles[i];
}

/**
 * @brief Split the space into cells given the array of particles.
 *
 * @param s The #space to initialize.
 * @param params The parsed parameter file.
 * @param cosmo The current cosmological model.
 * @param dim Spatial dimensions of the domain.
 * @param hydro_properties The properties of the hydro scheme.
 * @param parts Array of Gas particles.
 * @param gparts Array of Gravity particles.
 * @param sinks Array of sink particles.
 * @param sparts Array of stars particles.
 * @param bparts Array of black hole particles.
 * @param dmparts Array of dark matter particles.
 * @param Npart The number of Gas particles in the space.
 * @param Ngpart The number of Gravity particles in the space.
 * @param Nsink The number of sink particles in the space.
 * @param Nspart The number of stars particles in the space.
 * @param Nbpart The number of black hole particles in the space.
 * @param Ndmpart The number of dark matter particles in the space.
 * @param periodic flag whether the domain is periodic or not.
 * @param replicate How many replications along each direction do we want?
 * @param remap_ids Are we remapping the IDs from 1 to N?
 * @param generate_gas_in_ics Are we generating gas particles from the gparts?
 * @param hydro flag whether we are doing hydro or not?
 * @param self_gravity flag whether we are doing gravity or not?
 * @param star_formation flag whether we are doing star formation or not?
 * @param with_sink flag whether we are doing sink particles or not?
 * @param DM_background Are we running with some DM background particles?
 * @param verbose Print messages to stdout or not.
 * @param dry_run If 1, just initialise stuff, don't do anything with the parts.
 * @param nr_nodes The number of MPI rank.
 *
 * Makes a grid of edge length > r_max and fills the particles
 * into the respective cells. Cells containing more than #space_splitsize
 * parts with a cutoff below half the cell width are then split
 * recursively.
 */
void space_init(struct space *s, struct swift_params *params,
                const struct cosmology *cosmo, double dim[3],
                const struct hydro_props *hydro_properties, struct part *parts,
                struct gpart *gparts, struct sink *sinks, struct spart *sparts,
<<<<<<< HEAD
                struct bpart *bparts, size_t Npart, size_t Ngpart, size_t Nsink,
                size_t Nspart, size_t Nbpart, size_t Nnupart, int periodic,
                int replicate, int remap_ids, int generate_gas_in_ics,
                int hydro, int self_gravity, int star_formation, int with_sink,
                int DM_background, int neutrinos, int verbose, int dry_run,
                int nr_nodes) {
=======
                struct bpart *bparts, struct dmpart *dmparts, size_t Npart,
                size_t Ngpart, size_t Nsink,
                size_t Nspart, size_t Nbpart, size_t Ndmpart, int periodic, int replicate,
                int remap_ids, int generate_gas_in_ics, int hydro,
                int self_gravity, int star_formation, int sidm, int DM_background,
                int verbose, int dry_run, int nr_nodes) {
>>>>>>> 4e26a0e3

  /* Clean-up everything */
  bzero(s, sizeof(struct space));

  /* Store everything in the space. */
  s->dim[0] = dim[0];
  s->dim[1] = dim[1];
  s->dim[2] = dim[2];
  s->periodic = periodic;
  s->with_self_gravity = self_gravity;
  s->with_hydro = hydro;
  s->with_star_formation = star_formation;
  s->with_sink = with_sink;
  s->with_DM_background = DM_background;
<<<<<<< HEAD
  s->with_neutrinos = neutrinos;
=======
  s->with_sidm = sidm;
>>>>>>> 4e26a0e3
  s->nr_parts = Npart;
  s->nr_gparts = Ngpart;
  s->nr_sparts = Nspart;
  s->nr_bparts = Nbpart;
  s->nr_dmparts = Ndmpart;
  s->nr_sinks = Nsink;
  s->nr_nuparts = Nnupart;
  s->size_parts = Npart;
  s->size_gparts = Ngpart;
  s->size_sparts = Nspart;
  s->size_bparts = Nbpart;
  s->size_dmparts = Ndmpart;
  s->size_sinks = Nsink;
  s->nr_inhibited_parts = 0;
  s->nr_inhibited_gparts = 0;
  s->nr_inhibited_sparts = 0;
  s->nr_inhibited_bparts = 0;
  s->nr_inhibited_dmparts = 0;
  s->nr_inhibited_sinks = 0;
  s->nr_extra_parts = 0;
  s->nr_extra_gparts = 0;
  s->nr_extra_sparts = 0;
  s->nr_extra_bparts = 0;
  s->nr_extra_dmparts = 0;
  s->nr_extra_sinks = 0;
  s->parts = parts;
  s->gparts = gparts;
  s->sparts = sparts;
  s->bparts = bparts;
  s->dmparts = dmparts;
  s->sinks = sinks;
  s->min_part_mass = FLT_MAX;
  s->min_gpart_mass = FLT_MAX;
  s->min_sink_mass = FLT_MAX;
  s->min_spart_mass = FLT_MAX;
  s->min_bpart_mass = FLT_MAX;
  s->min_dmpart_mass = FLT_MAX;
  s->sum_part_vel_norm = 0.f;
  s->sum_gpart_vel_norm = 0.f;
  s->sum_sink_vel_norm = 0.f;
  s->sum_spart_vel_norm = 0.f;
  s->sum_bpart_vel_norm = 0.f;
  s->sum_dmpart_vel_norm = 0.f;
  s->nr_queues = 1; /* Temporary value until engine construction */

  /* do a quick check that the box size has valid values */
#if defined HYDRO_DIMENSION_1D
  if (dim[0] <= 0.) error("Invalid box size: [%f]", dim[0]);
#elif defined HYDRO_DIMENSION_2D
  if (dim[0] <= 0. || dim[1] <= 0.)
    error("Invalid box size: [%f, %f]", dim[0], dim[1]);
#else
  if (dim[0] <= 0. || dim[1] <= 0. || dim[2] <= 0.)
    error("Invalid box size: [%f, %f, %f]", dim[0], dim[1], dim[2]);
#endif

  /* Initiate some basic randomness */
  srand(42);

  /* Are we remapping the IDs to the range [1, NumPart]? */
  if (remap_ids) {
    space_remap_ids(s, nr_nodes, verbose);
  }
    
  /* Are we generating gas from the DM-only ICs? */
  if (generate_gas_in_ics) {
<<<<<<< HEAD
    space_generate_gas(s, cosmo, hydro_properties, periodic, DM_background,
                       neutrinos, dim, verbose);
=======
    space_generate_gas(s, cosmo, hydro_properties, periodic, DM_background, sidm, dim,
                       verbose);
>>>>>>> 4e26a0e3
    parts = s->parts;
    gparts = s->gparts;
    dmparts = s->dmparts;
    Npart = s->nr_parts;
    Ngpart = s->nr_gparts;
    Ndmpart = s->nr_dmparts;

#ifdef SWIFT_DEBUG_CHECKS
    if (!dry_run)
      part_verify_links(parts, gparts, sinks, sparts, dmparts, bparts, Npart, Ngpart,
                        Nsink, Nspart, Ndmpart, Nbpart, sidm, 1);
#endif
  }

  /* Are we replicating the space ? */
  if (replicate < 1)
    error("Value of 'InitialConditions:replicate' (%d) is too small",
          replicate);
  if (replicate > 1) {
    if (DM_background)
      error("Can't replicate the space if background DM particles are in use.");
    if (neutrinos)
      error("Can't replicate the space if neutrino DM particles are in use.");

    space_replicate(s, replicate, verbose);
    parts = s->parts;
    gparts = s->gparts;
    sparts = s->sparts;
    bparts = s->bparts;
    dmparts = s->dmparts;
    sinks = s->sinks;
    Npart = s->nr_parts;
    Ngpart = s->nr_gparts;
    Nspart = s->nr_sparts;
    Nbpart = s->nr_bparts;
    Ndmpart = s->nr_dmparts;
    Nsink = s->nr_sinks;
            
#ifdef SWIFT_DEBUG_CHECKS
    part_verify_links(parts, gparts, sinks, sparts, dmparts, bparts, Npart, Ngpart,
                      Nsink, Nspart, Ndmpart, Nbpart, sidm, 1);
#endif
  }

  /* Decide on the minimal top-level cell size */
  const double dmax = max3(s->dim[0], s->dim[1], s->dim[2]);
  int maxtcells =
      parser_get_opt_param_int(params, "Scheduler:max_top_level_cells",
                               space_max_top_level_cells_default);
  s->cell_min = 0.99 * dmax / maxtcells;

  /* Check that it is big enough. */
  const double dmin = min3(s->dim[0], s->dim[1], s->dim[2]);
  int needtcells = 3 * dmax / dmin;
  if (maxtcells < needtcells)
    error(
        "Scheduler:max_top_level_cells is too small %d, needs to be at "
        "least %d",
        maxtcells, needtcells);

  /* Get the constants for the scheduler */
  space_maxsize = parser_get_opt_param_int(params, "Scheduler:cell_max_size",
                                           space_maxsize_default);
  space_subsize_pair_hydro =
      parser_get_opt_param_int(params, "Scheduler:cell_sub_size_pair_hydro",
                               space_subsize_pair_hydro_default);
  space_subsize_self_hydro =
      parser_get_opt_param_int(params, "Scheduler:cell_sub_size_self_hydro",
                               space_subsize_self_hydro_default);
  space_subsize_pair_stars =
      parser_get_opt_param_int(params, "Scheduler:cell_sub_size_pair_stars",
                               space_subsize_pair_stars_default);
  space_subsize_self_stars =
      parser_get_opt_param_int(params, "Scheduler:cell_sub_size_self_stars",
                               space_subsize_self_stars_default);
  space_subsize_pair_grav =
      parser_get_opt_param_int(params, "Scheduler:cell_sub_size_pair_grav",
                               space_subsize_pair_grav_default);
  space_subsize_self_grav =
      parser_get_opt_param_int(params, "Scheduler:cell_sub_size_self_grav",
                               space_subsize_self_grav_default);
  space_splitsize = parser_get_opt_param_int(
      params, "Scheduler:cell_split_size", space_splitsize_default);
  space_subdepth_diff_grav =
      parser_get_opt_param_int(params, "Scheduler:cell_subdepth_diff_grav",
                               space_subdepth_diff_grav_default);
  space_extra_parts = parser_get_opt_param_int(
      params, "Scheduler:cell_extra_parts", space_extra_parts_default);
  space_extra_sparts = parser_get_opt_param_int(
      params, "Scheduler:cell_extra_sparts", space_extra_sparts_default);
  space_extra_dmparts = parser_get_opt_param_int(
      params, "Scheduler:cell_extra_dmparts", space_extra_dmparts_default);
  space_extra_gparts = parser_get_opt_param_int(
      params, "Scheduler:cell_extra_gparts", space_extra_gparts_default);
  space_extra_bparts = parser_get_opt_param_int(
      params, "Scheduler:cell_extra_bparts", space_extra_bparts_default);
  space_extra_sinks = parser_get_opt_param_int(
      params, "Scheduler:cell_extra_sinks", space_extra_sinks_default);
<<<<<<< HEAD
=======
  if (space_extra_sinks != 0) {
    error("Extra sink particles not implemented yet.");
  }
    
  engine_max_dmparts_per_ghost =
    parser_get_opt_param_int(params, "Scheduler:engine_max_dmparts_per_ghost",
                             engine_max_dmparts_per_ghost_default);
>>>>>>> 4e26a0e3

  engine_max_parts_per_ghost =
      parser_get_opt_param_int(params, "Scheduler:engine_max_parts_per_ghost",
                               engine_max_parts_per_ghost_default);
  engine_max_sparts_per_ghost =
      parser_get_opt_param_int(params, "Scheduler:engine_max_sparts_per_ghost",
                               engine_max_sparts_per_ghost_default);

  engine_max_parts_per_cooling =
      parser_get_opt_param_int(params, "Scheduler:engine_max_parts_per_cooling",
                               engine_max_parts_per_cooling_default);

  if (verbose) {
    message("max_size set to %d split_size set to %d", space_maxsize,
            space_splitsize);
    message("subdepth_grav set to %d", space_subdepth_diff_grav);
    message("sub_size_pair_hydro set to %d, sub_size_self_hydro set to %d",
            space_subsize_pair_hydro, space_subsize_self_hydro);
    message("sub_size_pair_grav set to %d, sub_size_self_grav set to %d",
            space_subsize_pair_grav, space_subsize_self_grav);
  }

  /* Apply h scaling */
  const double scaling = parser_get_opt_param_double(
      params, "InitialConditions:smoothing_length_scaling", 1.0);
  if (scaling != 1.0 && !dry_run) {
    message("Re-scaling smoothing lengths by a factor %e", scaling);
    for (size_t k = 0; k < Npart; k++) parts[k].h *= scaling;
  }

  /* Read in imposed star smoothing length */
  s->initial_spart_h = parser_get_opt_param_float(
      params, "InitialConditions:stars_smoothing_length", -1.f);
  if (s->initial_spart_h != -1.f) {
    message("Imposing a star smoothing length of %e", s->initial_spart_h);
  }
  /* Read in imposed black hole smoothing length */
  s->initial_bpart_h = parser_get_opt_param_float(
      params, "InitialConditions:black_holes_smoothing_length", -1.f);
  if (s->initial_bpart_h != -1.f) {
    message("Imposing a BH smoothing length of %e", s->initial_bpart_h);
  }
    
  /* Read in imposed dark matter smoothing length */
  s->initial_dmpart_h = parser_get_opt_param_float(
      params, "SIDM:h_sidm", -1.f);
  if (s->initial_dmpart_h != -1.f) {
        message("Imposing a DM smoothing length of %e", s->initial_dmpart_h);
  }

  /* Apply shift */
  double shift[3] = {0.0, 0.0, 0.0};
  parser_get_opt_param_double_array(params, "InitialConditions:shift", 3,
                                    shift);
  if ((shift[0] != 0. || shift[1] != 0. || shift[2] != 0.) && !dry_run) {
    message("Shifting particles by [%e %e %e]", shift[0], shift[1], shift[2]);
    for (size_t k = 0; k < Npart; k++) {
      parts[k].x[0] += shift[0];
      parts[k].x[1] += shift[1];
      parts[k].x[2] += shift[2];
    }
    for (size_t k = 0; k < Ngpart; k++) {
      gparts[k].x[0] += shift[0];
      gparts[k].x[1] += shift[1];
      gparts[k].x[2] += shift[2];
    }
    for (size_t k = 0; k < Nspart; k++) {
      sparts[k].x[0] += shift[0];
      sparts[k].x[1] += shift[1];
      sparts[k].x[2] += shift[2];
    }
    for (size_t k = 0; k < Nbpart; k++) {
      bparts[k].x[0] += shift[0];
      bparts[k].x[1] += shift[1];
      bparts[k].x[2] += shift[2];
    }
    for (size_t k = 0; k < Ndmpart; k++) {
      dmparts[k].x[0] += shift[0];
      dmparts[k].x[1] += shift[1];
      dmparts[k].x[2] += shift[2];
    }
    for (size_t k = 0; k < Nsink; k++) {
      sinks[k].x[0] += shift[0];
      sinks[k].x[1] += shift[1];
      sinks[k].x[2] += shift[2];
    }
  }

  if (!dry_run) {

    /* Check that all the part positions are reasonable, wrap if periodic. */
    if (periodic) {
      for (size_t k = 0; k < Npart; k++)
        for (int j = 0; j < 3; j++) {
          while (parts[k].x[j] < 0) parts[k].x[j] += s->dim[j];
          while (parts[k].x[j] >= s->dim[j]) parts[k].x[j] -= s->dim[j];
        }
    } else {
      for (size_t k = 0; k < Npart; k++)
        for (int j = 0; j < 3; j++)
          if (parts[k].x[j] < 0 || parts[k].x[j] >= s->dim[j])
            error("Not all particles are within the specified domain.");
    }

    /* Same for the gparts */
    if (periodic) {
      for (size_t k = 0; k < Ngpart; k++)
        for (int j = 0; j < 3; j++) {
          while (gparts[k].x[j] < 0) gparts[k].x[j] += s->dim[j];
          while (gparts[k].x[j] >= s->dim[j]) gparts[k].x[j] -= s->dim[j];
        }
    } else {
      for (size_t k = 0; k < Ngpart; k++)
        for (int j = 0; j < 3; j++)
          if (gparts[k].x[j] < 0 || gparts[k].x[j] >= s->dim[j])
            error("Not all g-particles are within the specified domain.");
    }

    /* Same for the sparts */
    if (periodic) {
      for (size_t k = 0; k < Nspart; k++)
        for (int j = 0; j < 3; j++) {
          while (sparts[k].x[j] < 0) sparts[k].x[j] += s->dim[j];
          while (sparts[k].x[j] >= s->dim[j]) sparts[k].x[j] -= s->dim[j];
        }
    } else {
      for (size_t k = 0; k < Nspart; k++)
        for (int j = 0; j < 3; j++)
          if (sparts[k].x[j] < 0 || sparts[k].x[j] >= s->dim[j])
            error("Not all s-particles are within the specified domain.");
    }

    /* Same for the bparts */
    if (periodic) {
      for (size_t k = 0; k < Nbpart; k++)
        for (int j = 0; j < 3; j++) {
          while (bparts[k].x[j] < 0) bparts[k].x[j] += s->dim[j];
          while (bparts[k].x[j] >= s->dim[j]) bparts[k].x[j] -= s->dim[j];
        }
    } else {
      for (size_t k = 0; k < Nbpart; k++)
        for (int j = 0; j < 3; j++)
          if (bparts[k].x[j] < 0 || bparts[k].x[j] >= s->dim[j])
            error("Not all b-particles are within the specified domain.");
    }
      
      /* Same for the dmparts */
      if (periodic) {
          for (size_t k = 0; k < Ndmpart; k++)
              for (int j = 0; j < 3; j++) {
                  while (dmparts[k].x[j] < 0) dmparts[k].x[j] += s->dim[j];
                  while (dmparts[k].x[j] >= s->dim[j]) dmparts[k].x[j] -= s->dim[j];
              }
      } else {
          for (size_t k = 0; k < Ndmpart; k++)
              for (int j = 0; j < 3; j++)
                  if (dmparts[k].x[j] < 0 || dmparts[k].x[j] >= s->dim[j])
                      error("Not all DM-particles are within the specified domain.");
      }

    /* Same for the sinks */
    if (periodic) {
      for (size_t k = 0; k < Nsink; k++)
        for (int j = 0; j < 3; j++) {
          while (sinks[k].x[j] < 0) sinks[k].x[j] += s->dim[j];
          while (sinks[k].x[j] >= s->dim[j]) sinks[k].x[j] -= s->dim[j];
        }
    } else {
      for (size_t k = 0; k < Nsink; k++)
        for (int j = 0; j < 3; j++)
          if (sinks[k].x[j] < 0 || sinks[k].x[j] >= s->dim[j])
            error("Not all sink-particles are within the specified domain.");
    }
  }

  /* Allocate the extra parts array for the gas particles. */
  if (Npart > 0) {
    if (swift_memalign("xparts", (void **)&s->xparts, xpart_align,
                       Npart * sizeof(struct xpart)) != 0)
      error("Failed to allocate xparts.");
    bzero(s->xparts, Npart * sizeof(struct xpart));
  }

  hydro_space_init(&s->hs, s);

  /* Init the space lock. */
  if (lock_init(&s->lock) != 0) error("Failed to create space spin-lock.");

#if defined(SWIFT_DEBUG_CHECKS) || defined(SWIFT_CELL_GRAPH)
  last_cell_id = 1ULL;
  last_leaf_cell_id = 1ULL;
#endif

  /* Do we want any spare particles for on the fly creation?
     This condition should be the same than in engine_config.c */
  if (!(star_formation || with_sink) ||
      !swift_star_formation_model_creates_stars) {
    space_extra_sparts = 0;
    space_extra_gparts = 0;
    space_extra_sinks = 0;
  }

  const int create_sparts =
      (star_formation && swift_star_formation_model_creates_stars) || with_sink;
  if (create_sparts && space_extra_sparts == 0) {
    error(
        "Running with star formation but without spare star particles. "
        "Increase 'Scheduler:cell_extra_sparts'.");
  }

  if (with_sink && space_extra_gparts == 0) {
    error(
        "Running with star formation from sink but without spare g-particles. "
        "Increase 'Scheduler:cell_extra_gparts'.");
  }
  if (with_sink && space_extra_sinks == 0) {
    error(
        "Running with star formation from sink but without spare "
        "sink-particles. "
        "Increase 'Scheduler:cell_extra_sinks'.");
  }

  /* Build the cells recursively. */
  if (!dry_run) space_regrid(s, verbose);

  /* Compute the max id for the generation of unique id. */
  if (create_sparts) {
    space_init_unique_id(s, nr_nodes);
  }
}

/**
 * @brief Replicate the content of a space along each axis.
 *
 * Should only be called during initialisation.
 *
 * @param s The #space to replicate.
 * @param replicate The number of copies along each axis.
 * @param verbose Are we talkative ?
 */
void space_replicate(struct space *s, int replicate, int verbose) {

  if (replicate < 1) error("Invalid replicate value: %d", replicate);

  if (verbose)
    message("Replicating space %d times along each axis.", replicate);

  const int factor = replicate * replicate * replicate;

  /* Store the current values */
  const size_t nr_parts = s->nr_parts;
  const size_t nr_gparts = s->nr_gparts;
  const size_t nr_sparts = s->nr_sparts;
  const size_t nr_bparts = s->nr_bparts;
  const size_t nr_dmparts = s->nr_dmparts;
  const size_t nr_sinks = s->nr_sinks;

  s->size_parts = s->nr_parts = nr_parts * factor;
  s->size_gparts = s->nr_gparts = nr_gparts * factor;
  s->size_sparts = s->nr_sparts = nr_sparts * factor;
  s->size_bparts = s->nr_bparts = nr_bparts * factor;
  s->size_dmparts = s->nr_dmparts = nr_dmparts * factor;
  s->size_sinks = s->nr_sinks = nr_sinks * factor;

  /* Allocate space for new particles */
  struct part *parts = NULL;
  struct gpart *gparts = NULL;
  struct spart *sparts = NULL;
  struct bpart *bparts = NULL;
  struct dmpart *dmparts = NULL;
  struct sink *sinks = NULL;

  if (swift_memalign("parts", (void **)&parts, part_align,
                     s->nr_parts * sizeof(struct part)) != 0)
    error("Failed to allocate new part array.");

  if (swift_memalign("gparts", (void **)&gparts, gpart_align,
                     s->nr_gparts * sizeof(struct gpart)) != 0)
    error("Failed to allocate new gpart array.");

  if (swift_memalign("sparts", (void **)&sparts, spart_align,
                     s->nr_sparts * sizeof(struct spart)) != 0)
    error("Failed to allocate new spart array.");

  if (swift_memalign("sinks", (void **)&sinks, sink_align,
                     s->nr_sinks * sizeof(struct sink)) != 0)
    error("Failed to allocate new sink array.");

  if (swift_memalign("bparts", (void **)&bparts, bpart_align,
                     s->nr_bparts * sizeof(struct bpart)) != 0)
    error("Failed to allocate new bpart array.");

    if (swift_memalign("dmparts", (void **)&dmparts, dmpart_align,
                       s->nr_dmparts * sizeof(struct dmpart)) != 0)
        error("Failed to allocate new DMpart array.");

  /* Replicate everything */
  for (int i = 0; i < replicate; ++i) {
    for (int j = 0; j < replicate; ++j) {
      for (int k = 0; k < replicate; ++k) {
        const size_t offset = i * replicate * replicate + j * replicate + k;

        /* First copy the data */
        memcpy(parts + offset * nr_parts, s->parts,
               nr_parts * sizeof(struct part));
        memcpy(sparts + offset * nr_sparts, s->sparts,
               nr_sparts * sizeof(struct spart));
        memcpy(bparts + offset * nr_bparts, s->bparts,
               nr_bparts * sizeof(struct bpart));
        memcpy(dmparts + offset * nr_dmparts, s->dmparts,
               nr_dmparts * sizeof(struct dmpart));
        memcpy(gparts + offset * nr_gparts, s->gparts,
               nr_gparts * sizeof(struct gpart));
        memcpy(sinks + offset * nr_sinks, s->sinks,
               nr_sinks * sizeof(struct sink));

        /* Shift the positions */
        const double shift[3] = {i * s->dim[0], j * s->dim[1], k * s->dim[2]};

        for (size_t n = offset * nr_parts; n < (offset + 1) * nr_parts; ++n) {
          parts[n].x[0] += shift[0];
          parts[n].x[1] += shift[1];
          parts[n].x[2] += shift[2];
        }
        for (size_t n = offset * nr_gparts; n < (offset + 1) * nr_gparts; ++n) {
          gparts[n].x[0] += shift[0];
          gparts[n].x[1] += shift[1];
          gparts[n].x[2] += shift[2];
        }
        for (size_t n = offset * nr_sparts; n < (offset + 1) * nr_sparts; ++n) {
          sparts[n].x[0] += shift[0];
          sparts[n].x[1] += shift[1];
          sparts[n].x[2] += shift[2];
        }
        for (size_t n = offset * nr_bparts; n < (offset + 1) * nr_bparts; ++n) {
          bparts[n].x[0] += shift[0];
          bparts[n].x[1] += shift[1];
          bparts[n].x[2] += shift[2];
        }
        for (size_t n = offset * nr_dmparts; n < (offset + 1) * nr_dmparts; ++n) {
          dmparts[n].x[0] += shift[0];
          dmparts[n].x[1] += shift[1];
          dmparts[n].x[2] += shift[2];
        }
        for (size_t n = offset * nr_sinks; n < (offset + 1) * nr_sinks; ++n) {
          sinks[n].x[0] += shift[0];
          sinks[n].x[1] += shift[1];
          sinks[n].x[2] += shift[2];
        }

        /* Set the correct links (recall gpart are sorted by type at start-up):
           first DM (unassociated gpart), then gas, then sinks, then stars */
          
          if (nr_dmparts > 0 && nr_gparts > 0) {
              const size_t offset_dmpart = offset * nr_dmparts;
              const size_t offset_gpart = offset * nr_gparts;
              
              for (size_t n = 0; n < nr_dmparts; ++n) {
                  dmparts[offset_dmpart + n].gpart = &gparts[offset_gpart + n];
                  gparts[offset_gpart + n].id_or_neg_offset = -(offset_dmpart + n);
              }
          }

        if (nr_parts > 0 && nr_gparts > 0) {
          const size_t offset_part = offset * nr_parts;
          const size_t offset_gpart = offset * nr_gparts + nr_dmparts;

          for (size_t n = 0; n < nr_parts; ++n) {
            parts[offset_part + n].gpart = &gparts[offset_gpart + n];
            gparts[offset_gpart + n].id_or_neg_offset = -(offset_part + n);
          }
        }
          
        if (nr_sinks > 0 && nr_gparts > 0) {
          const size_t offset_sink = offset * nr_sinks;
          const size_t offset_gpart = offset * nr_gparts + nr_dmparts + nr_parts;

          for (size_t n = 0; n < nr_sinks; ++n) {
            sinks[offset_sink + n].gpart = &gparts[offset_gpart + n];
            gparts[offset_gpart + n].id_or_neg_offset = -(offset_sink + n);
          }
        }
        if (nr_sparts > 0 && nr_gparts > 0) {
          const size_t offset_spart = offset * nr_sparts;
          const size_t offset_gpart =
              offset * nr_gparts + nr_dmparts + nr_parts + nr_sinks;

          for (size_t n = 0; n < nr_sparts; ++n) {
            sparts[offset_spart + n].gpart = &gparts[offset_gpart + n];
            gparts[offset_gpart + n].id_or_neg_offset = -(offset_spart + n);
          }
        }
        if (nr_bparts > 0 && nr_gparts > 0) {
          const size_t offset_bpart = offset * nr_bparts;
          const size_t offset_gpart =
              offset * nr_gparts + nr_dmparts + nr_parts + nr_sinks + nr_sparts;

          for (size_t n = 0; n < nr_bparts; ++n) {
            bparts[offset_bpart + n].gpart = &gparts[offset_gpart + n];
            gparts[offset_gpart + n].id_or_neg_offset = -(offset_bpart + n);
          }
        }
      }
    }
  }

  /* Replace the content of the space */
  swift_free("parts", s->parts);
  swift_free("gparts", s->gparts);
  swift_free("sparts", s->sparts);
  swift_free("bparts", s->bparts);
  swift_free("dmparts", s->dmparts);
  swift_free("sinks", s->sinks);
  s->parts = parts;
  s->gparts = gparts;
  s->sparts = sparts;
  s->bparts = bparts;
  s->dmparts = dmparts;
  s->sinks = sinks;

  /* Finally, update the domain size */
  s->dim[0] *= replicate;
  s->dim[1] *= replicate;
  s->dim[2] *= replicate;

#ifdef SWIFT_DEBUG_CHECKS
  const int with_sidm = s->e->policy & engine_policy_sidm;
  /* Verify that everything is correct */
  part_verify_links(s->parts, s->gparts, s->sinks, s->sparts, s->dmparts, s->bparts,
                    s->nr_parts, s->nr_gparts, s->nr_sinks, s->nr_sparts, s->nr_dmparts,
                    s->nr_bparts, with_sidm, verbose);
#endif
}

/**
 * @brief Remaps the IDs of the particles to the range [1, N]
 *
 * The IDs are unique accross all MPI ranks and are generated
 * in ther order DM, gas, sinks, stars, BHs.
 *
 * @param s The current #space object.
 * @param nr_nodes The number of MPI ranks used in the run.
 * @param verbose Are we talkative?
 */
void space_remap_ids(struct space *s, int nr_nodes, int verbose) {

  /* Get the current local number of particles */
  const size_t local_nr_parts = s->nr_parts;
  const size_t local_nr_sinks = s->nr_sinks;
  const size_t local_nr_gparts = s->nr_gparts;
  const size_t local_nr_sparts = s->nr_sparts;
  const size_t local_nr_bparts = s->nr_bparts;
  const size_t local_nr_baryons =
      local_nr_parts + local_nr_sinks + local_nr_sparts + local_nr_bparts;
<<<<<<< HEAD
  const size_t local_nr_dm =
      local_nr_gparts > 0 ? local_nr_gparts - local_nr_baryons : 0;
=======

  const size_t local_nr_dmparts = s->nr_dmparts;
  const size_t local_nr_dm_gparts = local_nr_gparts - local_nr_baryons;
>>>>>>> 4e26a0e3

  /* Get the global offsets */
  long long offset_parts = 0;
  long long offset_sinks = 0;
  long long offset_sparts = 0;
  long long offset_bparts = 0;
  long long offset_dm = 0;

#ifdef WITH_MPI
  MPI_Exscan(&local_nr_parts, &offset_parts, 1, MPI_LONG_LONG_INT, MPI_SUM,
             MPI_COMM_WORLD);
  MPI_Exscan(&local_nr_sinks, &offset_sinks, 1, MPI_LONG_LONG_INT, MPI_SUM,
             MPI_COMM_WORLD);
  MPI_Exscan(&local_nr_sparts, &offset_sparts, 1, MPI_LONG_LONG_INT, MPI_SUM,
             MPI_COMM_WORLD);
  MPI_Exscan(&local_nr_bparts, &offset_bparts, 1, MPI_LONG_LONG_INT, MPI_SUM,
             MPI_COMM_WORLD);
  MPI_Exscan(&local_nr_dm_gparts, &offset_dm, 1, MPI_LONG_LONG_INT, MPI_SUM,
             MPI_COMM_WORLD);
#endif

  /* Total number of particles of each kind */
  long long total_dm_gparts = offset_dm + local_nr_dm_gparts;
  long long total_parts = offset_parts + local_nr_parts;
  long long total_sinks = offset_sinks + local_nr_sinks;
  long long total_sparts = offset_sparts + local_nr_sparts;
  // long long total_bparts = offset_bparts + local_nr_bparts;

#ifdef WITH_MPI
  /* The last rank now has the correct total, let's broadcast this back */
  MPI_Bcast(&total_dm_gparts, 1, MPI_LONG_LONG_INT, nr_nodes - 1, MPI_COMM_WORLD);
  MPI_Bcast(&total_parts, 1, MPI_LONG_LONG_INT, nr_nodes - 1, MPI_COMM_WORLD);
  MPI_Bcast(&total_sinks, 1, MPI_LONG_LONG_INT, nr_nodes - 1, MPI_COMM_WORLD);
  MPI_Bcast(&total_sparts, 1, MPI_LONG_LONG_INT, nr_nodes - 1, MPI_COMM_WORLD);
  // MPI_Bcast(&total_bparts, 1, MPI_LONG_LONG_INT, nr_nodes - 1,
  // MPI_COMM_WORLD);
#endif

  /* Let's order the particles
   * IDs will be DM then gas then sinks than stars then BHs */
  offset_dm += 1;
  offset_parts += 1 + total_dm_gparts;
  offset_sinks += 1 + total_dm_gparts + total_parts;
  offset_sparts += 1 + total_dm_gparts + total_parts + total_sinks;
  offset_bparts += 1 + total_dm_gparts + total_parts + total_sinks + total_sparts;

  /* We can now remap the IDs in the range [offset offset + local_nr] */
  for (size_t i = 0; i < local_nr_parts; ++i) {
    s->parts[i].id = offset_parts + i;
  }
  for (size_t i = 0; i < local_nr_sinks; ++i) {
    s->sinks[i].id = offset_sinks + i;
  }
  for (size_t i = 0; i < local_nr_sparts; ++i) {
    s->sparts[i].id = offset_sparts + i;
  }
  for (size_t i = 0; i < local_nr_bparts; ++i) {
    s->bparts[i].id = offset_bparts + i;
  }
<<<<<<< HEAD
  for (size_t i = 0; i < local_nr_dm; ++i) {
    if (s->gparts[i].type == swift_type_dark_matter ||
        s->gparts[i].type == swift_type_dark_matter_background ||
        s->gparts[i].type == swift_type_neutrino)
=======
  for (size_t i = 0; i < local_nr_dmparts; ++i) {
      s->dmparts[i].id_or_neg_offset = offset_dm + i;
  }
  for (size_t i = 0; i < local_nr_dm_gparts; ++i) {
    if (s->gparts[i].type == swift_type_dark_matter_background ||
        s->gparts[i].type == swift_type_dark_matter)
>>>>>>> 4e26a0e3
      s->gparts[i].id_or_neg_offset = offset_dm + i;
  }

  if (verbose) message("Remapping all the IDs");

}

/**
 * @brief Duplicate all the dark matter particles to create the same number
 * of gas particles with mass ratios given by the cosmology.
 *
 * Note that this function alters the dark matter particle masses and positions.
 * Velocities are unchanged. We also leave the thermodynamic properties of the
 * gas un-initialised as they will be given a value from the parameter file at a
 * later stage.
 *
 * Background DM particles are not duplicated.
 *
 * @param s The #space to create the particles in.
 * @param cosmo The current #cosmology model.
 * @param hydro_properties The properties of the hydro scheme.
 * @param periodic Are we using periodic boundary conditions?
 * @param with_background Are we using background DM particles?
 * @param dim The size of the box (for periodic wrapping).
 * @param verbose Are we talkative?
 */
void space_generate_gas(struct space *s, const struct cosmology *cosmo,
                        const struct hydro_props *hydro_properties,
                        const int periodic, const int with_background,
<<<<<<< HEAD
                        const int with_neutrinos, const double dim[3],
                        const int verbose) {
=======
                        const int with_sidm, const double dim[3], const int verbose) {
>>>>>>> 4e26a0e3

  /* Check that this is a sensible ting to do */
  if (!s->with_hydro)
    error(
        "Cannot generate gas from ICs if we are running without "
        "hydrodynamics. Need to run with -s and the corresponding "
        "hydrodynamics parameters in the YAML file.");

  if (hydro_properties->initial_internal_energy == 0.)
    error(
        "Cannot generate gas from ICs if the initial temperature is set to 0. "
        "Need to set 'SPH:initial_temperature' to a sensible value.");

  if (verbose) message("Generating gas particles from gparts");

  /* Store the current values */
  const size_t current_nr_parts = s->nr_parts;
  const size_t current_nr_gparts = s->nr_gparts;

  if (current_nr_parts != 0)
    error("Generating gas particles from DM but gas already exists!");

  if (s->nr_sparts != 0)
    error("Generating gas particles from DM but stars already exists!");

  if (s->nr_bparts != 0)
    error("Generating gas particles from DM but BHs already exists!");

  if (s->nr_sinks != 0)
    error("Generating gas particles from DM but sink already exists!");

  /* Pull out information about particle splitting */
  const int particle_splitting = hydro_properties->particle_splitting;
  const float splitting_mass_threshold =
      hydro_properties->particle_splitting_mass_threshold;

  /* Start by counting the number of background, neutrino & zoom DM particles */
  size_t nr_background_gparts = 0;
  size_t nr_neutrino_gparts = 0;
  if (with_background) {
    for (size_t i = 0; i < current_nr_gparts; ++i)
      if (s->gparts[i].type == swift_type_dark_matter_background)
        ++nr_background_gparts;
  }
  if (with_neutrinos) {
    for (size_t i = 0; i < current_nr_gparts; ++i)
      if (s->gparts[i].type == swift_type_neutrino) ++nr_neutrino_gparts;
  }
  const size_t nr_zoom_gparts =
      current_nr_gparts - nr_background_gparts - nr_neutrino_gparts;

  if (nr_zoom_gparts == 0)
    error("Can't generate gas from ICs if there are no high res. particles");

  /* New particle counts after replication */
  s->size_parts = s->nr_parts = nr_zoom_gparts;
  s->size_gparts = s->nr_gparts =
      2 * nr_zoom_gparts + nr_background_gparts + nr_neutrino_gparts;

  /* Allocate space for new particles */
  struct part *parts = NULL;
  struct gpart *gparts = NULL;

  if (swift_memalign("parts", (void **)&parts, part_align,
                     s->nr_parts * sizeof(struct part)) != 0)
    error("Failed to allocate new part array.");

  if (swift_memalign("gparts", (void **)&gparts, gpart_align,
                     s->nr_gparts * sizeof(struct gpart)) != 0)
    error("Failed to allocate new gpart array.");

  /* And zero the parts */
  bzero(gparts, s->nr_gparts * sizeof(struct gpart));
  bzero(parts, s->nr_parts * sizeof(struct part));

  /* Compute some constants */
  const double mass_ratio = cosmo->Omega_b / cosmo->Omega_m;
  const double bg_density = cosmo->Omega_m * cosmo->critical_density_0;
  const double bg_density_inv = 1. / bg_density;

  message("%zd", current_nr_gparts);

  /* Update the particle properties */
  size_t j = 0;
  for (size_t i = 0; i < current_nr_gparts; ++i) {

<<<<<<< HEAD
    /* For the background & neutrino DM particles, just copy the data */
    if (s->gparts[i].type == swift_type_dark_matter_background ||
        s->gparts[i].type == swift_type_neutrino) {
=======
      /* For the background DM particles, just copy the data */
      if (s->gparts[i].type == swift_type_dark_matter_background) {
>>>>>>> 4e26a0e3

          memcpy(&gparts[i], &s->gparts[i], sizeof(struct gpart));

      } else {

          /* For the zoom DM particles, there is a lot of work to do */

          struct part *p = &parts[j];
          struct gpart *gp_gas = &gparts[current_nr_gparts + j];
          struct gpart *gp_dm = &gparts[i];

          /* Start by copying over the gpart */
          memcpy(gp_gas, &s->gparts[i], sizeof(struct gpart));
          memcpy(gp_dm, &s->gparts[i], sizeof(struct gpart));

          /* Set the IDs */
          p->id = gp_gas->id_or_neg_offset * 2 + 1;
          gp_dm->id_or_neg_offset *= 2;

          if (gp_dm->id_or_neg_offset < 0)
              error("DM particle ID overflowd (DM id=%lld gas id=%lld)",
                    gp_dm->id_or_neg_offset, p->id);

          if (p->id < 0) error("gas particle ID overflowd (id=%lld)", p->id);

          /* Set the links correctly */
          p->gpart = gp_gas;

          gp_gas->id_or_neg_offset = -j;
          gp_gas->type = swift_type_gas;

          /* Compute positions shift */
          const double d = cbrt(gp_dm->mass * bg_density_inv);
          const double shift_dm = 0.5 * d * mass_ratio;
          const double shift_gas = 0.5 * d * (1. - mass_ratio);

          /* Set the masses */
          gp_dm->mass *= (1. - mass_ratio);
          gp_gas->mass *= mass_ratio;
          hydro_set_mass(p, gp_gas->mass);

          /* Verify that we are not generating a gas particle larger than the
             threshold for particle splitting */
          if (particle_splitting && gp_gas->mass > splitting_mass_threshold)
              error("Generating a gas particle above the threshold for splitting");

          /* Set the new positions */
          gp_dm->x[0] += shift_dm;
          gp_dm->x[1] += shift_dm;
          gp_dm->x[2] += shift_dm;
          gp_gas->x[0] -= shift_gas;
          gp_gas->x[1] -= shift_gas;
          gp_gas->x[2] -= shift_gas;

          /* Make sure the positions are identical between linked particles */
          p->x[0] = gp_gas->x[0];
          p->x[1] = gp_gas->x[1];
          p->x[2] = gp_gas->x[2];

          /* Box-wrap the whole thing to be safe */
          if (periodic) {
              gp_dm->x[0] = box_wrap(gp_dm->x[0], 0., dim[0]);
              gp_dm->x[1] = box_wrap(gp_dm->x[1], 0., dim[1]);
              gp_dm->x[2] = box_wrap(gp_dm->x[2], 0., dim[2]);
              gp_gas->x[0] = box_wrap(gp_gas->x[0], 0., dim[0]);
              gp_gas->x[1] = box_wrap(gp_gas->x[1], 0., dim[1]);
              gp_gas->x[2] = box_wrap(gp_gas->x[2], 0., dim[2]);
              p->x[0] = box_wrap(p->x[0], 0., dim[0]);
              p->x[1] = box_wrap(p->x[1], 0., dim[1]);
              p->x[2] = box_wrap(p->x[2], 0., dim[2]);
          }

          /* Also copy the velocities */
          p->v[0] = gp_gas->v_full[0];
          p->v[1] = gp_gas->v_full[1];
          p->v[2] = gp_gas->v_full[2];

          /* Set the smoothing length to the mean inter-particle separation */
          p->h = d;

          /* Note that the thermodynamic properties (u, S, ...) will be set later */

          /* Move on to the next free gas slot */
          ++j;
      }
  }

  /* If we are running with self-interacting dark matter we need to
   * create the dmpart type */
  if (with_sidm){

    /* New particle count for dm */
    s->size_dmparts = s->nr_dmparts = nr_zoom_gparts;

    /* Allocate space for new particles */
    struct dmpart *dmparts = NULL;

    if (swift_memalign("dmparts", (void **) &dmparts, dmpart_align,
                           s->nr_dmparts * sizeof(struct dmpart)) != 0)
            error("Failed to allocate new dmpart array.");

    /* And zero the parts */
    bzero(dmparts, s->nr_dmparts * sizeof(struct dmpart));

    /* Update the particle properties */
    for (size_t k = 0; k < current_nr_gparts; ++k) {

        /* For the background DM particles, just copy the data */
        if (s->gparts[k].type == swift_type_dark_matter_background) {

            memcpy(&gparts[k], &s->gparts[k], sizeof(struct gpart));

        } else {

            /* For the zoom DM particles, there is a lot of work to do */
            struct gpart *gp_dm = &gparts[k];
            struct dmpart *dmp = &dmparts[k];

            /* Set the IDs correctly */
            dmp->id_or_neg_offset = gp_dm->id_or_neg_offset;

            /* Start by copying over the gpart */
            /*memcpy(gp_dm, &s->gparts[k], sizeof(struct gpart));*/
            memcpy(dmp, &s->dmparts[k], sizeof(struct dmpart));

            /* Set the links correctly */
            dmp->gpart = gp_dm;

            /* Set the IDs and type correctly for gpart */
            gp_dm->id_or_neg_offset = -k;
            gp_dm->type = swift_type_dark_matter;

            /* Compute positions shift */
            const double d = cbrt(gp_dm->mass * bg_density_inv);

            /* Set the masses and positions */
            dmp->mass = gp_dm->mass;
            dmp->x[0] = gp_dm->x[0];
            dmp->x[1] = gp_dm->x[1];
            dmp->x[2] = gp_dm->x[2];

            /* Box-wrap the whole thing to be safe */
            if (periodic) {
                dmp->x[0] = box_wrap(dmp->x[0], 0., dim[0]);
                dmp->x[1] = box_wrap(dmp->x[1], 0., dim[1]);
                dmp->x[2] = box_wrap(dmp->x[2], 0., dim[2]);
            }

            /* Also copy the velocities */
            dmp->v_full[0] = gp_dm->v_full[0];
            dmp->v_full[1] = gp_dm->v_full[1];
            dmp->v_full[2] = gp_dm->v_full[2];
            dmp->h = d;
        }
    }

    swift_free("dmparts", s->dmparts);
    s->dmparts = dmparts;
  }

  /* Replace the content of the space */
  swift_free("gparts", s->gparts);
  s->parts = parts;
  s->gparts = gparts;
}



/**
 * @brief Verify that the matter content matches the cosmology model.
 *
 * @param s The #space.
 * @param cosmo The current cosmology model.
 * @param rank The MPI rank of this #space.
 */
void space_check_cosmology(struct space *s, const struct cosmology *cosmo,
                           int rank) {

  struct gpart *gparts = s->gparts;
  const size_t nr_gparts = s->nr_gparts;

  /* Sum up the mass in this space */
  double mass = 0.;
  for (size_t i = 0; i < nr_gparts; ++i) {

#ifdef SWIFT_DEBUG_CHECKS
    if (gparts[i].time_bin == time_bin_not_created)
      error("Found an extra particle when checking cosmology");
#endif
    mass += gparts[i].mass;
  }

/* Reduce the total mass */
#ifdef WITH_MPI
  double total_mass;
  MPI_Reduce(&mass, &total_mass, 1, MPI_DOUBLE, MPI_SUM, 0, MPI_COMM_WORLD);
#else
  double total_mass = mass;
#endif

  if (rank == 0) {

    const double volume = s->dim[0] * s->dim[1] * s->dim[2];

    /* Current Hubble constant */
    const double H = cosmo->H;

    /* z=0 Hubble parameter */
    const double H0 = cosmo->H0;

    /* Critical density at z=0 */
    const double rho_crit0 = cosmo->critical_density * H0 * H0 / (H * H);

    /* Compute the mass density */
    const double Omega_sim = (total_mass / volume) / rho_crit0;

    /* The density required to match the cosmology */
    double Omega_cosmo;
    if (s->with_neutrinos)
      Omega_cosmo = cosmo->Omega_m + cosmo->Omega_nu_0;
    else
      Omega_cosmo = cosmo->Omega_m;

    if (fabs(Omega_sim - Omega_cosmo) > 1e-3)
      error(
          "The matter content of the simulation does not match the cosmology "
          "in the parameter file cosmo.Omega_m=%e Omega_particles=%e. Are you "
          "running with neutrinos? Then account for cosmo.Omega_nu_0=%e too.",
          cosmo->Omega_m, Omega_sim, cosmo->Omega_nu_0);
  }
}

/**
 * @brief Compute the max id of any #part in this space.
 *
 * This function is inefficient. Don't call often.
 *
 * @param s The #space.
 */
long long space_get_max_parts_id(struct space *s) {

  long long max_id = -1;
  for (size_t i = 0; i < s->nr_parts; ++i) max_id = max(max_id, s->parts[i].id);
  for (size_t i = 0; i < s->nr_sinks; ++i) max_id = max(max_id, s->sinks[i].id);
  for (size_t i = 0; i < s->nr_sparts; ++i) max_id = max(max_id, s->sparts[i].id);
  for (size_t i = 0; i < s->nr_bparts; ++i) max_id = max(max_id, s->bparts[i].id);
  for (size_t i = 0; i < s->nr_dmparts; ++i) max_id = max(max_id, s->dmparts[i].id_or_neg_offset);
  for (size_t i = 0; i < s->nr_gparts; ++i)
<<<<<<< HEAD
    if (s->gparts[i].type == swift_type_dark_matter ||
        s->gparts[i].type == swift_type_dark_matter_background ||
        s->gparts[i].type == swift_type_neutrino)
=======
    if (s->gparts[i].type == swift_type_dark_matter_background)
>>>>>>> 4e26a0e3
      max_id = max(max_id, s->gparts[i].id_or_neg_offset);
  return max_id;
}

/**
 * @brief Cleans-up all the cell links in the space
 *
 * Expensive funtion. Should only be used for debugging purposes.
 *
 * @param s The #space to clean.
 */
void space_link_cleanup(struct space *s) {

  /* Recursively apply the cell link cleaning routine */
  space_map_cells_pre(s, 1, cell_clean_links, NULL);
}

/**
 * @brief Checks that all cells have been drifted to a given point in time
 *
 * Should only be used for debugging purposes.
 *
 * @param s The #space to check.
 * @param ti_drift The (integer) time.
 * @param multipole Are we also checking the multipoles ?
 */
void space_check_drift_point(struct space *s, integertime_t ti_drift,
                             int multipole) {
#ifdef SWIFT_DEBUG_CHECKS
  /* Recursively check all cells */
  space_map_cells_pre(s, 1, cell_check_part_drift_point, &ti_drift);
  space_map_cells_pre(s, 1, cell_check_gpart_drift_point, &ti_drift);
  space_map_cells_pre(s, 1, cell_check_spart_drift_point, &ti_drift);
  space_map_cells_pre(s, 1, cell_check_dmpart_drift_point, &ti_drift);
  if (multipole)
    space_map_cells_pre(s, 1, cell_check_multipole_drift_point, &ti_drift);
#else
  error("Calling debugging code without debugging flag activated.");
#endif
}

void space_check_top_multipoles_drift_point(struct space *s,
                                            integertime_t ti_drift) {
#ifdef SWIFT_DEBUG_CHECKS
  for (int i = 0; i < s->nr_cells; ++i) {
    cell_check_multipole_drift_point(&s->cells_top[i], &ti_drift);
  }
#else
  error("Calling debugging code without debugging flag activated.");
#endif
}

/**
 * @brief Checks that all particles and local cells have a non-zero time-step.
 *
 * Should only be used for debugging purposes.
 *
 * @param s The #space to check.
 */
void space_check_timesteps(const struct space *s) {
#ifdef SWIFT_DEBUG_CHECKS
  for (int i = 0; i < s->nr_cells; ++i) {
    if (s->cells_top[i].nodeID == engine_rank) {
      cell_check_timesteps(&s->cells_top[i], s->e->ti_current,
                           s->e->max_active_bin);
    }
  }
#else
  error("Calling debugging code without debugging flag activated.");
#endif
}

/**
 * @brief #threadpool mapper function for the limiter debugging check
 */
void space_check_limiter_mapper(void *map_data, int nr_parts,
                                void *extra_data) {
#ifdef SWIFT_DEBUG_CHECKS
  /* Unpack the data */
  struct part *restrict parts = (struct part *)map_data;
  const struct space *s = (struct space *)extra_data;
  const int with_timestep_limiter =
      (s->e->policy & engine_policy_timestep_limiter);
  const int with_timestep_sync = (s->e->policy & engine_policy_timestep_sync);

  /* Verify that all limited particles have been treated */
  for (int k = 0; k < nr_parts; k++) {

    if (parts[k].time_bin == time_bin_inhibited) continue;

    if (parts[k].time_bin < 0) error("Particle has negative time-bin!");

    if (with_timestep_limiter &&
        parts[k].limiter_data.wakeup != time_bin_not_awake)
      error("Particle still woken up! id=%lld wakeup=%d", parts[k].id,
            parts[k].limiter_data.wakeup);

    if (with_timestep_sync && parts[k].limiter_data.to_be_synchronized != 0)
      error("Synchronized particle not treated! id=%lld synchronized=%d",
            parts[k].id, parts[k].limiter_data.to_be_synchronized);

    if (parts[k].gpart != NULL) {
      if (parts[k].time_bin != parts[k].gpart->time_bin) {
        error("Gpart not on the same time-bin as part %i %i", parts[k].time_bin,
              parts[k].gpart->time_bin);
      }
    }
  }
#else
  error("Calling debugging code without debugging flag activated.");
#endif
}

/**
 * @brief Checks that all particles have their wakeup flag in a correct state.
 *
 * Should only be used for debugging purposes.
 *
 * @param s The #space to check.
 */
void space_check_limiter(struct space *s) {
#ifdef SWIFT_DEBUG_CHECKS

  threadpool_map(&s->e->threadpool, space_check_limiter_mapper, s->parts,
                 s->nr_parts, sizeof(struct part), 1000, s);
#else
  error("Calling debugging code without debugging flag activated.");
#endif
}

/**
 * @brief #threadpool mapper function for the swallow debugging check
 */
void space_check_part_swallow_mapper(void *map_data, int nr_parts,
                                     void *extra_data) {
#ifdef SWIFT_DEBUG_CHECKS
  /* Unpack the data */
  struct part *restrict parts = (struct part *)map_data;

  /* Verify that all particles have been swallowed or are untouched */
  for (int k = 0; k < nr_parts; k++) {

    if (parts[k].time_bin == time_bin_inhibited) continue;

    const long long swallow_id =
        black_holes_get_part_swallow_id(&parts[k].black_holes_data);

    if (swallow_id != -1)
      error("Particle has not been swallowed! id=%lld", parts[k].id);
  }
#else
  error("Calling debugging code without debugging flag activated.");
#endif
}

/**
 * @brief #threadpool mapper function for the swallow debugging check
 */
void space_check_bpart_swallow_mapper(void *map_data, int nr_bparts,
                                      void *extra_data) {
#ifdef SWIFT_DEBUG_CHECKS
  /* Unpack the data */
  struct bpart *restrict bparts = (struct bpart *)map_data;

  /* Verify that all particles have been swallowed or are untouched */
  for (int k = 0; k < nr_bparts; k++) {

    if (bparts[k].time_bin == time_bin_inhibited) continue;

    const long long swallow_id =
        black_holes_get_bpart_swallow_id(&bparts[k].merger_data);

    if (swallow_id != -1)
      error("BH particle has not been swallowed! id=%lld", bparts[k].id);
  }
#else
  error("Calling debugging code without debugging flag activated.");
#endif
}

/**
 * @brief Checks that all particles have their swallow flag in a "no swallow"
 * state.
 *
 * Should only be used for debugging purposes.
 *
 * @param s The #space to check.
 */
void space_check_swallow(struct space *s) {
#ifdef SWIFT_DEBUG_CHECKS

  threadpool_map(&s->e->threadpool, space_check_part_swallow_mapper, s->parts,
                 s->nr_parts, sizeof(struct part), threadpool_auto_chunk_size,
                 /*extra_data=*/NULL);

  threadpool_map(&s->e->threadpool, space_check_bpart_swallow_mapper, s->bparts,
                 s->nr_bparts, sizeof(struct bpart), threadpool_auto_chunk_size,
                 /*extra_data=*/NULL);
#else
  error("Calling debugging code without debugging flag activated.");
#endif
}

void space_check_sort_flags_mapper(void *map_data, int nr_cells,
                                   void *extra_data) {

#ifdef SWIFT_DEBUG_CHECKS

  const struct space *s = (struct space *)extra_data;
  int *local_cells_top = map_data;

  for (int ind = 0; ind < nr_cells; ++ind) {
    const struct cell *c = &s->cells_top[local_cells_top[ind]];

    cell_check_sort_flags(c);
  }

#endif
}

/**
 * @brief Checks that all cells have cleared their sort flags.
 *
 * Should only be used for debugging purposes.
 *
 * @param s The #space to check.
 */
void space_check_sort_flags(struct space *s) {
#ifdef SWIFT_DEBUG_CHECKS

  threadpool_map(&s->e->threadpool, space_check_sort_flags_mapper,
                 s->local_cells_with_tasks_top, s->nr_local_cells_with_tasks,
                 sizeof(int), 1, s);
#else
  error("Calling debugging code without debugging flag activated.");
#endif
}

/**
 * @brief Resets all the individual cell task counters to 0.
 *
 * Should only be used for debugging purposes.
 *
 * @param s The #space to reset.
 */
void space_reset_task_counters(struct space *s) {
#ifdef SWIFT_DEBUG_CHECKS
  for (int i = 0; i < s->nr_cells; ++i) {
    cell_reset_task_counters(&s->cells_top[i]);
  }
#else
  error("Calling debugging code without debugging flag activated.");
#endif
}

/**
 * @brief Frees up the memory allocated for this #space
 */
void space_clean(struct space *s) {

  for (int i = 0; i < s->nr_cells; ++i) cell_clean(&s->cells_top[i]);
  swift_free("cells_top", s->cells_top);
  swift_free("multipoles_top", s->multipoles_top);
  swift_free("local_cells_top", s->local_cells_top);
  swift_free("local_cells_with_tasks_top", s->local_cells_with_tasks_top);
  swift_free("cells_with_particles_top", s->cells_with_particles_top);
  swift_free("local_cells_with_particles_top",
             s->local_cells_with_particles_top);
  swift_free("parts", s->parts);
  swift_free("xparts", s->xparts);
  swift_free("gparts", s->gparts);
  swift_free("sparts", s->sparts);
  swift_free("bparts", s->bparts);
  swift_free("dmparts", s->dmparts);
  swift_free("sinks", s->sinks);
#ifdef WITH_MPI
  swift_free("parts_foreign", s->parts_foreign);
  swift_free("sparts_foreign", s->sparts_foreign);
  swift_free("gparts_foreign", s->gparts_foreign);
  swift_free("dmparts_foreign", s->dmparts_foreign);
  swift_free("bparts_foreign", s->bparts_foreign);
#endif

  if (lock_destroy(&s->unique_id.lock) != 0)
    error("Failed to destroy spinlocks.");
}

/**
 * @brief Write the space struct and its contents to the given FILE as a
 * stream of bytes.
 *
 * @param s the space
 * @param stream the file stream
 */
void space_struct_dump(struct space *s, FILE *stream) {

  restart_write_blocks(s, sizeof(struct space), 1, stream, "space",
                       "space struct");

  /* Now all our globals. */
  restart_write_blocks(&space_splitsize, sizeof(int), 1, stream,
                       "space_splitsize", "space_splitsize");
  restart_write_blocks(&space_maxsize, sizeof(int), 1, stream, "space_maxsize",
                       "space_maxsize");
  restart_write_blocks(&space_subsize_pair_hydro, sizeof(int), 1, stream,
                       "space_subsize_pair_hydro", "space_subsize_pair_hydro");
  restart_write_blocks(&space_subsize_self_hydro, sizeof(int), 1, stream,
                       "space_subsize_self_hydro", "space_subsize_self_hydro");
  restart_write_blocks(&space_subsize_pair_stars, sizeof(int), 1, stream,
                       "space_subsize_pair_stars", "space_subsize_pair_stars");
  restart_write_blocks(&space_subsize_self_stars, sizeof(int), 1, stream,
                       "space_subsize_self_stars", "space_subsize_self_stars");
  restart_write_blocks(&space_subsize_pair_dark_matter, sizeof(int), 1, stream,
                       "space_subsize_pair_dark_matter", "space_subsize_pair_dark_matter");
  restart_write_blocks(&space_subsize_self_dark_matter, sizeof(int), 1, stream,
                       "space_subsize_self_dark_matter", "space_subsize_self_dark_matter");
  restart_write_blocks(&space_subsize_pair_grav, sizeof(int), 1, stream,
                       "space_subsize_pair_grav", "space_subsize_pair_grav");
  restart_write_blocks(&space_subsize_self_grav, sizeof(int), 1, stream,
                       "space_subsize_self_grav", "space_subsize_self_grav");
  restart_write_blocks(&space_subdepth_diff_grav, sizeof(int), 1, stream,
                       "space_subdepth_diff_grav", "space_subdepth_diff_grav");
  restart_write_blocks(&space_extra_parts, sizeof(int), 1, stream,
                       "space_extra_parts", "space_extra_parts");
  restart_write_blocks(&space_extra_gparts, sizeof(int), 1, stream,
                       "space_extra_gparts", "space_extra_gparts");
  restart_write_blocks(&space_extra_sinks, sizeof(int), 1, stream,
                       "space_extra_sinks", "space_extra_sinks");
  restart_write_blocks(&space_extra_sparts, sizeof(int), 1, stream,
                       "space_extra_sparts", "space_extra_sparts");
  restart_write_blocks(&space_extra_bparts, sizeof(int), 1, stream,
                       "space_extra_bparts", "space_extra_bparts");
  restart_write_blocks(&space_extra_dmparts, sizeof(int), 1, stream,
                       "space_extra_dmparts", "space_extra_dmparts");
  restart_write_blocks(&space_expected_max_nr_strays, sizeof(int), 1, stream,
                       "space_expected_max_nr_strays",
                       "space_expected_max_nr_strays");
  restart_write_blocks(&engine_max_dmparts_per_ghost, sizeof(int), 1, stream,
                       "engine_max_dmparts_per_ghost",
                       "engine_max_dmparts_per_ghost");
  restart_write_blocks(&engine_max_parts_per_ghost, sizeof(int), 1, stream,
                       "engine_max_parts_per_ghost",
                       "engine_max_parts_per_ghost");
  restart_write_blocks(&engine_max_sparts_per_ghost, sizeof(int), 1, stream,
                       "engine_max_sparts_per_ghost",
                       "engine_max_sparts_per_ghost");
  restart_write_blocks(&engine_max_parts_per_cooling, sizeof(int), 1, stream,
                       "engine_max_parts_per_cooling",
                       "engine_max_parts_per_cooling");
  restart_write_blocks(&engine_star_resort_task_depth, sizeof(int), 1, stream,
                       "engine_star_resort_task_depth",
                       "engine_star_resort_task_depth");

  /* More things to write. */
  if (s->nr_parts > 0) {
    restart_write_blocks(s->parts, s->nr_parts, sizeof(struct part), stream,
                         "parts", "parts");
    restart_write_blocks(s->xparts, s->nr_parts, sizeof(struct xpart), stream,
                         "xparts", "xparts");
  }
  if (s->nr_gparts > 0)
    restart_write_blocks(s->gparts, s->nr_gparts, sizeof(struct gpart), stream,
                         "gparts", "gparts");

  if (s->nr_sinks > 0)
    restart_write_blocks(s->sinks, s->nr_sinks, sizeof(struct sink), stream,
                         "sinks", "sinks");

  if (s->nr_sparts > 0)
    restart_write_blocks(s->sparts, s->nr_sparts, sizeof(struct spart), stream,
                         "sparts", "sparts");
  if (s->nr_bparts > 0)
    restart_write_blocks(s->bparts, s->nr_bparts, sizeof(struct bpart), stream,
                         "bparts", "bparts");
  if (s->nr_dmparts > 0)
    restart_write_blocks(s->dmparts, s->nr_dmparts, sizeof(struct dmpart), stream,
                         "dmparts", "dmparts");
}

/**
 * @brief Re-create a space struct and its contents from the given FILE
 *        stream.
 *
 * @param s the space
 * @param stream the file stream
 */
void space_struct_restore(struct space *s, FILE *stream) {


  restart_read_blocks(s, sizeof(struct space), 1, stream, NULL, "space struct");

  /* Now all our globals. */
  restart_read_blocks(&space_splitsize, sizeof(int), 1, stream, NULL,
                      "space_splitsize");
  restart_read_blocks(&space_maxsize, sizeof(int), 1, stream, NULL,
                      "space_maxsize");
  restart_read_blocks(&space_subsize_pair_hydro, sizeof(int), 1, stream, NULL,
                      "space_subsize_pair_hydro");
  restart_read_blocks(&space_subsize_self_hydro, sizeof(int), 1, stream, NULL,
                      "space_subsize_self_hydro");
  restart_read_blocks(&space_subsize_pair_stars, sizeof(int), 1, stream, NULL,
                      "space_subsize_pair_stars");
  restart_read_blocks(&space_subsize_self_stars, sizeof(int), 1, stream, NULL,
                      "space_subsize_self_stars");
  restart_read_blocks(&space_subsize_pair_dark_matter, sizeof(int), 1, stream, NULL,
                      "space_subsize_pair_dark_matter");
  restart_read_blocks(&space_subsize_self_dark_matter, sizeof(int), 1, stream, NULL,
                      "space_subsize_self_dark_matter");
  restart_read_blocks(&space_subsize_pair_grav, sizeof(int), 1, stream, NULL,
                      "space_subsize_pair_grav");
  restart_read_blocks(&space_subsize_self_grav, sizeof(int), 1, stream, NULL,
                      "space_subsize_self_grav");
  restart_read_blocks(&space_subdepth_diff_grav, sizeof(int), 1, stream, NULL,
                      "space_subdepth_diff_grav");
  restart_read_blocks(&space_extra_parts, sizeof(int), 1, stream, NULL,
                      "space_extra_parts");
  restart_read_blocks(&space_extra_gparts, sizeof(int), 1, stream, NULL,
                      "space_extra_gparts");
  restart_read_blocks(&space_extra_sinks, sizeof(int), 1, stream, NULL,
                      "space_extra_sinks");
  restart_read_blocks(&space_extra_sparts, sizeof(int), 1, stream, NULL,
                      "space_extra_sparts");
  restart_read_blocks(&space_extra_bparts, sizeof(int), 1, stream, NULL,
                      "space_extra_bparts");
  restart_read_blocks(&space_extra_dmparts, sizeof(int), 1, stream, NULL,
                      "space_extra_dmparts");
  restart_read_blocks(&space_expected_max_nr_strays, sizeof(int), 1, stream,
                      NULL, "space_expected_max_nr_strays");
  restart_read_blocks(&engine_max_dmparts_per_ghost, sizeof(int), 1, stream, NULL,
                      "engine_max_dmparts_per_ghost");
  restart_read_blocks(&engine_max_parts_per_ghost, sizeof(int), 1, stream, NULL,
                      "engine_max_parts_per_ghost");
  restart_read_blocks(&engine_max_sparts_per_ghost, sizeof(int), 1, stream,
                      NULL, "engine_max_sparts_per_ghost");
  restart_read_blocks(&engine_max_parts_per_cooling, sizeof(int), 1, stream,
                      NULL, "engine_max_parts_per_cooling");
  restart_read_blocks(&engine_star_resort_task_depth, sizeof(int), 1, stream,
                      NULL, "engine_star_resort_task_depth");

  /* Things that should be reconstructed in a rebuild. */
  s->cells_top = NULL;
  s->cells_sub = NULL;
  s->multipoles_top = NULL;
  s->multipoles_sub = NULL;
  s->local_cells_top = NULL;
  s->local_cells_with_tasks_top = NULL;
  s->cells_with_particles_top = NULL;
  s->local_cells_with_particles_top = NULL;
  s->nr_local_cells_with_tasks = 0;
  s->nr_cells_with_particles = 0;
#ifdef WITH_MPI
  s->parts_foreign = NULL;
  s->size_parts_foreign = 0;
  s->gparts_foreign = NULL;
  s->size_gparts_foreign = 0;
  s->sparts_foreign = NULL;
  s->size_sparts_foreign = 0;
  s->bparts_foreign = NULL;
  s->size_bparts_foreign = 0;
  s->dmparts_foreign = NULL;
  s->size_dmparts_foreign = 0;
#endif

  /* More things to read. */
  s->parts = NULL;
  s->xparts = NULL;
  if (s->nr_parts > 0) {

    /* Need the memory for these. */
    if (swift_memalign("parts", (void **)&s->parts, part_align,
                       s->size_parts * sizeof(struct part)) != 0)
      error("Failed to allocate restore part array.");

    if (swift_memalign("xparts", (void **)&s->xparts, xpart_align,
                       s->size_parts * sizeof(struct xpart)) != 0)
      error("Failed to allocate restore xpart array.");

    restart_read_blocks(s->parts, s->nr_parts, sizeof(struct part), stream,
                        NULL, "parts");
    restart_read_blocks(s->xparts, s->nr_parts, sizeof(struct xpart), stream,
                        NULL, "xparts");
  }
  s->gparts = NULL;
  if (s->nr_gparts > 0) {
    if (swift_memalign("gparts", (void **)&s->gparts, gpart_align,
                       s->size_gparts * sizeof(struct gpart)) != 0)
      error("Failed to allocate restore gpart array.");

    restart_read_blocks(s->gparts, s->nr_gparts, sizeof(struct gpart), stream,
                        NULL, "gparts");
  }

  s->sinks = NULL;
  if (s->nr_sinks > 0) {
    if (swift_memalign("sinks", (void **)&s->sinks, sink_align,
                       s->size_sinks * sizeof(struct sink)) != 0)
      error("Failed to allocate restore sink array.");

    restart_read_blocks(s->sinks, s->nr_sinks, sizeof(struct sink), stream,
                        NULL, "sinks");
  }

  s->sparts = NULL;
  if (s->nr_sparts > 0) {
    if (swift_memalign("sparts", (void **)&s->sparts, spart_align,
                       s->size_sparts * sizeof(struct spart)) != 0)
      error("Failed to allocate restore spart array.");

    restart_read_blocks(s->sparts, s->nr_sparts, sizeof(struct spart), stream,
                        NULL, "sparts");
  }
  s->bparts = NULL;
  if (s->nr_bparts > 0) {
    if (swift_memalign("bparts", (void **)&s->bparts, bpart_align,
                       s->size_bparts * sizeof(struct bpart)) != 0)
      error("Failed to allocate restore bpart array.");

    restart_read_blocks(s->bparts, s->nr_bparts, sizeof(struct bpart), stream,
                        NULL, "bparts");
  }
    s->dmparts = NULL;
    if (s->nr_dmparts > 0) {
        if (swift_memalign("dmparts", (void **)&s->dmparts, dmpart_align,
                           s->size_dmparts * sizeof(struct dmpart)) != 0)
            error("Failed to allocate restore dmpart array.");
        
        restart_read_blocks(s->dmparts, s->nr_dmparts, sizeof(struct dmpart), stream,
                            NULL, "dmparts");
    }

  /* Need to reconnect the gravity parts to their hydro, star and BH particles.
   * Note that we can't use the threadpool here as we have not restored it yet.
   */

  /* Re-link the parts. */
  if (s->nr_parts > 0 && s->nr_gparts > 0)
    part_relink_parts_to_gparts(s->gparts, s->nr_gparts, s->parts);

  /* Re-link the sinks. */
  if (s->nr_sinks > 0 && s->nr_gparts > 0)
    part_relink_sinks_to_gparts(s->gparts, s->nr_gparts, s->sinks);

  /* Re-link the sparts. */
  if (s->nr_sparts > 0 && s->nr_gparts > 0)
    part_relink_sparts_to_gparts(s->gparts, s->nr_gparts, s->sparts);

  /* Re-link the bparts. */
  if (s->nr_bparts > 0 && s->nr_gparts > 0)
    part_relink_bparts_to_gparts(s->gparts, s->nr_gparts, s->bparts);
    
    /* Re-link the dmparts. */
  if (s->nr_dmparts > 0 && s->nr_gparts > 0)
    part_relink_dmparts_to_gparts(s->gparts, s->nr_gparts, s->dmparts);

#ifdef SWIFT_DEBUG_CHECKS
  /* Verify that everything is correct */
  const int with_sidm = s->e->policy & engine_policy_sidm;
  part_verify_links(s->parts, s->gparts, s->sinks, s->sparts, s->dmparts, s->bparts,
                    s->nr_parts, s->nr_gparts, s->nr_sinks, s->nr_sparts, s->nr_dmparts,
                    s->nr_bparts, with_sidm, 1);
#endif
}

#define root_cell_id 0
/**
 * @brief write a single cell in a csv file.
 *
 * @param s The #space.
 * @param f The file to use (already open).
 * @param c The current #cell.
 */
void space_write_cell(const struct space *s, FILE *f, const struct cell *c) {
#ifdef SWIFT_CELL_GRAPH

  if (c == NULL) return;

  /* Get parent ID */
  long long parent = root_cell_id;
  if (c->parent != NULL) parent = c->parent->cellID;

  /* Get super ID */
  char superID[100] = "";
  if (c->super != NULL) sprintf(superID, "%lld", c->super->cellID);

  /* Get hydro super ID */
  char hydro_superID[100] = "";
  if (c->hydro.super != NULL)
    sprintf(hydro_superID, "%lld", c->hydro.super->cellID);

  /* Write line for current cell */
  fprintf(f, "%lld,%lld,%i,", c->cellID, parent, c->nodeID);
  fprintf(f, "%i,%i,%i,%s,%s,%g,%g,%g,%g,%g,%g, ", c->hydro.count,
          c->stars.count, c->grav.count, superID, hydro_superID, c->loc[0],
          c->loc[1], c->loc[2], c->width[0], c->width[1], c->width[2]);
  fprintf(f, "%g, %g, %i, %i\n", c->hydro.h_max, c->stars.h_max, c->depth,
          c->maxdepth);

  /* Write children */
  for (int i = 0; i < 8; i++) {
    space_write_cell(s, f, c->progeny[i]);
  }
#endif
}

/**
 * @brief Write a csv file containing the cell hierarchy
 *
 * @param s The #space.
 * @param j The file number.
 */
void space_write_cell_hierarchy(const struct space *s, int j) {

#ifdef SWIFT_CELL_GRAPH

  /* Open file */
  char filename[200];
  sprintf(filename, "cell_hierarchy_%04i_%04i.csv", j, engine_rank);
  FILE *f = fopen(filename, "w");
  if (f == NULL) error("Error opening task level file.");

  const int root_id = root_cell_id;
  /* Write header */
  if (engine_rank == 0) {
    fprintf(f, "name,parent,mpi_rank,");
    fprintf(f,
            "hydro_count,stars_count,gpart_count,super,hydro_super,"
            "loc1,loc2,loc3,width1,width2,width3,");
    fprintf(f, "hydro_h_max,stars_h_max,depth,maxdepth\n");

    /* Write root data */
    fprintf(f, "%i, ,-1,", root_id);
    fprintf(f, "%li,%li,%li, , , , , , , , ,", s->nr_parts, s->nr_sparts,
            s->nr_gparts);
    fprintf(f, " , , ,\n");
  }

  /* Write all the top level cells (and their children) */
  for (int i = 0; i < s->nr_cells; i++) {
    struct cell *c = &s->cells_top[i];
    if (c->nodeID == engine_rank) space_write_cell(s, f, c);
  }

  /* Cleanup */
  fclose(f);
#endif
}

/**
 * @brief Check the unskip flags for the cell and its progenies.
 *
 * @param c The current #cell.
 */
void space_recurse_check_unskip_flag(const struct cell *c) {

#ifdef SWIFT_DEBUG_CHECKS

  /* Check the current cell. */
  if (cell_get_flag(c, cell_flag_unskip_self_grav_processed)) {
    error(
        "A cell is still containing a self unskip flag for the gravity "
        "depth=%d node=%d cellID=%lld",
        c->depth, c->nodeID, c->cellID);
  }
  if (cell_get_flag(c, cell_flag_unskip_pair_grav_processed)) {
    error(
        "A cell is still containing a pair unskip flag for the gravity "
        "depth=%d node=%d cellID=%lld",
        c->depth, c->nodeID, c->cellID);
  }

  /* Recurse */
  for (int i = 0; i < 8; i++) {
    if (c->progeny[i] != NULL) space_recurse_check_unskip_flag(c->progeny[i]);
  }
#endif
}

/**
 * @brief Loop over all the cells and ensure that the unskip
 * flag have been cleared.
 *
 * @param s The #space
 */
void space_check_unskip_flags(const struct space *s) {
#ifdef SWIFT_DEBUG_CHECKS

  for (int i = 0; i < s->nr_cells; i++) {
    const struct cell *c = &s->cells_top[i];
    space_recurse_check_unskip_flag(c);
  }
#else
  error("This function should not be called without the debugging checks.");
#endif
}<|MERGE_RESOLUTION|>--- conflicted
+++ resolved
@@ -44,11 +44,8 @@
 #include "atomic.h"
 #include "const.h"
 #include "cooling.h"
-<<<<<<< HEAD
-=======
 #include "dark_matter.h"
 #include "debug.h"
->>>>>>> 4e26a0e3
 #include "engine.h"
 #include "error.h"
 #include "kernel_hydro.h"
@@ -124,236 +121,6 @@
 };
 
 /**
-<<<<<<< HEAD
-=======
- * @brief Information required to compute the particle cell indices.
- */
-struct index_data {
-  struct space *s;
-  int *ind;
-  int *cell_counts;
-  size_t count_inhibited_part;
-  size_t count_inhibited_gpart;
-  size_t count_inhibited_dmpart;
-  size_t count_inhibited_spart;
-  size_t count_inhibited_bpart;
-  size_t count_inhibited_sink;
-  size_t count_extra_part;
-  size_t count_extra_gpart;
-  size_t count_extra_spart;
-  size_t count_extra_bpart;
-  size_t count_extra_dmpart;
-  size_t count_extra_sink;
-};
-
-/**
- * @brief Recursively dismantle a cell tree.
- *
- * @param s The #space.
- * @param c The #cell to recycle.
- * @param cell_rec_begin Pointer to the start of the list of cells to recycle.
- * @param cell_rec_end Pointer to the end of the list of cells to recycle.
- * @param multipole_rec_begin Pointer to the start of the list of multipoles to
- * recycle.
- * @param multipole_rec_end Pointer to the end of the list of multipoles to
- * recycle.
- */
-void space_rebuild_recycle_rec(struct space *s, struct cell *c,
-                               struct cell **cell_rec_begin,
-                               struct cell **cell_rec_end,
-                               struct gravity_tensors **multipole_rec_begin,
-                               struct gravity_tensors **multipole_rec_end) {
-  if (c->split)
-    for (int k = 0; k < 8; k++)
-      if (c->progeny[k] != NULL) {
-        space_rebuild_recycle_rec(s, c->progeny[k], cell_rec_begin,
-                                  cell_rec_end, multipole_rec_begin,
-                                  multipole_rec_end);
-
-        c->progeny[k]->next = *cell_rec_begin;
-        *cell_rec_begin = c->progeny[k];
-
-        if (s->with_self_gravity) {
-          c->progeny[k]->grav.multipole->next = *multipole_rec_begin;
-          *multipole_rec_begin = c->progeny[k]->grav.multipole;
-        }
-
-        if (*cell_rec_end == NULL) *cell_rec_end = *cell_rec_begin;
-        if (s->with_self_gravity && *multipole_rec_end == NULL)
-          *multipole_rec_end = *multipole_rec_begin;
-
-        c->progeny[k]->grav.multipole = NULL;
-        c->progeny[k] = NULL;
-      }
-}
-
-void space_rebuild_recycle_mapper(void *map_data, int num_elements,
-                                  void *extra_data) {
-
-  struct space *s = (struct space *)extra_data;
-  struct cell *cells = (struct cell *)map_data;
-
-  for (int k = 0; k < num_elements; k++) {
-    struct cell *c = &cells[k];
-    struct cell *cell_rec_begin = NULL, *cell_rec_end = NULL;
-    struct gravity_tensors *multipole_rec_begin = NULL,
-                           *multipole_rec_end = NULL;
-    space_rebuild_recycle_rec(s, c, &cell_rec_begin, &cell_rec_end,
-                              &multipole_rec_begin, &multipole_rec_end);
-    if (cell_rec_begin != NULL)
-      space_recycle_list(s, cell_rec_begin, cell_rec_end, multipole_rec_begin,
-                         multipole_rec_end);
-    c->hydro.sorts = NULL;
-    c->stars.sorts = NULL;
-    c->nr_tasks = 0;
-    c->grav.nr_mm_tasks = 0;
-    c->hydro.density = NULL;
-    c->hydro.gradient = NULL;
-    c->hydro.force = NULL;
-    c->hydro.limiter = NULL;
-    c->grav.grav = NULL;
-    c->grav.mm = NULL;
-    c->hydro.dx_max_part = 0.0f;
-    c->hydro.dx_max_sort = 0.0f;
-    c->stars.dx_max_part = 0.f;
-    c->stars.dx_max_sort = 0.f;
-    c->black_holes.dx_max_part = 0.f;
-    c->hydro.sorted = 0;
-    c->hydro.sort_allocated = 0;
-    c->stars.sorted = 0;
-    c->hydro.count = 0;
-    c->hydro.count_total = 0;
-    c->hydro.updated = 0;
-    c->grav.count = 0;
-    c->grav.count_total = 0;
-    c->grav.updated = 0;
-    c->sinks.count = 0;
-    c->stars.count = 0;
-    c->stars.count_total = 0;
-    c->stars.updated = 0;
-    c->black_holes.count = 0;
-    c->black_holes.count_total = 0;
-    c->black_holes.updated = 0;
-    c->dark_matter.count = 0;
-    c->dark_matter.count_total = 0;
-    c->dark_matter.updated = 0;
-    c->grav.init = NULL;
-    c->grav.init_out = NULL;
-    c->hydro.extra_ghost = NULL;
-    c->hydro.ghost_in = NULL;
-    c->hydro.ghost_out = NULL;
-    c->hydro.ghost = NULL;
-    c->hydro.star_formation = NULL;
-    c->hydro.stars_resort = NULL;
-    c->stars.ghost = NULL;
-    c->stars.density = NULL;
-    c->stars.feedback = NULL;
-    c->black_holes.density_ghost = NULL;
-    c->black_holes.swallow_ghost[0] = NULL;
-    c->black_holes.swallow_ghost[1] = NULL;
-    c->black_holes.swallow_ghost[2] = NULL;
-    c->black_holes.density = NULL;
-    c->black_holes.swallow = NULL;
-    c->black_holes.do_gas_swallow = NULL;
-    c->black_holes.do_bh_swallow = NULL;
-    c->black_holes.feedback = NULL;
-    c->dark_matter.density = NULL;
-    c->dark_matter.ghost = NULL;
-    c->dark_matter.sidm = NULL;
-    c->dark_matter.sidm_kick = NULL;
-    c->dark_matter.drift = NULL;
-    /*c->dark_matter.limiter = NULL;*/
-    /*c->dark_matter.timestep_limiter = NULL;*/
-    c->dark_matter.timestep_sync = NULL;
-    c->kick1 = NULL;
-    c->kick2 = NULL;
-    c->timestep = NULL;
-    /*c->timestep_limiter = NULL;
-    c->timestep_sync = NULL;*/
-    c->hydro.timestep_limiter = NULL;
-    c->hydro.timestep_sync = NULL;
-    c->hydro.end_force = NULL;
-    c->hydro.drift = NULL;
-    c->stars.drift = NULL;
-    c->stars.stars_in = NULL;
-    c->stars.stars_out = NULL;
-    c->black_holes.drift = NULL;
-    c->black_holes.black_holes_in = NULL;
-    c->black_holes.black_holes_out = NULL;
-    c->grav.drift = NULL;
-    c->grav.drift_out = NULL;
-    c->hydro.cooling_in = NULL;
-    c->hydro.cooling_out = NULL;
-    c->hydro.cooling = NULL;
-    c->grav.long_range = NULL;
-    c->grav.down_in = NULL;
-    c->grav.down = NULL;
-    c->grav.mesh = NULL;
-    c->grav.end_force = NULL;
-    c->top = c;
-    c->super = c;
-    c->hydro.super = c;
-    c->grav.super = c;
-    c->dark_matter.super = c;
-    c->hydro.parts = NULL;
-    c->hydro.xparts = NULL;
-    c->grav.parts = NULL;
-    c->grav.parts_rebuild = NULL;
-    c->sinks.parts = NULL;
-    c->stars.parts = NULL;
-    c->stars.parts_rebuild = NULL;
-    c->black_holes.parts = NULL;
-    c->dark_matter.parts = NULL;
-    c->flags = 0;
-    c->hydro.ti_end_min = -1;
-    c->hydro.ti_end_max = -1;
-    c->grav.ti_end_min = -1;
-    c->grav.ti_end_max = -1;
-    c->stars.ti_end_min = -1;
-    c->stars.ti_end_max = -1;
-    c->black_holes.ti_end_min = -1;
-    c->black_holes.ti_end_max = -1;
-    c->dark_matter.ti_end_min = -1;
-    c->dark_matter.ti_end_max = -1;
-    star_formation_logger_init(&c->stars.sfh);
-    dark_matter_logger_init(&c->dark_matter.sh);
-#if defined(SWIFT_DEBUG_CHECKS) || defined(SWIFT_CELL_GRAPH)
-    c->cellID = 0;
-#endif
-    if (s->with_self_gravity)
-      bzero(c->grav.multipole, sizeof(struct gravity_tensors));
-
-    cell_free_hydro_sorts(c);
-    cell_free_stars_sorts(c);
-#if WITH_MPI
-    c->mpi.tag = -1;
-    c->mpi.recv = NULL;
-    c->mpi.send = NULL;
-#endif
-  }
-}
-
-/**
- * @brief Free up any allocated cells.
- *
- * @param s The #space.
- */
-void space_free_cells(struct space *s) {
-
-  ticks tic = getticks();
-
-  threadpool_map(&s->e->threadpool, space_rebuild_recycle_mapper, s->cells_top,
-                 s->nr_cells, sizeof(struct cell), threadpool_auto_chunk_size,
-                 s);
-  s->maxdepth = 0;
-
-  if (s->e->verbose)
-    message("took %.3f %s.", clocks_from_ticks(getticks() - tic),
-            clocks_getunit());
-}
-
-/**
->>>>>>> 4e26a0e3
  * @brief Free any memory in use for foreign particles.
  *
  * @param s The #space.
@@ -404,177 +171,53 @@
   struct space *s = (struct space *)extra_data;
   struct cell *cells_top = s->cells_top;
 
-<<<<<<< HEAD
   for (int ind = 0; ind < num_cells; ind++) {
     struct cell *c = &cells_top[local_cells[ind]];
     cell_reorder_extra_parts(c, c->hydro.parts - s->parts);
   }
 }
-=======
-  const size_t nr_parts = s->nr_parts;
-  const size_t nr_sparts = s->nr_sparts;
-  const size_t nr_bparts = s->nr_bparts;
-  const size_t nr_dmparts = s->nr_dmparts;
-  const ticks tic = getticks();
-  const integertime_t ti_current = (s->e != NULL) ? s->e->ti_current : 0;
-
-  /* Run through the cells and get the current h_max. */
-  float h_max = s->cell_min / kernel_gamma / space_stretch;
-  if (nr_parts > 0) {
-
-    /* Can we use the list of local non-empty top-level cells? */
-    if (s->local_cells_with_particles_top != NULL) {
-      for (int k = 0; k < s->nr_local_cells_with_particles; ++k) {
-        const struct cell *c =
-            &s->cells_top[s->local_cells_with_particles_top[k]];
-        if (c->hydro.h_max > h_max) {
-          h_max = c->hydro.h_max;
-        }
-        if (c->stars.h_max > h_max) {
-          h_max = c->stars.h_max;
-        }
-        if (c->black_holes.h_max > h_max) {
-          h_max = c->black_holes.h_max;
-        }
-      }
->>>>>>> 4e26a0e3
 
 void space_reorder_extra_gparts_mapper(void *map_data, int num_cells,
+                                       void *extra_data) {
+
+    int *local_cells = (int *) map_data;
+    struct space *s = (struct space *) extra_data;
+    struct cell *cells_top = s->cells_top;
+
+    for (int ind = 0; ind < num_cells; ind++) {
+        struct cell *c = &cells_top[local_cells[ind]];
+        cell_reorder_extra_gparts(c, s->parts, s->sparts, s->sinks);
+    }
+}
+
+void space_reorder_extra_sparts_mapper(void *map_data, int num_cells,
                                        void *extra_data) {
 
   int *local_cells = (int *)map_data;
   struct space *s = (struct space *)extra_data;
   struct cell *cells_top = s->cells_top;
 
-<<<<<<< HEAD
-  for (int ind = 0; ind < num_cells; ind++) {
-    struct cell *c = &cells_top[local_cells[ind]];
-    cell_reorder_extra_gparts(c, s->parts, s->sparts, s->sinks);
-=======
-    if (nr_dmparts > 0) {
-        /* Can we use the list of local non-empty top-level cells? */
-        if (s->local_cells_with_particles_top != NULL) {
-            for (int k = 0; k < s->nr_local_cells_with_particles; ++k) {
-                const struct cell *c = &s->cells_top[s->local_cells_with_particles_top[k]];
-                if (c->dark_matter.h_max > h_max) {
-                    h_max = c->dark_matter.h_max;
-                }
-            }
-            /* Can we instead use all the top-level cells? */
-        } else if (s->cells_top != NULL) {
-            for (int k = 0; k < s->nr_cells; k++) {
-                const struct cell *c = &s->cells_top[k];
-                if (c->nodeID == engine_rank && c->dark_matter.h_max > h_max) {
-                    h_max = c->dark_matter.h_max;
-                }
-            }
-            /* Last option: run through the particles */
-        } else {
-            for (size_t k = 0; k < nr_dmparts; k++) {
-                if (s->dmparts[k].h > h_max) h_max = s->dmparts[k].h;
-            }
-        }
-    }
-    
-
-/* If we are running in parallel, make sure everybody agrees on
-   how large the largest cell should be. */
-#ifdef WITH_MPI
-  {
-    float buff;
-    if (MPI_Allreduce(&h_max, &buff, 1, MPI_FLOAT, MPI_MAX, MPI_COMM_WORLD) !=
-        MPI_SUCCESS)
-      error("Failed to aggregate the rebuild flag across nodes.");
-    h_max = buff;
-  }
-#endif
-  if (verbose) message("h_max is %.3e (cell_min=%.3e).", h_max, s->cell_min);
-
-  /* Get the new putative cell dimensions. */
-  const int cdim[3] = {
-      (int)floor(s->dim[0] /
-                 fmax(h_max * kernel_gamma * space_stretch, s->cell_min)),
-      (int)floor(s->dim[1] /
-                 fmax(h_max * kernel_gamma * space_stretch, s->cell_min)),
-      (int)floor(s->dim[2] /
-                 fmax(h_max * kernel_gamma * space_stretch, s->cell_min))};
-
-  /* Check if we have enough cells for periodicity. */
-  if (s->periodic && (cdim[0] < 3 || cdim[1] < 3 || cdim[2] < 3))
-    error(
-        "Must have at least 3 cells in each spatial dimension when periodicity "
-        "is switched on.\nThis error is often caused by any of the "
-        "followings:\n"
-        " - too few particles to generate a sensible grid,\n"
-        " - the initial value of 'Scheduler:max_top_level_cells' is too "
-        "small,\n"
-        " - the (minimal) time-step is too large leading to particles with "
-        "predicted smoothing lengths too large for the box size,\n"
-        " - particles with velocities so large that they move by more than two "
-        "box sizes per time-step.\n");
-
-/* In MPI-Land, changing the top-level cell size requires that the
- * global partition is recomputed and the particles redistributed.
- * Be prepared to do that. */
-#ifdef WITH_MPI
-  double oldwidth[3];
-  double oldcdim[3];
-  int *oldnodeIDs = NULL;
-  if (cdim[0] < s->cdim[0] || cdim[1] < s->cdim[1] || cdim[2] < s->cdim[2]) {
-
-    /* Capture state of current space. */
-    oldcdim[0] = s->cdim[0];
-    oldcdim[1] = s->cdim[1];
-    oldcdim[2] = s->cdim[2];
-    oldwidth[0] = s->width[0];
-    oldwidth[1] = s->width[1];
-    oldwidth[2] = s->width[2];
-
-    if ((oldnodeIDs =
-             (int *)swift_malloc("nodeIDs", sizeof(int) * s->nr_cells)) == NULL)
-      error("Failed to allocate temporary nodeIDs.");
-
-    int cid = 0;
-    for (int i = 0; i < s->cdim[0]; i++) {
-      for (int j = 0; j < s->cdim[1]; j++) {
-        for (int k = 0; k < s->cdim[2]; k++) {
-          cid = cell_getid(oldcdim, i, j, k);
-          oldnodeIDs[cid] = s->cells_top[cid].nodeID;
-        }
-      }
-    }
->>>>>>> 4e26a0e3
-  }
-}
-
-void space_reorder_extra_sparts_mapper(void *map_data, int num_cells,
-                                       void *extra_data) {
-
-  int *local_cells = (int *)map_data;
-  struct space *s = (struct space *)extra_data;
-  struct cell *cells_top = s->cells_top;
-
   for (int ind = 0; ind < num_cells; ind++) {
     struct cell *c = &cells_top[local_cells[ind]];
     cell_reorder_extra_sparts(c, c->stars.parts - s->sparts);
   }
 }
 
-<<<<<<< HEAD
+void space_reorder_extra_dmparts_mapper(void *map_data, int num_cells,
+                                       void *extra_data) {
+
+    int *local_cells = (int *)map_data;
+    struct space *s = (struct space *)extra_data;
+    struct cell *cells_top = s->cells_top;
+
+    for (int ind = 0; ind < num_cells; ind++) {
+        struct cell *c = &cells_top[local_cells[ind]];
+        cell_reorder_extra_dmparts(c, c->dark_matter.parts - s->dmparts);
+    }
+}
+
 void space_reorder_extra_sinks_mapper(void *map_data, int num_cells,
                                       void *extra_data) {
-=======
-    /* Free the old cells, if they were allocated. */
-    if (s->cells_top != NULL) {
-      space_free_cells(s);
-      swift_free("local_cells_with_tasks_top", s->local_cells_with_tasks_top);
-      swift_free("local_cells_top", s->local_cells_top);
-      swift_free("cells_with_particles_top", s->cells_with_particles_top);
-      swift_free("local_cells_with_particles_top", s->local_cells_with_particles_top);
-      swift_free("cells_top", s->cells_top);
-      swift_free("multipoles_top", s->multipoles_top);
-    }
->>>>>>> 4e26a0e3
 
   int *local_cells = (int *)map_data;
   struct space *s = (struct space *)extra_data;
@@ -610,110 +253,21 @@
                    s->local_cells_top, s->nr_local_cells, sizeof(int),
                    threadpool_auto_chunk_size, s);
 
-<<<<<<< HEAD
   /* Re-order the star particles */
   if (space_extra_sparts)
     threadpool_map(&s->e->threadpool, space_reorder_extra_sparts_mapper,
                    s->local_cells_top, s->nr_local_cells, sizeof(int),
                    threadpool_auto_chunk_size, s);
 
-  /* Re-order the black hole particles */
+  /* Re-order the dark matter particles */
+  if (space_extra_dmparts)
+        threadpool_map(&s->e->threadpool, space_reorder_extra_dmparts_mapper,
+                       s->local_cells_top, s->nr_local_cells, sizeof(int),
+                       threadpool_auto_chunk_size, s);
+
+    /* Re-order the black hole particles */
   if (space_extra_bparts)
     error("Missing implementation of BH extra reordering");
-=======
-    /* Allocate the indices of local cells */
-    if (swift_memalign("local_cells_top", (void **)&s->local_cells_top,
-                       SWIFT_STRUCT_ALIGNMENT, s->nr_cells * sizeof(int)) != 0)
-      error("Failed to allocate indices of local top-level cells.");
-    bzero(s->local_cells_top, s->nr_cells * sizeof(int));
-
-    /* Allocate the indices of local cells with tasks */
-    if (swift_memalign("local_cells_with_tasks_top",
-                       (void **)&s->local_cells_with_tasks_top,
-                       SWIFT_STRUCT_ALIGNMENT, s->nr_cells * sizeof(int)) != 0)
-      error("Failed to allocate indices of local top-level cells with tasks.");
-    bzero(s->local_cells_with_tasks_top, s->nr_cells * sizeof(int));
-
-    /* Allocate the indices of cells with particles */
-    if (swift_memalign("cells_with_particles_top",
-                       (void **)&s->cells_with_particles_top,
-                       SWIFT_STRUCT_ALIGNMENT, s->nr_cells * sizeof(int)) != 0)
-      error("Failed to allocate indices of top-level cells with particles.");
-    bzero(s->cells_with_particles_top, s->nr_cells * sizeof(int));
-
-    /* Allocate the indices of local cells with particles */
-    if (swift_memalign("local_cells_with_particles_top",
-                       (void **)&s->local_cells_with_particles_top,
-                       SWIFT_STRUCT_ALIGNMENT, s->nr_cells * sizeof(int)) != 0)
-      error(
-          "Failed to allocate indices of local top-level cells with "
-          "particles.");
-    bzero(s->local_cells_with_particles_top, s->nr_cells * sizeof(int));
-
-    /* Set the cells' locks */
-    for (int k = 0; k < s->nr_cells; k++) {
-      if (lock_init(&s->cells_top[k].hydro.lock) != 0)
-        error("Failed to init spinlock for hydro.");
-      if (lock_init(&s->cells_top[k].grav.plock) != 0)
-        error("Failed to init spinlock for gravity.");
-      if (lock_init(&s->cells_top[k].grav.mlock) != 0)
-        error("Failed to init spinlock for multipoles.");
-      if (lock_init(&s->cells_top[k].grav.star_formation_lock) != 0)
-        error("Failed to init spinlock for star formation (gpart).");
-      if (lock_init(&s->cells_top[k].stars.lock) != 0)
-        error("Failed to init spinlock for stars.");
-      if (lock_init(&s->cells_top[k].sinks.lock) != 0)
-        error("Failed to init spinlock for sinks.");
-      if (lock_init(&s->cells_top[k].black_holes.lock) != 0)
-        error("Failed to init spinlock for black holes.");
-      if (lock_init(&s->cells_top[k].dark_matter.lock) != 0)
-        error("Failed to init spinlock for dark matter.");
-      if (lock_init(&s->cells_top[k].stars.star_formation_lock) != 0)
-        error("Failed to init spinlock for star formation (spart).");
-    }
-
-    /* Set the cell location and sizes. */
-    for (int i = 0; i < cdim[0]; i++)
-      for (int j = 0; j < cdim[1]; j++)
-        for (int k = 0; k < cdim[2]; k++) {
-          const size_t cid = cell_getid(cdim, i, j, k);
-          struct cell *restrict c = &s->cells_top[cid];
-          c->loc[0] = i * s->width[0];
-          c->loc[1] = j * s->width[1];
-          c->loc[2] = k * s->width[2];
-          c->width[0] = s->width[0];
-          c->width[1] = s->width[1];
-          c->width[2] = s->width[2];
-          c->dmin = dmin;
-          c->depth = 0;
-          c->split = 0;
-          c->hydro.count = 0;
-          c->grav.count = 0;
-          c->stars.count = 0;
-          c->dark_matter.count = 0;
-          c->top = c;
-          c->super = c;
-          c->hydro.super = c;
-          c->grav.super = c;
-          c->dark_matter.super = c;
-          c->hydro.ti_old_part = ti_current;
-          c->grav.ti_old_part = ti_current;
-          c->stars.ti_old_part = ti_current;
-          c->black_holes.ti_old_part = ti_current;
-          c->dark_matter.ti_old_part = ti_current;
-          c->grav.ti_old_multipole = ti_current;
-#ifdef WITH_MPI
-          c->mpi.tag = -1;
-          c->mpi.recv = NULL;
-          c->mpi.send = NULL;
-#endif  // WITH_MPI
-          if (s->with_self_gravity) c->grav.multipole = &s->multipoles_top[cid];
-#if defined(SWIFT_DEBUG_CHECKS) || defined(SWIFT_CELL_GRAPH)
-          c->cellID = -last_cell_id;
-          last_cell_id++;
-#endif
-        }
->>>>>>> 4e26a0e3
 
   /* Re-order the sink particles */
   if (space_extra_sinks)
@@ -805,7 +359,6 @@
  * @param c The #cell we are working in.
  * @param fun Function pointer to apply on the cells.
  */
-<<<<<<< HEAD
 static void rec_map_parts_xparts(struct cell *c,
                                  void (*fun)(struct part *p, struct xpart *xp,
                                              struct cell *c)) {
@@ -830,552 +383,6 @@
 void space_map_parts_xparts(struct space *s,
                             void (*fun)(struct part *p, struct xpart *xp,
                                         struct cell *c)) {
-=======
-void space_allocate_extras(struct space *s, int verbose) {
-
-  const int local_nodeID = s->e->nodeID;
-
-  /* Anything to do here? (Abort if we don't want extras)*/
-  if (space_extra_parts == 0 && space_extra_gparts == 0 &&
-      space_extra_dmparts == 0 &&
-      space_extra_sparts == 0 && space_extra_bparts == 0)
-    return;
-
-  /* The top-level cells */
-  const struct cell *cells = s->cells_top;
-  const double half_cell_width[3] = {0.5 * cells[0].width[0],
-                                     0.5 * cells[0].width[1],
-                                     0.5 * cells[0].width[2]};
-
-  /* The current number of particles (including spare ones) */
-  size_t nr_parts = s->nr_parts;
-  size_t nr_gparts = s->nr_gparts;
-  size_t nr_sparts = s->nr_sparts;
-  size_t nr_bparts = s->nr_bparts;
-  size_t nr_dmparts = s->nr_dmparts;
-  size_t nr_sinks = s->nr_sinks;
-
-  /* The current number of actual particles */
-  size_t nr_actual_parts = nr_parts - s->nr_extra_parts;
-  size_t nr_actual_gparts = nr_gparts - s->nr_extra_gparts;
-  size_t nr_actual_sparts = nr_sparts - s->nr_extra_sparts;
-  size_t nr_actual_bparts = nr_bparts - s->nr_extra_bparts;
-  size_t nr_actual_dmparts = nr_dmparts - s->nr_extra_dmparts;
-  size_t nr_actual_sinks = nr_sinks - s->nr_extra_sinks;
-
-  /* The number of particles we allocated memory for (MPI overhead) */
-  size_t size_parts = s->size_parts;
-  size_t size_gparts = s->size_gparts;
-  size_t size_sparts = s->size_sparts;
-  size_t size_bparts = s->size_bparts;
-  size_t size_dmparts = s->size_dmparts;
-
-  int *local_cells = (int *)malloc(sizeof(int) * s->nr_cells);
-  if (local_cells == NULL)
-    error("Failed to allocate list of local top-level cells");
-
-  /* List the local cells */
-  size_t nr_local_cells = 0;
-  for (int i = 0; i < s->nr_cells; ++i) {
-    if (s->cells_top[i].nodeID == local_nodeID) {
-      local_cells[nr_local_cells] = i;
-      ++nr_local_cells;
-    }
-  }
-
-  /* Number of extra particles we want for each type */
-  const size_t expected_num_extra_parts = nr_local_cells * space_extra_parts;
-  const size_t expected_num_extra_gparts = nr_local_cells * space_extra_gparts;
-  const size_t expected_num_extra_sparts = nr_local_cells * space_extra_sparts;
-  const size_t expected_num_extra_bparts = nr_local_cells * space_extra_bparts;
-  const size_t expected_num_extra_sinks = nr_local_cells * space_extra_sinks;
-  const size_t expected_num_extra_dmparts = nr_local_cells * space_extra_dmparts;
-
-  if (verbose) {
-    message("Currently have %zd/%zd/%zd/%zd/%zd/%zd real particles.",
-            nr_actual_parts, nr_actual_gparts, nr_actual_sinks,
-            nr_actual_sparts, nr_actual_bparts, nr_actual_dmparts);
-    message("Currently have %zd/%zd/%zd/%zd/%zd/%zd spaces for extra particles.",
-            s->nr_extra_parts, s->nr_extra_gparts, s->nr_extra_sinks,
-            s->nr_extra_sparts, s->nr_extra_bparts, s->nr_extra_dmparts);
-    message(
-        "Requesting space for future %zd/%zd/%zd/%zd/%zd/%zd "
-        "part/gpart/sinks/sparts/bparts/dmparts.",
-        expected_num_extra_parts, expected_num_extra_gparts,
-        expected_num_extra_sinks, expected_num_extra_sparts,
-        expected_num_extra_bparts, expected_num_extra_dmparts);
-  }
-
-  if (expected_num_extra_parts < s->nr_extra_parts)
-    error("Reduction in top-level cells number not handled.");
-  if (expected_num_extra_gparts < s->nr_extra_gparts)
-    error("Reduction in top-level cells number not handled.");
-  if (expected_num_extra_sparts < s->nr_extra_sparts)
-    error("Reduction in top-level cells number not handled.");
-  if (expected_num_extra_bparts < s->nr_extra_bparts)
-    error("Reduction in top-level cells number not handled.");
-  if (expected_num_extra_sinks < s->nr_extra_sinks)
-    error("Reduction in top-level cells number not handled.");
-  if (expected_num_extra_dmparts < s->nr_extra_dmparts)
-    error("Reduction in top-level cells number not handled.");
-
-  /* Do we have enough space for the extra gparts (i.e. we haven't used up any)
-   * ? */
-  if (nr_actual_gparts + expected_num_extra_gparts > nr_gparts) {
-
-    /* Ok... need to put some more in the game */
-
-    /* Do we need to reallocate? */
-    if (nr_actual_gparts + expected_num_extra_gparts > size_gparts) {
-
-      size_gparts = (nr_actual_gparts + expected_num_extra_gparts) *
-                    engine_redistribute_alloc_margin;
-
-      if (verbose)
-        message("Re-allocating gparts array from %zd to %zd", s->size_gparts,
-                size_gparts);
-
-      /* Create more space for parts */
-      struct gpart *gparts_new = NULL;
-      if (swift_memalign("gparts", (void **)&gparts_new, gpart_align,
-                         sizeof(struct gpart) * size_gparts) != 0)
-        error("Failed to allocate new gpart data");
-      const ptrdiff_t delta = gparts_new - s->gparts;
-      memcpy(gparts_new, s->gparts, sizeof(struct gpart) * s->size_gparts);
-      swift_free("gparts", s->gparts);
-      s->gparts = gparts_new;
-
-      /* Update the counter */
-      s->size_gparts = size_gparts;
-
-      /* We now need to reset all the part and spart pointers */
-      for (size_t i = 0; i < nr_parts; ++i) {
-        if (s->parts[i].time_bin != time_bin_not_created)
-          s->parts[i].gpart += delta;
-      }
-      for (size_t i = 0; i < nr_sparts; ++i) {
-        if (s->sparts[i].time_bin != time_bin_not_created)
-          s->sparts[i].gpart += delta;
-      }
-      for (size_t i = 0; i < nr_bparts; ++i) {
-        if (s->bparts[i].time_bin != time_bin_not_created)
-          s->bparts[i].gpart += delta;
-      }
-        for (size_t i = 0; i < nr_dmparts; ++i) {
-            if (s->dmparts[i].time_bin != time_bin_not_created)
-                s->dmparts[i].gpart += delta;
-        }
-    }
-
-    /* Turn some of the allocated spares into particles we can use */
-    for (size_t i = nr_gparts; i < nr_actual_gparts + expected_num_extra_gparts;
-         ++i) {
-      bzero(&s->gparts[i], sizeof(struct gpart));
-      s->gparts[i].time_bin = time_bin_not_created;
-      s->gparts[i].type = swift_type_dark_matter;
-      s->gparts[i].id_or_neg_offset = -1;
-    }
-
-    /* Put the spare particles in their correct cell */
-    size_t local_cell_id = 0;
-    int current_cell = local_cells[local_cell_id];
-    int count_in_cell = 0;
-    size_t count_extra_gparts = 0;
-    for (size_t i = 0; i < nr_actual_gparts + expected_num_extra_gparts; ++i) {
-
-#ifdef SWIFT_DEBUG_CHECKS
-      if (current_cell == s->nr_cells)
-        error("Cell counter beyond the maximal nr. cells.");
-#endif
-
-      if (s->gparts[i].time_bin == time_bin_not_created) {
-
-        /* We want the extra particles to be at the centre of their cell */
-        s->gparts[i].x[0] = cells[current_cell].loc[0] + half_cell_width[0];
-        s->gparts[i].x[1] = cells[current_cell].loc[1] + half_cell_width[1];
-        s->gparts[i].x[2] = cells[current_cell].loc[2] + half_cell_width[2];
-        ++count_in_cell;
-        count_extra_gparts++;
-      }
-
-      /* Once we have reached the number of extra gpart per cell, we move to the
-       * next */
-      if (count_in_cell == space_extra_gparts) {
-        ++local_cell_id;
-
-        if (local_cell_id == nr_local_cells) break;
-
-        current_cell = local_cells[local_cell_id];
-        count_in_cell = 0;
-      }
-    }
-
-#ifdef SWIFT_DEBUG_CHECKS
-    if (count_extra_gparts != expected_num_extra_gparts)
-      error("Constructed the wrong number of extra gparts (%zd vs. %zd)",
-            count_extra_gparts, expected_num_extra_gparts);
-#endif
-
-    /* Update the counters */
-    s->nr_gparts = nr_actual_gparts + expected_num_extra_gparts;
-    s->nr_extra_gparts = expected_num_extra_gparts;
-  }
-
-  /* Do we have enough space for the extra parts (i.e. we haven't used up any) ?
-   */
-  if (nr_actual_parts + expected_num_extra_parts > nr_parts) {
-
-    /* Ok... need to put some more in the game */
-
-    /* Do we need to reallocate? */
-    if (nr_actual_parts + expected_num_extra_parts > size_parts) {
-
-      size_parts = (nr_actual_parts + expected_num_extra_parts) *
-                   engine_redistribute_alloc_margin;
-
-      if (verbose)
-        message("Re-allocating parts array from %zd to %zd", s->size_parts,
-                size_parts);
-
-      /* Create more space for parts */
-      struct part *parts_new = NULL;
-      if (swift_memalign("parts", (void **)&parts_new, part_align,
-                         sizeof(struct part) * size_parts) != 0)
-        error("Failed to allocate new part data");
-      memcpy(parts_new, s->parts, sizeof(struct part) * s->size_parts);
-      swift_free("parts", s->parts);
-      s->parts = parts_new;
-
-      /* Same for xparts */
-      struct xpart *xparts_new = NULL;
-      if (swift_memalign("xparts", (void **)&xparts_new, xpart_align,
-                         sizeof(struct xpart) * size_parts) != 0)
-        error("Failed to allocate new xpart data");
-      memcpy(xparts_new, s->xparts, sizeof(struct xpart) * s->size_parts);
-      swift_free("xparts", s->xparts);
-      s->xparts = xparts_new;
-
-      /* Update the counter */
-      s->size_parts = size_parts;
-    }
-
-    /* Turn some of the allocated spares into particles we can use */
-    for (size_t i = nr_parts; i < nr_actual_parts + expected_num_extra_parts;
-         ++i) {
-      bzero(&s->parts[i], sizeof(struct part));
-      bzero(&s->xparts[i], sizeof(struct xpart));
-      s->parts[i].time_bin = time_bin_not_created;
-      s->parts[i].id = -42;
-    }
-
-    /* Put the spare particles in their correct cell */
-    size_t local_cell_id = 0;
-    int current_cell = local_cells[local_cell_id];
-    int count_in_cell = 0;
-    size_t count_extra_parts = 0;
-    for (size_t i = 0; i < nr_actual_parts + expected_num_extra_parts; ++i) {
-
-#ifdef SWIFT_DEBUG_CHECKS
-      if (current_cell == s->nr_cells)
-        error("Cell counter beyond the maximal nr. cells.");
-#endif
-
-      if (s->parts[i].time_bin == time_bin_not_created) {
-
-        /* We want the extra particles to be at the centre of their cell */
-        s->parts[i].x[0] = cells[current_cell].loc[0] + half_cell_width[0];
-        s->parts[i].x[1] = cells[current_cell].loc[1] + half_cell_width[1];
-        s->parts[i].x[2] = cells[current_cell].loc[2] + half_cell_width[2];
-        ++count_in_cell;
-        count_extra_parts++;
-      }
-
-      /* Once we have reached the number of extra part per cell, we move to the
-       * next */
-      if (count_in_cell == space_extra_parts) {
-        ++local_cell_id;
-
-        if (local_cell_id == nr_local_cells) break;
-
-        current_cell = local_cells[local_cell_id];
-        count_in_cell = 0;
-      }
-    }
-
-#ifdef SWIFT_DEBUG_CHECKS
-    if (count_extra_parts != expected_num_extra_parts)
-      error("Constructed the wrong number of extra parts (%zd vs. %zd)",
-            count_extra_parts, expected_num_extra_parts);
-#endif
-
-    /* Update the counters */
-    s->nr_parts = nr_actual_parts + expected_num_extra_parts;
-    s->nr_extra_parts = expected_num_extra_parts;
-  }
-
-  /* Do we have enough space for the extra sinks (i.e. we haven't used up any)
-   * ? */
-  if (nr_actual_sinks + expected_num_extra_sinks > nr_sinks) {
-    error("Not implemented yet");
-  }
-    
-    /* Do we have enough space for the extra dark matter particles (i.e. we haven't used up any)
-     * ? */
-    if (nr_actual_dmparts + expected_num_extra_dmparts > nr_dmparts) {
-        
-        /* Ok... need to put some more in the game */
-        
-        /* Do we need to reallocate? */
-        if (nr_actual_dmparts + expected_num_extra_dmparts > size_dmparts) {
-            
-            size_dmparts = (nr_actual_dmparts + expected_num_extra_dmparts) *
-            engine_redistribute_alloc_margin;
-            
-            if (verbose)
-                message("Re-allocating dmparts array from %zd to %zd", s->size_dmparts,
-                        size_dmparts);
-            
-            /* Create more space for parts */
-            struct dmpart *dmparts_new = NULL;
-            if (swift_memalign("dmparts", (void **)&dmparts_new, dmpart_align,
-                               sizeof(struct dmpart) * size_dmparts) != 0)
-                error("Failed to allocate new dmpart data");
-            memcpy(dmparts_new, s->dmparts, sizeof(struct dmpart) * s->size_dmparts);
-            swift_free("dmparts", s->dmparts);
-            s->dmparts = dmparts_new;
-            
-            /* Update the counter */
-            s->size_dmparts = size_dmparts;
-        }
-        
-        /* Turn some of the allocated spares into particles we can use */
-        for (size_t i = nr_dmparts; i < nr_actual_dmparts + expected_num_extra_dmparts;
-             ++i) {
-            bzero(&s->dmparts[i], sizeof(struct dmpart));
-            s->dmparts[i].time_bin = time_bin_not_created;
-            s->dmparts[i].id_or_neg_offset = -42;
-        }
-        
-        /* Put the spare particles in their correct cell */
-        size_t local_cell_id = 0;
-        int current_cell = local_cells[local_cell_id];
-        int count_in_cell = 0;
-        size_t count_extra_dmparts = 0;
-        for (size_t i = 0; i < nr_actual_dmparts + expected_num_extra_dmparts; ++i) {
-            
-#ifdef SWIFT_DEBUG_CHECKS
-            if (current_cell == s->nr_cells)
-                error("Cell counter beyond the maximal nr. cells.");
-#endif
-            
-            if (s->dmparts[i].time_bin == time_bin_not_created) {
-                
-                /* We want the extra particles to be at the centre of their cell */
-                s->dmparts[i].x[0] = cells[current_cell].loc[0] + half_cell_width[0];
-                s->dmparts[i].x[1] = cells[current_cell].loc[1] + half_cell_width[1];
-                s->dmparts[i].x[2] = cells[current_cell].loc[2] + half_cell_width[2];
-                ++count_in_cell;
-                count_extra_dmparts++;
-            }
-            
-            /* Once we have reached the number of extra spart per cell, we move to the
-             * next */
-            if (count_in_cell == space_extra_dmparts) {
-                ++local_cell_id;
-                
-                if (local_cell_id == nr_local_cells) break;
-                
-                current_cell = local_cells[local_cell_id];
-                count_in_cell = 0;
-            }
-        }
-        
-#ifdef SWIFT_DEBUG_CHECKS
-        if (count_extra_dmparts != expected_num_extra_dmparts)
-            error("Constructed the wrong number of extra dmparts (%zd vs. %zd)",
-                  count_extra_dmparts, expected_num_extra_dmparts);
-#endif
-        
-        /* Update the counters */
-        s->nr_dmparts = nr_actual_dmparts + expected_num_extra_dmparts;
-        s->nr_extra_dmparts = expected_num_extra_dmparts;
-    }
-
-  /* Do we have enough space for the extra sparts (i.e. we haven't used up any)
-   * ? */
-  if (nr_actual_sparts + expected_num_extra_sparts > nr_sparts) {
-
-    /* Ok... need to put some more in the game */
-
-    /* Do we need to reallocate? */
-    if (nr_actual_sparts + expected_num_extra_sparts > size_sparts) {
-
-      size_sparts = (nr_actual_sparts + expected_num_extra_sparts) *
-                    engine_redistribute_alloc_margin;
-
-      if (verbose)
-        message("Re-allocating sparts array from %zd to %zd", s->size_sparts,
-                size_sparts);
-
-      /* Create more space for parts */
-      struct spart *sparts_new = NULL;
-      if (swift_memalign("sparts", (void **)&sparts_new, spart_align,
-                         sizeof(struct spart) * size_sparts) != 0)
-        error("Failed to allocate new spart data");
-      memcpy(sparts_new, s->sparts, sizeof(struct spart) * s->size_sparts);
-      swift_free("sparts", s->sparts);
-      s->sparts = sparts_new;
-
-      /* Update the counter */
-      s->size_sparts = size_sparts;
-    }
-
-    /* Turn some of the allocated spares into particles we can use */
-    for (size_t i = nr_sparts; i < nr_actual_sparts + expected_num_extra_sparts;
-         ++i) {
-      bzero(&s->sparts[i], sizeof(struct spart));
-      s->sparts[i].time_bin = time_bin_not_created;
-      s->sparts[i].id = -42;
-    }
-
-    /* Put the spare particles in their correct cell */
-    size_t local_cell_id = 0;
-    int current_cell = local_cells[local_cell_id];
-    int count_in_cell = 0;
-    size_t count_extra_sparts = 0;
-    for (size_t i = 0; i < nr_actual_sparts + expected_num_extra_sparts; ++i) {
-
-#ifdef SWIFT_DEBUG_CHECKS
-      if (current_cell == s->nr_cells)
-        error("Cell counter beyond the maximal nr. cells.");
-#endif
-
-      if (s->sparts[i].time_bin == time_bin_not_created) {
-
-        /* We want the extra particles to be at the centre of their cell */
-        s->sparts[i].x[0] = cells[current_cell].loc[0] + half_cell_width[0];
-        s->sparts[i].x[1] = cells[current_cell].loc[1] + half_cell_width[1];
-        s->sparts[i].x[2] = cells[current_cell].loc[2] + half_cell_width[2];
-        ++count_in_cell;
-        count_extra_sparts++;
-      }
-
-      /* Once we have reached the number of extra spart per cell, we move to the
-       * next */
-      if (count_in_cell == space_extra_sparts) {
-        ++local_cell_id;
-
-        if (local_cell_id == nr_local_cells) break;
-
-        current_cell = local_cells[local_cell_id];
-        count_in_cell = 0;
-      }
-    }
-
-#ifdef SWIFT_DEBUG_CHECKS
-    if (count_extra_sparts != expected_num_extra_sparts)
-      error("Constructed the wrong number of extra sparts (%zd vs. %zd)",
-            count_extra_sparts, expected_num_extra_sparts);
-#endif
-
-    /* Update the counters */
-    s->nr_sparts = nr_actual_sparts + expected_num_extra_sparts;
-    s->nr_extra_sparts = expected_num_extra_sparts;
-  }
-
-  /* Do we have enough space for the extra bparts (i.e. we haven't used up any)
-   * ? */
-  if (nr_actual_bparts + expected_num_extra_bparts > nr_bparts) {
-
-    /* Ok... need to put some more in the game */
-
-    /* Do we need to reallocate? */
-    if (nr_actual_bparts + expected_num_extra_bparts > size_bparts) {
-
-      size_bparts = (nr_actual_bparts + expected_num_extra_bparts) *
-                    engine_redistribute_alloc_margin;
-
-      if (verbose)
-        message("Re-allocating bparts array from %zd to %zd", s->size_bparts,
-                size_bparts);
-
-      /* Create more space for parts */
-      struct bpart *bparts_new = NULL;
-      if (swift_memalign("bparts", (void **)&bparts_new, bpart_align,
-                         sizeof(struct bpart) * size_bparts) != 0)
-        error("Failed to allocate new bpart data");
-      memcpy(bparts_new, s->bparts, sizeof(struct bpart) * s->size_bparts);
-      swift_free("bparts", s->bparts);
-      s->bparts = bparts_new;
-
-      /* Update the counter */
-      s->size_bparts = size_bparts;
-    }
-
-    /* Turn some of the allocated spares into particles we can use */
-    for (size_t i = nr_bparts; i < nr_actual_bparts + expected_num_extra_bparts;
-         ++i) {
-      bzero(&s->bparts[i], sizeof(struct bpart));
-      s->bparts[i].time_bin = time_bin_not_created;
-      s->bparts[i].id = -42;
-    }
-
-    /* Put the spare particles in their correct cell */
-    size_t local_cell_id = 0;
-    int current_cell = local_cells[local_cell_id];
-    int count_in_cell = 0;
-    size_t count_extra_bparts = 0;
-    for (size_t i = 0; i < nr_actual_bparts + expected_num_extra_bparts; ++i) {
-
-#ifdef SWIFT_DEBUG_CHECKS
-      if (current_cell == s->nr_cells)
-        error("Cell counter beyond the maximal nr. cells.");
-#endif
-
-      if (s->bparts[i].time_bin == time_bin_not_created) {
-
-        /* We want the extra particles to be at the centre of their cell */
-        s->bparts[i].x[0] = cells[current_cell].loc[0] + half_cell_width[0];
-        s->bparts[i].x[1] = cells[current_cell].loc[1] + half_cell_width[1];
-        s->bparts[i].x[2] = cells[current_cell].loc[2] + half_cell_width[2];
-        ++count_in_cell;
-        count_extra_bparts++;
-      }
-
-      /* Once we have reached the number of extra bpart per cell, we move to the
-       * next */
-      if (count_in_cell == space_extra_bparts) {
-        ++local_cell_id;
-
-        if (local_cell_id == nr_local_cells) break;
-
-        current_cell = local_cells[local_cell_id];
-        count_in_cell = 0;
-      }
-    }
-
-#ifdef SWIFT_DEBUG_CHECKS
-    if (count_extra_bparts != expected_num_extra_bparts)
-      error("Constructed the wrong number of extra bparts (%zd vs. %zd)",
-            count_extra_bparts, expected_num_extra_bparts);
-#endif
-
-    /* Update the counters */
-    s->nr_bparts = nr_actual_bparts + expected_num_extra_bparts;
-    s->nr_extra_bparts = expected_num_extra_bparts;
-  }
-
-#ifdef SWIFT_DEBUG_CHECKS
-  const int with_sidm = s->e->policy & engine_policy_sidm;
-    /* Verify that the links are correct */
-  if ((nr_gparts > 0 && nr_parts > 0) || (nr_gparts > 0 && nr_sparts > 0) ||
-      (nr_gparts > 0 && nr_bparts > 0) || (nr_gparts > 0 && nr_sinks > 0) ||
-      (nr_gparts > 0 && nr_dmparts > 0))
-    part_verify_links(s->parts, s->gparts, s->sinks, s->sparts, s->dmparts, s->bparts,
-                      nr_parts, nr_gparts, nr_sinks, nr_sparts, nr_dmparts, nr_bparts,
-                      with_sidm, verbose);
-#endif
->>>>>>> 4e26a0e3
 
   /* Call the recursive function on all higher-level cells. */
   for (int cid = 0; cid < s->nr_cells; cid++)
@@ -1411,410 +418,8 @@
  * @param fun Function pointer to apply on the cells.
  * @param data Data passed to the function fun.
  */
-<<<<<<< HEAD
 void space_map_cells_post(struct space *s, int full,
                           void (*fun)(struct cell *c, void *data), void *data) {
-=======
-void space_rebuild(struct space *s, int repartitioned, int verbose) {
-
-  const ticks tic = getticks();
-  const int with_sidm = s->e->policy & engine_policy_sidm;
-
-/* Be verbose about this. */
-#ifdef SWIFT_DEBUG_CHECKS
-  if (s->e->nodeID == 0 || verbose) message("(re)building space");
-  fflush(stdout);
-#endif
-#if defined(SWIFT_DEBUG_CHECKS) || defined(SWIFT_CELL_GRAPH)
-  /* Reset the cell counter */
-  last_cell_id = 1;
-#endif
-
-  /* Re-grid if necessary, or just re-set the cell data. */
-  space_regrid(s, verbose);
-
-  /* Are we dithering the particles? */
-  const int with_dithering = s->e->gravity_properties->with_dithering;
-  if (s->with_self_gravity && with_dithering) space_dither(s, verbose);
-
-  /* Allocate extra space for particles that will be created */
-  if (s->with_star_formation) space_allocate_extras(s, verbose);
-
-  struct cell *cells_top = s->cells_top;
-  const integertime_t ti_current = (s->e != NULL) ? s->e->ti_current : 0;
-  const int local_nodeID = s->e->nodeID;
-
-  /* The current number of particles */
-  size_t nr_parts = s->nr_parts;
-  size_t nr_gparts = s->nr_gparts;
-  size_t nr_sparts = s->nr_sparts;
-  size_t nr_dmparts = s->nr_dmparts;
-  size_t nr_bparts = s->nr_bparts;
-  size_t nr_sinks = s->nr_sinks;
-
-  /* The number of particles we allocated memory for */
-  size_t size_parts = s->size_parts;
-  size_t size_gparts = s->size_gparts;
-  size_t size_sparts = s->size_sparts;
-  size_t size_dmparts = s->size_dmparts;
-  size_t size_bparts = s->size_bparts;
-  size_t size_sinks = s->size_sinks;
-
-  /* Counter for the number of inhibited particles found on the node */
-  size_t count_inhibited_parts = 0;
-  size_t count_inhibited_gparts = 0;
-  size_t count_inhibited_sparts = 0;
-  size_t count_inhibited_dmparts = 0;
-  size_t count_inhibited_bparts = 0;
-  size_t count_inhibited_sinks = 0;
-
-  /* Counter for the number of extra particles found on the node */
-  size_t count_extra_parts = 0;
-  size_t count_extra_gparts = 0;
-  size_t count_extra_sparts = 0;
-  size_t count_extra_dmparts = 0;
-  size_t count_extra_bparts = 0;
-  size_t count_extra_sinks = 0;
-
-  /* Number of particles we expect to have after strays exchange */
-  const size_t h_index_size = size_parts + space_expected_max_nr_strays;
-  const size_t g_index_size = size_gparts + space_expected_max_nr_strays;
-  const size_t s_index_size = size_sparts + space_expected_max_nr_strays;
-  const size_t b_index_size = size_bparts + space_expected_max_nr_strays;
-  const size_t dm_index_size = size_dmparts + space_expected_max_nr_strays;
-  const size_t sink_index_size = size_sinks + space_expected_max_nr_strays;
-
-  /* Allocate arrays to store the indices of the cells where particles
-     belong. We allocate extra space to allow for particles we may
-     receive from other nodes */
-  int *h_index = (int *)swift_malloc("h_index", sizeof(int) * h_index_size);
-  int *g_index = (int *)swift_malloc("g_index", sizeof(int) * g_index_size);
-  int *s_index = (int *)swift_malloc("s_index", sizeof(int) * s_index_size);
-  int *b_index = (int *)swift_malloc("b_index", sizeof(int) * b_index_size);
-  int *dm_index = (int *)swift_malloc("dm_index", sizeof(int) * dm_index_size);
-  int *sink_index =
-      (int *)swift_malloc("sink_index", sizeof(int) * sink_index_size);
-  if (h_index == NULL || g_index == NULL || s_index == NULL || dm_index == NULL ||
-      b_index == NULL || sink_index == NULL)
-    error("Failed to allocate temporary particle indices.");
-
-  /* Allocate counters of particles that will land in each cell */
-  int *cell_part_counts =
-      (int *)swift_malloc("cell_part_counts", sizeof(int) * s->nr_cells);
-  int *cell_gpart_counts =
-      (int *)swift_malloc("cell_gpart_counts", sizeof(int) * s->nr_cells);
-  int *cell_spart_counts =
-      (int *)swift_malloc("cell_spart_counts", sizeof(int) * s->nr_cells);
-  int *cell_bpart_counts =
-      (int *)swift_malloc("cell_bpart_counts", sizeof(int) * s->nr_cells);
-  int *cell_dmpart_counts =
-    (int *)swift_malloc("cell_dmpart_counts", sizeof(int) * s->nr_cells);
-  int *cell_sink_counts =
-      (int *)swift_malloc("cell_sink_counts", sizeof(int) * s->nr_cells);
-
-  if (cell_part_counts == NULL || cell_gpart_counts == NULL ||
-      cell_spart_counts == NULL || cell_bpart_counts == NULL ||
-      cell_dmpart_counts == NULL || cell_sink_counts == NULL)
-    error("Failed to allocate cell particle count buffer.");
-
-  /* Initialise the counters, including buffer space for future particles */
-  for (int i = 0; i < s->nr_cells; ++i) {
-    cell_part_counts[i] = 0;
-    cell_gpart_counts[i] = 0;
-    cell_spart_counts[i] = 0;
-    cell_bpart_counts[i] = 0;
-    cell_dmpart_counts[i] = 0;
-    cell_sink_counts[i] = 0;
-  }
-
-  /* Run through the particles and get their cell index. */
-  if (nr_parts > 0)
-    space_parts_get_cell_index(s, h_index, cell_part_counts,
-                               &count_inhibited_parts, &count_extra_parts,
-                               verbose);
-  if (nr_gparts > 0)
-    space_gparts_get_cell_index(s, g_index, cell_gpart_counts,
-                                &count_inhibited_gparts, &count_extra_gparts,
-                                verbose);
-  if (nr_sparts > 0)
-    space_sparts_get_cell_index(s, s_index, cell_spart_counts,
-                                &count_inhibited_sparts, &count_extra_sparts,
-                                verbose);
-  if (nr_bparts > 0)
-    space_bparts_get_cell_index(s, b_index, cell_bpart_counts,
-                                &count_inhibited_bparts, &count_extra_bparts,
-                                verbose);
-  if (nr_dmparts > 0)
-    space_dmparts_get_cell_index(s, dm_index, cell_dmpart_counts,
-                                 &count_inhibited_dmparts, &count_extra_dmparts,
-                                 verbose);
-  if (nr_sinks > 0)
-    space_sinks_get_cell_index(s, sink_index, cell_sink_counts,
-                               &count_inhibited_sinks, &count_extra_sinks,
-                               verbose);
-
-#ifdef SWIFT_DEBUG_CHECKS
-  /* Some safety checks */
-  if (repartitioned && count_inhibited_parts)
-    error("We just repartitioned but still found inhibited parts.");
-  if (repartitioned && count_inhibited_sparts)
-    error("We just repartitioned but still found inhibited sparts.");
-  if (repartitioned && count_inhibited_gparts)
-    error("We just repartitioned but still found inhibited gparts.");
-  if (repartitioned && count_inhibited_bparts)
-    error("We just repartitioned but still found inhibited bparts.");
-  if (repartitioned && count_inhibited_dmparts)
-    error("We just repartitioned but still found inhibited dmparts.");
-  if (repartitioned && count_inhibited_sinks)
-    error("We just repartitioned but still found inhibited sinks.");
-
-  if (count_extra_parts != s->nr_extra_parts)
-    error(
-        "Number of extra parts in the part array not matching the space "
-        "counter.");
-  if (count_extra_gparts != s->nr_extra_gparts)
-    error(
-        "Number of extra gparts in the gpart array not matching the space "
-        "counter.");
-  if (count_extra_sparts != s->nr_extra_sparts)
-    error(
-        "Number of extra sparts in the spart array not matching the space "
-        "counter.");
-  if (count_extra_bparts != s->nr_extra_bparts)
-    error(
-        "Number of extra bparts in the bpart array not matching the space "
-        "counter.");
-    if (count_extra_dmparts != s->nr_extra_dmparts)
-        error(
-              "Number of extra dmparts in the dmpart array not matching the space "
-              "counter.");
-  if (count_extra_sinks != s->nr_extra_sinks)
-    error(
-        "Number of extra sinks in the sink array not matching the space "
-        "counter.");
-#endif
-
-  const ticks tic2 = getticks();
-
-  /* Move non-local parts and inhibited parts to the end of the list. */
-  if ((with_dithering || !repartitioned) &&
-      (s->e->nr_nodes > 1 || count_inhibited_parts > 0)) {
-
-    for (size_t k = 0; k < nr_parts; /* void */) {
-
-      /* Inhibited particle or foreign particle */
-      if (h_index[k] == -1 || cells_top[h_index[k]].nodeID != local_nodeID) {
-
-        /* One fewer particle */
-        nr_parts -= 1;
-
-        /* Swap the particle */
-        memswap(&s->parts[k], &s->parts[nr_parts], sizeof(struct part));
-
-        /* Swap the link with the gpart */
-        if (s->parts[k].gpart != NULL) {
-          s->parts[k].gpart->id_or_neg_offset = -k;
-        }
-        if (s->parts[nr_parts].gpart != NULL) {
-          s->parts[nr_parts].gpart->id_or_neg_offset = -nr_parts;
-        }
-
-        /* Swap the xpart */
-        memswap(&s->xparts[k], &s->xparts[nr_parts], sizeof(struct xpart));
-        /* Swap the index */
-        memswap(&h_index[k], &h_index[nr_parts], sizeof(int));
-
-      } else {
-        /* Increment when not exchanging otherwise we need to retest "k".*/
-        k++;
-      }
-    }
-  }
-
-#ifdef SWIFT_DEBUG_CHECKS
-  /* Check that all parts are in the correct places. */
-  size_t check_count_inhibited_part = 0;
-  for (size_t k = 0; k < nr_parts; k++) {
-    if (h_index[k] == -1 || cells_top[h_index[k]].nodeID != local_nodeID) {
-      error("Failed to move all non-local parts to send list");
-    }
-  }
-  for (size_t k = nr_parts; k < s->nr_parts; k++) {
-    if (h_index[k] != -1 && cells_top[h_index[k]].nodeID == local_nodeID) {
-      error("Failed to remove local parts from send list");
-    }
-    if (h_index[k] == -1) ++check_count_inhibited_part;
-  }
-  if (check_count_inhibited_part != count_inhibited_parts)
-    error("Counts of inhibited particles do not match!");
-#endif /* SWIFT_DEBUG_CHECKS */
-
-  /* Move non-local sparts and inhibited sparts to the end of the list. */
-  if ((with_dithering || !repartitioned) &&
-      (s->e->nr_nodes > 1 || count_inhibited_sparts > 0)) {
-
-    for (size_t k = 0; k < nr_sparts; /* void */) {
-
-      /* Inhibited particle or foreign particle */
-      if (s_index[k] == -1 || cells_top[s_index[k]].nodeID != local_nodeID) {
-
-        /* One fewer particle */
-        nr_sparts -= 1;
-
-        /* Swap the particle */
-        memswap(&s->sparts[k], &s->sparts[nr_sparts], sizeof(struct spart));
-
-        /* Swap the link with the gpart */
-        if (s->sparts[k].gpart != NULL) {
-          s->sparts[k].gpart->id_or_neg_offset = -k;
-        }
-        if (s->sparts[nr_sparts].gpart != NULL) {
-          s->sparts[nr_sparts].gpart->id_or_neg_offset = -nr_sparts;
-        }
-
-        /* Swap the index */
-        memswap(&s_index[k], &s_index[nr_sparts], sizeof(int));
-
-      } else {
-        /* Increment when not exchanging otherwise we need to retest "k".*/
-        k++;
-      }
-    }
-  }
-
-#ifdef SWIFT_DEBUG_CHECKS
-  /* Check that all sparts are in the correct place. */
-  size_t check_count_inhibited_spart = 0;
-  for (size_t k = 0; k < nr_sparts; k++) {
-    if (s_index[k] == -1 || cells_top[s_index[k]].nodeID != local_nodeID) {
-      error("Failed to move all non-local sparts to send list");
-    }
-  }
-  for (size_t k = nr_sparts; k < s->nr_sparts; k++) {
-    if (s_index[k] != -1 && cells_top[s_index[k]].nodeID == local_nodeID) {
-      error("Failed to remove local sparts from send list");
-    }
-    if (s_index[k] == -1) ++check_count_inhibited_spart;
-  }
-  if (check_count_inhibited_spart != count_inhibited_sparts)
-    error("Counts of inhibited s-particles do not match!");
-#endif /* SWIFT_DEBUG_CHECKS */
-
-  /* Move non-local bparts and inhibited bparts to the end of the list. */
-  if ((with_dithering || !repartitioned) &&
-      (s->e->nr_nodes > 1 || count_inhibited_bparts > 0)) {
-
-    for (size_t k = 0; k < nr_bparts; /* void */) {
-
-      /* Inhibited particle or foreign particle */
-      if (b_index[k] == -1 || cells_top[b_index[k]].nodeID != local_nodeID) {
-
-        /* One fewer particle */
-        nr_bparts -= 1;
-
-        /* Swap the particle */
-        memswap(&s->bparts[k], &s->bparts[nr_bparts], sizeof(struct bpart));
-
-        /* Swap the link with the gpart */
-        if (s->bparts[k].gpart != NULL) {
-          s->bparts[k].gpart->id_or_neg_offset = -k;
-        }
-        if (s->bparts[nr_bparts].gpart != NULL) {
-          s->bparts[nr_bparts].gpart->id_or_neg_offset = -nr_bparts;
-        }
-
-        /* Swap the index */
-        memswap(&b_index[k], &b_index[nr_bparts], sizeof(int));
-
-      } else {
-        /* Increment when not exchanging otherwise we need to retest "k".*/
-        k++;
-      }
-    }
-  }
-    
-#ifdef SWIFT_DEBUG_CHECKS
-    /* Check that all bparts are in the correct place. */
-    size_t check_count_inhibited_bpart = 0;
-    for (size_t k = 0; k < nr_bparts; k++) {
-        if (b_index[k] == -1 || cells_top[b_index[k]].nodeID != local_nodeID) {
-            error("Failed to move all non-local bparts to send list");
-        }
-    }
-    for (size_t k = nr_bparts; k < s->nr_bparts; k++) {
-        if (b_index[k] != -1 && cells_top[b_index[k]].nodeID == local_nodeID) {
-            error("Failed to remove local bparts from send list");
-        }
-        if (b_index[k] == -1) ++check_count_inhibited_bpart;
-    }
-    if (check_count_inhibited_bpart != count_inhibited_bparts)
-        error("Counts of inhibited b-particles do not match!");
-#endif /* SWIFT_DEBUG_CHECKS */
-    
-    /* Move non-local dmparts and inhibited dmparts to the end of the list. */
-    if ((with_dithering || !repartitioned) &&
-        (s->e->nr_nodes > 1 || count_inhibited_dmparts > 0)) {
-        
-        for (size_t k = 0; k < nr_dmparts; /* void */) {
-            
-            /* Inhibited particle or foreign particle */
-            if (dm_index[k] == -1 || cells_top[dm_index[k]].nodeID != local_nodeID) {
-                
-                /* One fewer particle */
-                nr_dmparts -= 1;
-                
-                /* Swap the particle */
-                memswap(&s->dmparts[k], &s->dmparts[nr_dmparts], sizeof(struct dmpart));
-                
-                /* Swap the link with the gpart */
-                if (s->dmparts[k].gpart != NULL) {
-                    s->dmparts[k].gpart->id_or_neg_offset = -k;
-                }
-                if (s->dmparts[nr_dmparts].gpart != NULL) {
-                    s->dmparts[nr_dmparts].gpart->id_or_neg_offset = -nr_dmparts;
-                }
-                
-                /* Swap the index */
-                memswap(&dm_index[k], &dm_index[nr_dmparts], sizeof(int));
-                
-            } else {
-                /* Increment when not exchanging otherwise we need to retest "k".*/
-                k++;
-            }
-        }
-    }
-
-#ifdef SWIFT_DEBUG_CHECKS
-  /* Check that all dmparts are in the correct place. */
-  size_t check_count_inhibited_dmpart = 0;
-  for (size_t k = 0; k < nr_dmparts; k++) {
-    if (dm_index[k] == -1 || cells_top[dm_index[k]].nodeID != local_nodeID) {
-      error("Failed to move all non-local dmparts to send list");
-    }
-  }
-  for (size_t k = nr_dmparts; k < s->nr_dmparts; k++) {
-    if (dm_index[k] != -1 && cells_top[dm_index[k]].nodeID == local_nodeID) {
-      error("Failed to remove local bparts from send list");
-    }
-    if (dm_index[k] == -1) ++check_count_inhibited_dmpart;
-  }
-  if (check_count_inhibited_dmpart != count_inhibited_dmparts)
-    error("Counts of inhibited dm-particles do not match!");
-#endif /* SWIFT_DEBUG_CHECKS */
-
-  /* Move non-local sinks and inhibited sinks to the end of the list. */
-  if ((with_dithering || !repartitioned) &&
-      (s->e->nr_nodes > 1 || count_inhibited_sinks > 0)) {
-
-    for (size_t k = 0; k < nr_sinks; /* void */) {
-
-      /* Inhibited particle or foreign particle */
-      if (sink_index[k] == -1 ||
-          cells_top[sink_index[k]].nodeID != local_nodeID) {
-
-        /* One fewer particle */
-        nr_sinks -= 1;
->>>>>>> 4e26a0e3
 
   /* Call the recursive function on all higher-level cells. */
   for (int cid = 0; cid < s->nr_cells; cid++)
@@ -1828,2528 +433,12 @@
   /* No progeny? */
   if (full || !c->split) fun(c, data);
 
-<<<<<<< HEAD
-=======
-      } else {
-        /* Increment when not exchanging otherwise we need to retest "k".*/
-        k++;
-      }
-    }
-  }
-
-#ifdef SWIFT_DEBUG_CHECKS
-  /* Check that all sinks are in the correct place. */
-  size_t check_count_inhibited_sinks = 0;
-  for (size_t k = 0; k < nr_sinks; k++) {
-    if (sink_index[k] == -1 ||
-        cells_top[sink_index[k]].nodeID != local_nodeID) {
-      error("Failed to move all non-local sinks to send list");
-    }
-  }
-  for (size_t k = nr_sinks; k < s->nr_sinks; k++) {
-    if (sink_index[k] != -1 &&
-        cells_top[sink_index[k]].nodeID == local_nodeID) {
-      error("Failed to remove local sinks from send list");
-    }
-    if (sink_index[k] == -1) ++check_count_inhibited_sinks;
-  }
-  if (check_count_inhibited_sinks != count_inhibited_sinks)
-    error("Counts of inhibited sink-particles do not match!");
-#endif /* SWIFT_DEBUG_CHECKS */
-
-  /* Move non-local gparts and inhibited parts to the end of the list. */
-  if ((with_dithering || !repartitioned) &&
-      (s->e->nr_nodes > 1 || count_inhibited_gparts > 0)) {
-
-    for (size_t k = 0; k < nr_gparts; /* void */) {
-
-      /* Inhibited particle or foreign particle */
-      if (g_index[k] == -1 || cells_top[g_index[k]].nodeID != local_nodeID) {
-
-        /* One fewer particle */
-        nr_gparts -= 1;
-
-        /* Swap the particle */
-        memswap(&s->gparts[k], &s->gparts[nr_gparts], sizeof(struct gpart));
-
-        /* Swap the link with part/spart */
-        if (s->gparts[k].type == swift_type_gas) {
-          s->parts[-s->gparts[k].id_or_neg_offset].gpart = &s->gparts[k];
-        } else if (s->gparts[k].type == swift_type_stars) {
-          s->sparts[-s->gparts[k].id_or_neg_offset].gpart = &s->gparts[k];
-        } else if (s->gparts[k].type == swift_type_black_hole) {
-          s->bparts[-s->gparts[k].id_or_neg_offset].gpart = &s->gparts[k];
-        } else if (s->gparts[k].type == swift_type_dark_matter && with_sidm ) {
-          s->dmparts[-s->gparts[k].id_or_neg_offset].gpart = &s->gparts[k];
-        }
-
-        if (s->gparts[nr_gparts].type == swift_type_gas) {
-          s->parts[-s->gparts[nr_gparts].id_or_neg_offset].gpart =
-              &s->gparts[nr_gparts];
-        } else if (s->gparts[nr_gparts].type == swift_type_stars) {
-          s->sparts[-s->gparts[nr_gparts].id_or_neg_offset].gpart =
-              &s->gparts[nr_gparts];
-        } else if (s->gparts[nr_gparts].type == swift_type_black_hole) {
-          s->bparts[-s->gparts[nr_gparts].id_or_neg_offset].gpart =
-              &s->gparts[nr_gparts];
-        } else if (s->gparts[nr_gparts].type == swift_type_dark_matter && with_sidm ) {
-          s->dmparts[-s->gparts[nr_gparts].id_or_neg_offset].gpart =
-          &s->gparts[nr_gparts];
-        }
-
-        /* Swap the index */
-        memswap(&g_index[k], &g_index[nr_gparts], sizeof(int));
-      } else {
-        /* Increment when not exchanging otherwise we need to retest "k".*/
-        k++;
-      }
-    }
-  }
-
-  if (verbose)
-    message("Moving non-local particles took %.3f %s.",
-            clocks_from_ticks(getticks() - tic2), clocks_getunit());
-
-#ifdef SWIFT_DEBUG_CHECKS
-  /* Check that all gparts are in the correct place. */
-  size_t check_count_inhibited_gpart = 0;
-  for (size_t k = 0; k < nr_gparts; k++) {
-    if (g_index[k] == -1 || cells_top[g_index[k]].nodeID != local_nodeID) {
-      error("Failed to move all non-local gparts to send list");
-    }
-  }
-  for (size_t k = nr_gparts; k < s->nr_gparts; k++) {
-    if (g_index[k] != -1 && cells_top[g_index[k]].nodeID == local_nodeID) {
-      error("Failed to remove local gparts from send list");
-    }
-    if (g_index[k] == -1) ++check_count_inhibited_gpart;
-  }
-  if (check_count_inhibited_gpart != count_inhibited_gparts)
-    error("Counts of inhibited g-particles do not match!");
-#endif /* SWIFT_DEBUG_CHECKS */
-
-#ifdef WITH_MPI
-
-  /* Exchange the strays, note that this potentially re-allocates
-     the parts arrays. This can be skipped if we just repartitioned space
-     as there should be no strays in that case */
-  if (with_dithering || !repartitioned) {
-
-    size_t nr_parts_exchanged = s->nr_parts - nr_parts;
-    size_t nr_gparts_exchanged = s->nr_gparts - nr_gparts;
-    size_t nr_sparts_exchanged = s->nr_sparts - nr_sparts;
-    size_t nr_dmparts_exchanged = s->nr_dmparts - nr_dmparts;
-    size_t nr_bparts_exchanged = s->nr_bparts - nr_bparts;
-    engine_exchange_strays(s->e, nr_parts, &h_index[nr_parts],
-                           &nr_parts_exchanged, nr_gparts, &g_index[nr_gparts],
-                           &nr_gparts_exchanged, nr_sparts, &s_index[nr_sparts],
-                           &nr_sparts_exchanged, nr_bparts, &b_index[nr_bparts],
-                           &nr_bparts_exchanged, nr_dmparts, &dm_index[nr_dmparts],
-                           &nr_dmparts_exchanged);
-
-    /* Set the new particle counts. */
-    s->nr_parts = nr_parts + nr_parts_exchanged;
-    s->nr_gparts = nr_gparts + nr_gparts_exchanged;
-    s->nr_sparts = nr_sparts + nr_sparts_exchanged;
-    s->nr_bparts = nr_bparts + nr_bparts_exchanged;
-    s->nr_dmparts = nr_dmparts + nr_dmparts_exchanged;
-
-  } else {
-#ifdef SWIFT_DEBUG_CHECKS
-    if (s->nr_parts != nr_parts)
-      error("Number of parts changing after repartition");
-    if (s->nr_sparts != nr_sparts)
-      error("Number of sparts changing after repartition");
-    if (s->nr_gparts != nr_gparts)
-      error("Number of gparts changing after repartition");
-    if (s->nr_dmparts != nr_dmparts)
-      error("Number of dmparts changing after repartition");
-#endif
-  }
-
-  /* Clear non-local cell counts. */
-  for (int k = 0; k < s->nr_cells; k++) {
-    if (s->cells_top[k].nodeID != local_nodeID) {
-      cell_part_counts[k] = 0;
-      cell_spart_counts[k] = 0;
-      cell_gpart_counts[k] = 0;
-      cell_bpart_counts[k] = 0;
-      cell_dmpart_counts[k] = 0;
-    }
-  }
-
-  /* Re-allocate the index array for the parts if needed.. */
-  if (s->nr_parts + 1 > h_index_size) {
-    int *ind_new;
-    if ((ind_new = (int *)swift_malloc(
-             "h_index", sizeof(int) * (s->nr_parts + 1))) == NULL)
-      error("Failed to allocate temporary particle indices.");
-    memcpy(ind_new, h_index, sizeof(int) * nr_parts);
-    swift_free("h_index", h_index);
-    h_index = ind_new;
-  }
-
-  /* Re-allocate the index array for the sparts if needed.. */
-  if (s->nr_sparts + 1 > s_index_size) {
-    int *sind_new;
-    if ((sind_new = (int *)swift_malloc(
-             "s_index", sizeof(int) * (s->nr_sparts + 1))) == NULL)
-      error("Failed to allocate temporary s-particle indices.");
-    memcpy(sind_new, s_index, sizeof(int) * nr_sparts);
-    swift_free("s_index", s_index);
-    s_index = sind_new;
-  }
-
-  /* Re-allocate the index array for the bparts if needed.. */
-  if (s->nr_bparts + 1 > b_index_size) {
-    int *bind_new;
-    if ((bind_new = (int *)swift_malloc(
-             "b_index", sizeof(int) * (s->nr_bparts + 1))) == NULL)
-      error("Failed to allocate temporary s-particle indices.");
-    memcpy(bind_new, b_index, sizeof(int) * nr_bparts);
-    swift_free("b_index", b_index);
-    b_index = bind_new;
-  }
-    
-    /* Re-allocate the index array for the dmparts if needed.. */
-    if (s->nr_dmparts + 1 > dm_index_size) {
-        int *dmind_new;
-        if ((dmind_new = (int *)swift_malloc("dm_index", sizeof(int) * (s->nr_dmparts + 1))) == NULL)
-            error("Failed to allocate temporary dm-particle indices.");
-        memcpy(dmind_new, dm_index, sizeof(int) * nr_dmparts);
-        swift_free("dm_index", dm_index);
-        dm_index = dmind_new;
-    }
-
-  const int cdim[3] = {s->cdim[0], s->cdim[1], s->cdim[2]};
-  const double ih[3] = {s->iwidth[0], s->iwidth[1], s->iwidth[2]};
-
-  /* Assign each received part to its cell. */
-  for (size_t k = nr_parts; k < s->nr_parts; k++) {
-    const struct part *const p = &s->parts[k];
-    h_index[k] =
-        cell_getid(cdim, p->x[0] * ih[0], p->x[1] * ih[1], p->x[2] * ih[2]);
-    cell_part_counts[h_index[k]]++;
-#ifdef SWIFT_DEBUG_CHECKS
-    if (cells_top[h_index[k]].nodeID != local_nodeID)
-      error("Received part that does not belong to me (nodeID=%i).",
-            cells_top[h_index[k]].nodeID);
-#endif
-  }
-  nr_parts = s->nr_parts;
-
-  /* Assign each received spart to its cell. */
-  for (size_t k = nr_sparts; k < s->nr_sparts; k++) {
-    const struct spart *const sp = &s->sparts[k];
-    s_index[k] =
-        cell_getid(cdim, sp->x[0] * ih[0], sp->x[1] * ih[1], sp->x[2] * ih[2]);
-    cell_spart_counts[s_index[k]]++;
-#ifdef SWIFT_DEBUG_CHECKS
-    if (cells_top[s_index[k]].nodeID != local_nodeID)
-      error("Received s-part that does not belong to me (nodeID=%i).",
-            cells_top[s_index[k]].nodeID);
-#endif
-  }
-  nr_sparts = s->nr_sparts;
-
-  /* Assign each received bpart to its cell. */
-  for (size_t k = nr_bparts; k < s->nr_bparts; k++) {
-    const struct bpart *const bp = &s->bparts[k];
-    b_index[k] =
-        cell_getid(cdim, bp->x[0] * ih[0], bp->x[1] * ih[1], bp->x[2] * ih[2]);
-    cell_bpart_counts[b_index[k]]++;
-#ifdef SWIFT_DEBUG_CHECKS
-    if (cells_top[b_index[k]].nodeID != local_nodeID)
-      error("Received s-part that does not belong to me (nodeID=%i).",
-            cells_top[b_index[k]].nodeID);
-#endif
-  }
-  nr_bparts = s->nr_bparts;
-    
-    /* Assign each received dmpart to its cell. */
-    for (size_t k = nr_dmparts; k < s->nr_dmparts; k++) {
-        const struct dmpart *const dmp = &s->dmparts[k];
-        dm_index[k] = cell_getid(cdim, dmp->x[0] * ih[0], dmp->x[1] * ih[1], dmp->x[2] * ih[2]);
-        cell_dmpart_counts[dm_index[k]]++;
-#ifdef SWIFT_DEBUG_CHECKS
-        if (cells_top[dm_index[k]].nodeID != local_nodeID)
-            error("Received dm-part that does not belong to me (nodeID=%i).",
-                  cells_top[dm_index[k]].nodeID);
-#endif
-    }
-    nr_dmparts = s->nr_dmparts;
-
-#else /* WITH_MPI */
-
-  /* Update the part, spart and bpart counters */
-  s->nr_parts = nr_parts;
-  s->nr_sparts = nr_sparts;
-  s->nr_bparts = nr_bparts;
-  s->nr_dmparts = nr_dmparts;
-  s->nr_sinks = nr_sinks;
-
-#endif /* WITH_MPI */
-
-  /* Sort the parts according to their cells. */
-  if (nr_parts > 0)
-    space_parts_sort(s->parts, s->xparts, h_index, cell_part_counts,
-                     s->nr_cells, 0);
-
-#ifdef SWIFT_DEBUG_CHECKS
-  /* Verify that the part have been sorted correctly. */
-  for (size_t k = 0; k < nr_parts; k++) {
-    const struct part *p = &s->parts[k];
-
-    if (p->time_bin == time_bin_inhibited)
-      error("Inhibited particle sorted into a cell!");
-
-    /* New cell index */
-    const int new_ind =
-        cell_getid(s->cdim, p->x[0] * s->iwidth[0], p->x[1] * s->iwidth[1],
-                   p->x[2] * s->iwidth[2]);
-
-    /* New cell of this part */
-    const struct cell *c = &s->cells_top[new_ind];
-
-    if (h_index[k] != new_ind)
-      error("part's new cell index not matching sorted index.");
-
-    if (p->x[0] < c->loc[0] || p->x[0] > c->loc[0] + c->width[0] ||
-        p->x[1] < c->loc[1] || p->x[1] > c->loc[1] + c->width[1] ||
-        p->x[2] < c->loc[2] || p->x[2] > c->loc[2] + c->width[2])
-      error("part not sorted into the right top-level cell!");
-  }
-#endif /* SWIFT_DEBUG_CHECKS */
-
-  /* Sort the sparts according to their cells. */
-  if (nr_sparts > 0)
-    space_sparts_sort(s->sparts, s_index, cell_spart_counts, s->nr_cells, 0);
-
-#ifdef SWIFT_DEBUG_CHECKS
-  /* Verify that the spart have been sorted correctly. */
-  for (size_t k = 0; k < nr_sparts; k++) {
-    const struct spart *sp = &s->sparts[k];
-
-    if (sp->time_bin == time_bin_inhibited)
-      error("Inhibited particle sorted into a cell!");
-
-    /* New cell index */
-    const int new_sind =
-        cell_getid(s->cdim, sp->x[0] * s->iwidth[0], sp->x[1] * s->iwidth[1],
-                   sp->x[2] * s->iwidth[2]);
-
-    /* New cell of this spart */
-    const struct cell *c = &s->cells_top[new_sind];
-
-    if (s_index[k] != new_sind)
-      error("spart's new cell index not matching sorted index.");
-
-    if (sp->x[0] < c->loc[0] || sp->x[0] > c->loc[0] + c->width[0] ||
-        sp->x[1] < c->loc[1] || sp->x[1] > c->loc[1] + c->width[1] ||
-        sp->x[2] < c->loc[2] || sp->x[2] > c->loc[2] + c->width[2])
-      error("spart not sorted into the right top-level cell!");
-  }
-#endif /* SWIFT_DEBUG_CHECKS */
-
-  /* Sort the bparts according to their cells. */
-  if (nr_bparts > 0)
-    space_bparts_sort(s->bparts, b_index, cell_bpart_counts, s->nr_cells, 0);
-
-#ifdef SWIFT_DEBUG_CHECKS
-  /* Verify that the bpart have been sorted correctly. */
-  for (size_t k = 0; k < nr_bparts; k++) {
-    const struct bpart *bp = &s->bparts[k];
-
-    if (bp->time_bin == time_bin_inhibited)
-      error("Inhibited particle sorted into a cell!");
-
-    /* New cell index */
-    const int new_bind =
-        cell_getid(s->cdim, bp->x[0] * s->iwidth[0], bp->x[1] * s->iwidth[1],
-                   bp->x[2] * s->iwidth[2]);
-
-    /* New cell of this bpart */
-    const struct cell *c = &s->cells_top[new_bind];
-
-    if (b_index[k] != new_bind)
-      error("bpart's new cell index not matching sorted index.");
-
-    if (bp->x[0] < c->loc[0] || bp->x[0] > c->loc[0] + c->width[0] ||
-        bp->x[1] < c->loc[1] || bp->x[1] > c->loc[1] + c->width[1] ||
-        bp->x[2] < c->loc[2] || bp->x[2] > c->loc[2] + c->width[2])
-      error("bpart not sorted into the right top-level cell!");
-  }
-#endif /* SWIFT_DEBUG_CHECKS */
-    
-    /* Sort the dmparts according to their cells. */
-    if (nr_dmparts > 0)
-        space_dmparts_sort(s->dmparts, dm_index, cell_dmpart_counts, s->nr_cells, 0);
-
-#ifdef SWIFT_DEBUG_CHECKS
-    /* Verify that the dmpart have been sorted correctly. */
-    for (size_t k = 0; k < nr_dmparts; k++) {
-        const struct dmpart *dmp = &s->dmparts[k];
-        
-        if (dmp->time_bin == time_bin_inhibited)
-            error("Inhibited particle sorted into a cell!");
-        
-        /* New cell index */
-        const int new_dmind =
-        cell_getid(s->cdim, dmp->x[0] * s->iwidth[0], dmp->x[1] * s->iwidth[1],
-                   dmp->x[2] * s->iwidth[2]);
-        
-        /* New cell of this dmpart */
-        const struct cell *c = &s->cells_top[new_dmind];
-        
-        if (dm_index[k] != new_dmind)
-            error("dmpart's new cell index not matching sorted index.");
-        
-        if (dmp->x[0] < c->loc[0] || dmp->x[0] > c->loc[0] + c->width[0] ||
-            dmp->x[1] < c->loc[1] || dmp->x[1] > c->loc[1] + c->width[1] ||
-            dmp->x[2] < c->loc[2] || dmp->x[2] > c->loc[2] + c->width[2])
-            error("dmpart not sorted into the right top-level cell!");
-    }
-#endif /* SWIFT_DEBUG_CHECKS */
-
-  /* Sort the sink according to their cells. */
-  if (nr_sinks > 0)
-    space_sinks_sort(s->sinks, sink_index, cell_sink_counts, s->nr_cells, 0);
-
-#ifdef SWIFT_DEBUG_CHECKS
-  /* Verify that the sink have been sorted correctly. */
-  for (size_t k = 0; k < nr_sinks; k++) {
-    const struct sink *sink = &s->sinks[k];
-
-    if (sink->time_bin == time_bin_inhibited)
-      error("Inhibited particle sorted into a cell!");
-
-    /* New cell index */
-    const int new_bind =
-        cell_getid(s->cdim, sink->x[0] * s->iwidth[0],
-                   sink->x[1] * s->iwidth[1], sink->x[2] * s->iwidth[2]);
-
-    /* New cell of this sink */
-    const struct cell *c = &s->cells_top[new_bind];
-
-    if (sink_index[k] != new_bind)
-      error("sink's new cell index not matching sorted index.");
-
-    if (sink->x[0] < c->loc[0] || sink->x[0] > c->loc[0] + c->width[0] ||
-        sink->x[1] < c->loc[1] || sink->x[1] > c->loc[1] + c->width[1] ||
-        sink->x[2] < c->loc[2] || sink->x[2] > c->loc[2] + c->width[2])
-      error("sink not sorted into the right top-level cell!");
-  }
-#endif /* SWIFT_DEBUG_CHECKS */
-
-  /* Extract the cell counts from the sorted indices. Deduct the extra
-   * particles. */
-  size_t last_index = 0;
-  h_index[nr_parts] = s->nr_cells;  // sentinel.
-  for (size_t k = 0; k < nr_parts; k++) {
-    if (h_index[k] < h_index[k + 1]) {
-      cells_top[h_index[k]].hydro.count =
-          k - last_index + 1 - space_extra_parts;
-      last_index = k + 1;
-    }
-  }
-
-  /* Extract the cell counts from the sorted indices. Deduct the extra
-   * particles. */
-  size_t last_sindex = 0;
-  s_index[nr_sparts] = s->nr_cells;  // sentinel.
-  for (size_t k = 0; k < nr_sparts; k++) {
-    if (s_index[k] < s_index[k + 1]) {
-      cells_top[s_index[k]].stars.count =
-          k - last_sindex + 1 - space_extra_sparts;
-      last_sindex = k + 1;
-    }
-  }
-
-  /* Extract the cell counts from the sorted indices. Deduct the extra
-   * particles. */
-  size_t last_bindex = 0;
-  b_index[nr_bparts] = s->nr_cells;  // sentinel.
-  for (size_t k = 0; k < nr_bparts; k++) {
-    if (b_index[k] < b_index[k + 1]) {
-      cells_top[b_index[k]].black_holes.count =
-          k - last_bindex + 1 - space_extra_bparts;
-      last_bindex = k + 1;
-    }
-  }
-    
-    
-    /* Extract the cell counts from the sorted indices. Deduct the extra
-     * particles. */
-    size_t last_dmindex = 0;
-    dm_index[nr_dmparts] = s->nr_cells;  // sentinel.
-    for (size_t k = 0; k < nr_dmparts; k++) {
-        if (dm_index[k] < dm_index[k + 1]) {
-            cells_top[dm_index[k]].dark_matter.count =
-            k - last_dmindex + 1 - space_extra_dmparts;
-            last_dmindex = k + 1;
-        }
-    }
-
-  /* Extract the cell counts from the sorted indices. Deduct the extra
-   * particles. */
-  size_t last_sink_index = 0;
-  sink_index[nr_sinks] = s->nr_cells;  // sentinel.
-  for (size_t k = 0; k < nr_sinks; k++) {
-    if (sink_index[k] < sink_index[k + 1]) {
-      cells_top[sink_index[k]].sinks.count =
-          k - last_sink_index + 1 - space_extra_sinks;
-      last_sink_index = k + 1;
-    }
-  }
-
-  /* We no longer need the indices as of here. */
-  swift_free("h_index", h_index);
-  swift_free("cell_part_counts", cell_part_counts);
-  swift_free("s_index", s_index);
-  swift_free("cell_spart_counts", cell_spart_counts);
-  swift_free("b_index", b_index);
-  swift_free("cell_bpart_counts", cell_bpart_counts);
-  swift_free("dm_index", dm_index);
-  swift_free("cell_dmpart_counts", cell_dmpart_counts);
-  swift_free("sink_index", sink_index);
-  swift_free("cell_sink_counts", cell_sink_counts);
-
-  /* Update the slice of unique IDs. */
-  space_update_unique_id(s);
-
-#ifdef WITH_MPI
-
-  /* Re-allocate the index array for the gparts if needed.. */
-  if (s->nr_gparts + 1 > g_index_size) {
-    int *gind_new;
-    if ((gind_new = (int *)swift_malloc(
-             "g_index", sizeof(int) * (s->nr_gparts + 1))) == NULL)
-      error("Failed to allocate temporary g-particle indices.");
-    memcpy(gind_new, g_index, sizeof(int) * nr_gparts);
-    swift_free("g_index", g_index);
-    g_index = gind_new;
-  }
-
-  /* Assign each received gpart to its cell. */
-  for (size_t k = nr_gparts; k < s->nr_gparts; k++) {
-    const struct gpart *const p = &s->gparts[k];
-    g_index[k] =
-        cell_getid(cdim, p->x[0] * ih[0], p->x[1] * ih[1], p->x[2] * ih[2]);
-    cell_gpart_counts[g_index[k]]++;
-#ifdef SWIFT_DEBUG_CHECKS
-    if (cells_top[g_index[k]].nodeID != s->e->nodeID)
-      error("Received g-part that does not belong to me (nodeID=%i).",
-            cells_top[g_index[k]].nodeID);
-#endif
-  }
-  nr_gparts = s->nr_gparts;
-
-#else /* WITH_MPI */
-
-  /* Update the gpart counter */
-  s->nr_gparts = nr_gparts;
-
-#endif /* WITH_MPI */
-
-  /* Mark that there are no inhibited particles left */
-  s->nr_inhibited_parts = 0;
-  s->nr_inhibited_gparts = 0;
-  s->nr_inhibited_sparts = 0;
-  s->nr_inhibited_bparts = 0;
-  s->nr_inhibited_dmparts = 0;
-  s->nr_inhibited_sinks = 0;
-
-  /* Sort the gparts according to their cells. */
-  if (nr_gparts > 0)
-    space_gparts_sort(s->gparts, s->parts, s->sinks, s->sparts, s->bparts, s->dmparts, s->nr_dmparts,
-                      g_index, cell_gpart_counts, s->nr_cells);
-
-#ifdef SWIFT_DEBUG_CHECKS
-  /* Verify that the gpart have been sorted correctly. */
-  for (size_t k = 0; k < nr_gparts; k++) {
-    const struct gpart *gp = &s->gparts[k];
-
-    if (gp->time_bin == time_bin_inhibited)
-      error("Inhibited particle sorted into a cell!");
-
-    /* New cell index */
-    const int new_gind =
-        cell_getid(s->cdim, gp->x[0] * s->iwidth[0], gp->x[1] * s->iwidth[1],
-                   gp->x[2] * s->iwidth[2]);
-
-    /* New cell of this gpart */
-    const struct cell *c = &s->cells_top[new_gind];
-
-    if (g_index[k] != new_gind)
-      error("gpart's new cell index not matching sorted index.");
-
-    if (gp->x[0] < c->loc[0] || gp->x[0] > c->loc[0] + c->width[0] ||
-        gp->x[1] < c->loc[1] || gp->x[1] > c->loc[1] + c->width[1] ||
-        gp->x[2] < c->loc[2] || gp->x[2] > c->loc[2] + c->width[2])
-      error("gpart not sorted into the right top-level cell!");
-  }
-#endif /* SWIFT_DEBUG_CHECKS */
-
-  /* Extract the cell counts from the sorted indices. Deduct the extra
-   * particles. */
-  size_t last_gindex = 0;
-  g_index[nr_gparts] = s->nr_cells;
-  for (size_t k = 0; k < nr_gparts; k++) {
-    if (g_index[k] < g_index[k + 1]) {
-      cells_top[g_index[k]].grav.count =
-          k - last_gindex + 1 - space_extra_gparts;
-      last_gindex = k + 1;
-    }
-  }
-
-  /* We no longer need the indices as of here. */
-  swift_free("g_index", g_index);
-  swift_free("cell_gpart_counts", cell_gpart_counts);
-
-#ifdef SWIFT_DEBUG_CHECKS
-  /* Verify that the links are correct */
-  if ((nr_gparts > 0 && nr_parts > 0) || (nr_gparts > 0 && nr_sparts > 0) ||
-      (nr_gparts > 0 && nr_bparts > 0) || (nr_gparts > 0 && nr_sinks > 0))
-    part_verify_links(s->parts, s->gparts, s->sinks, s->sparts, s->dmparts, s->bparts,
-                      nr_parts, nr_gparts, nr_sinks, nr_sparts, nr_dmparts, nr_bparts,
-                      with_sidm, verbose);
-#endif
-
-
-  /* Hook the cells up to the parts. Make list of local and non-empty cells */
-  const ticks tic3 = getticks();
-  struct part *finger = s->parts;
-  struct xpart *xfinger = s->xparts;
-  struct gpart *gfinger = s->gparts;
-  struct spart *sfinger = s->sparts;
-  struct bpart *bfinger = s->bparts;
-  struct dmpart *dmfinger = s->dmparts;
-  struct sink *sink_finger = s->sinks;
-  s->nr_cells_with_particles = 0;
-  s->nr_local_cells_with_particles = 0;
-  s->nr_local_cells = 0;
-  for (int k = 0; k < s->nr_cells; k++) {
-    struct cell *restrict c = &cells_top[k];
-    c->hydro.ti_old_part = ti_current;
-    c->grav.ti_old_part = ti_current;
-    c->grav.ti_old_multipole = ti_current;
-    c->stars.ti_old_part = ti_current;
-    c->black_holes.ti_old_part = ti_current;
-    c->dark_matter.ti_old_part = ti_current;
-
-#if defined(SWIFT_DEBUG_CHECKS) || defined(SWIFT_CELL_GRAPH)
-    c->cellID = -last_cell_id;
-    last_cell_id++;
-#endif
-
-    const int is_local = (c->nodeID == engine_rank);
-    const int has_particles =
-        (c->hydro.count > 0) || (c->grav.count > 0) || (c->stars.count > 0) ||
-        (c->black_holes.count > 0) || (c->dark_matter.count > 0) || (c->sinks.count > 0);
-
-    if (is_local) {
-      c->hydro.parts = finger;
-      c->hydro.xparts = xfinger;
-      c->grav.parts = gfinger;
-      c->stars.parts = sfinger;
-      c->black_holes.parts = bfinger;
-      c->dark_matter.parts = dmfinger;
-      c->sinks.parts = sink_finger;
-
-      /* Store the state at rebuild time */
-      c->stars.parts_rebuild = c->stars.parts;
-      c->grav.parts_rebuild = c->grav.parts;
-
-      c->hydro.count_total = c->hydro.count + space_extra_parts;
-      c->grav.count_total = c->grav.count + space_extra_gparts;
-      c->stars.count_total = c->stars.count + space_extra_sparts;
-      c->black_holes.count_total = c->black_holes.count + space_extra_bparts;
-      c->dark_matter.count_total = c->dark_matter.count + space_extra_dmparts;
-
-      finger = &finger[c->hydro.count_total];
-      xfinger = &xfinger[c->hydro.count_total];
-      gfinger = &gfinger[c->grav.count_total];
-      sfinger = &sfinger[c->stars.count_total];
-      bfinger = &bfinger[c->black_holes.count_total];
-      dmfinger = &dmfinger[c->dark_matter.count_total];
-      sink_finger = &sink_finger[c->sinks.count_total];
-
-      /* Add this cell to the list of local cells */
-      s->local_cells_top[s->nr_local_cells] = k;
-      s->nr_local_cells++;
-    }
-
-    if (is_local && has_particles) {
-
-      /* Add this cell to the list of non-empty cells */
-      s->local_cells_with_particles_top[s->nr_local_cells_with_particles] = k;
-      s->nr_local_cells_with_particles++;
-    }
-  }
-  if (verbose) {
-    message("Have %d local top-level cells with particles (total=%d)",
-            s->nr_local_cells_with_particles, s->nr_cells);
-    message("Have %d local top-level cells (total=%d)", s->nr_local_cells,
-            s->nr_cells);
-    message("hooking up cells took %.3f %s.",
-            clocks_from_ticks(getticks() - tic3), clocks_getunit());
-  }
-
-  /* Re-order the extra particles such that they are at the end of their cell's
-     memory pool. */
-  if (s->with_star_formation) space_reorder_extras(s, verbose);
-
-  /* At this point, we have the upper-level cells. Now recursively split each
-     cell to get the full AMR grid. */
-  space_split(s, verbose);
-
-#ifdef SWIFT_DEBUG_CHECKS
-  /* Check that the multipole construction went OK */
-  if (s->with_self_gravity)
-    for (int k = 0; k < s->nr_cells; k++)
-      cell_check_multipole(&s->cells_top[k], s->e->gravity_properties);
-#endif
-
-  /* Clean up any stray sort indices in the cell buffer. */
-  space_free_buff_sort_indices(s);
-
-  if (verbose)
-    message("took %.3f %s.", clocks_from_ticks(getticks() - tic),
-            clocks_getunit());
-}
-
-/**
- * @brief Split particles between cells of a hierarchy.
- *
- * This is done in parallel using threads in the #threadpool.
- * Only do this for the local non-empty top-level cells.
- *
- * @param s The #space.
- * @param verbose Are we talkative ?
- */
-void space_split(struct space *s, int verbose) {
-
-  const ticks tic = getticks();
-
-  threadpool_map(&s->e->threadpool, space_split_mapper,
-                 s->local_cells_with_particles_top,
-                 s->nr_local_cells_with_particles, sizeof(int),
-                 threadpool_auto_chunk_size, s);
-
-  if (verbose)
-    message("took %.3f %s.", clocks_from_ticks(getticks() - tic),
-            clocks_getunit());
-}
-
-void space_reorder_extra_parts_mapper(void *map_data, int num_cells,
-                                      void *extra_data) {
-  int *local_cells = (int *)map_data;
-  struct space *s = (struct space *)extra_data;
-  struct cell *cells_top = s->cells_top;
-
-  for (int ind = 0; ind < num_cells; ind++) {
-    struct cell *c = &cells_top[local_cells[ind]];
-    cell_reorder_extra_parts(c, c->hydro.parts - s->parts);
-  }
-}
-
-void space_reorder_extra_gparts_mapper(void *map_data, int num_cells,
-                                       void *extra_data) {
-
-  int *local_cells = (int *)map_data;
-  struct space *s = (struct space *)extra_data;
-  struct cell *cells_top = s->cells_top;
-
-  for (int ind = 0; ind < num_cells; ind++) {
-    struct cell *c = &cells_top[local_cells[ind]];
-    cell_reorder_extra_gparts(c, s->parts, s->sparts);
-  }
-}
-
-void space_reorder_extra_sparts_mapper(void *map_data, int num_cells,
-                                       void *extra_data) {
-
-  int *local_cells = (int *)map_data;
-  struct space *s = (struct space *)extra_data;
-  struct cell *cells_top = s->cells_top;
-
-  for (int ind = 0; ind < num_cells; ind++) {
-    struct cell *c = &cells_top[local_cells[ind]];
-    cell_reorder_extra_sparts(c, c->stars.parts - s->sparts);
-  }
-}
-
-void space_reorder_extra_dmparts_mapper(void *map_data, int num_cells,
-                                       void *extra_data) {
-    
-    int *local_cells = (int *)map_data;
-    struct space *s = (struct space *)extra_data;
-    struct cell *cells_top = s->cells_top;
-    
-    for (int ind = 0; ind < num_cells; ind++) {
-        struct cell *c = &cells_top[local_cells[ind]];
-        cell_reorder_extra_dmparts(c, c->dark_matter.parts - s->dmparts);
-    }
-}
-
-/**
- * @brief Re-orders the particles in each cell such that the extra particles
- * for on-the-fly creation are located at the end of their respective cells.
- *
- * This assumes that all the particles (real and extra) have already been sorted
- * in their correct top-level cell.
- *
- * @param s The #space to act upon.
- * @param verbose Are we talkative?
- */
-void space_reorder_extras(struct space *s, int verbose) {
-
-  /* Re-order the gas particles */
-  if (space_extra_parts)
-    threadpool_map(&s->e->threadpool, space_reorder_extra_parts_mapper,
-                   s->local_cells_top, s->nr_local_cells, sizeof(int),
-                   threadpool_auto_chunk_size, s);
-
-  /* Re-order the gravity particles */
-  if (space_extra_gparts)
-    threadpool_map(&s->e->threadpool, space_reorder_extra_gparts_mapper,
-                   s->local_cells_top, s->nr_local_cells, sizeof(int),
-                   threadpool_auto_chunk_size, s);
-
-  /* Re-order the star particles */
-  if (space_extra_sparts)
-    threadpool_map(&s->e->threadpool, space_reorder_extra_sparts_mapper,
-                   s->local_cells_top, s->nr_local_cells, sizeof(int),
-                   threadpool_auto_chunk_size, s);
-
-  /* Re-order the dark matter particles */
-  if (space_extra_dmparts)
-    threadpool_map(&s->e->threadpool, space_reorder_extra_dmparts_mapper,
-                   s->local_cells_top, s->nr_local_cells, sizeof(int),
-                   threadpool_auto_chunk_size, s);
-
-  /* Re-order the black hole particles */
-  if (space_extra_bparts)
-    error("Missing implementation of BH extra reordering");
-
-  /* Re-order the sink particles */
-  if (space_extra_sinks)
-    error("Missing implementation of sink extra reordering");
-}
-
-/**
- * @brief #threadpool mapper function to sanitize the cells
- *
- * @param map_data Pointers towards the top-level cells.
- * @param num_cells The number of top-level cells.
- * @param extra_data Unused parameters.
- */
-void space_sanitize_mapper(void *map_data, int num_cells, void *extra_data) {
-  /* Unpack the inputs. */
-  struct cell *cells_top = (struct cell *)map_data;
-
-  for (int ind = 0; ind < num_cells; ind++) {
-    struct cell *c = &cells_top[ind];
-    cell_sanitize(c, 0);
-  }
-}
-
-/**
- * @brief Runs through the top-level cells and sanitize their h values
- *
- * @param s The #space to act upon.
- */
-void space_sanitize(struct space *s) {
-
-  if (s->e->nodeID == 0) message("Cleaning up unreasonable values of h");
-
-  threadpool_map(&s->e->threadpool, space_sanitize_mapper, s->cells_top,
-                 s->nr_cells, sizeof(struct cell), threadpool_auto_chunk_size,
-                 /*extra_data=*/NULL);
-}
-
-/**
- * @brief #threadpool mapper function to compute the particle cell indices.
- *
- * @param map_data Pointer towards the particles.
- * @param nr_parts The number of particles to treat.
- * @param extra_data Pointers to the space and index list
- */
-void space_parts_get_cell_index_mapper(void *map_data, int nr_parts,
-                                       void *extra_data) {
-
-  /* Unpack the data */
-  struct part *restrict parts = (struct part *)map_data;
-  struct index_data *data = (struct index_data *)extra_data;
-  struct space *s = data->s;
-  int *const ind = data->ind + (ptrdiff_t)(parts - s->parts);
-
-  /* Get some constants */
-  const int periodic = s->periodic;
-  const int dithering = s->e->gravity_properties->with_dithering;
-  const double delta_dithering_x =
-      s->pos_dithering[0] - s->pos_dithering_old[0];
-  const double delta_dithering_y =
-      s->pos_dithering[1] - s->pos_dithering_old[1];
-  const double delta_dithering_z =
-      s->pos_dithering[2] - s->pos_dithering_old[2];
-  const double dim_x = s->dim[0];
-  const double dim_y = s->dim[1];
-  const double dim_z = s->dim[2];
-  const int cdim[3] = {s->cdim[0], s->cdim[1], s->cdim[2]};
-  const double ih_x = s->iwidth[0];
-  const double ih_y = s->iwidth[1];
-  const double ih_z = s->iwidth[2];
-
-  /* Init the local count buffer. */
-  int *cell_counts = (int *)calloc(sizeof(int), s->nr_cells);
-  if (cell_counts == NULL)
-    error("Failed to allocate temporary cell count buffer.");
-
-  /* Init the local collectors */
-  float min_mass = FLT_MAX;
-  float sum_vel_norm = 0.f;
-  size_t count_inhibited_part = 0;
-  size_t count_extra_part = 0;
-
-  /* Loop over the parts. */
-  for (int k = 0; k < nr_parts; k++) {
-
-    /* Get the particle */
-    struct part *restrict p = &parts[k];
-
-    double old_pos_x = p->x[0];
-    double old_pos_y = p->x[1];
-    double old_pos_z = p->x[2];
-
-    if (periodic && dithering && p->time_bin != time_bin_not_created) {
-      old_pos_x += delta_dithering_x;
-      old_pos_y += delta_dithering_y;
-      old_pos_z += delta_dithering_z;
-    }
-
-#ifdef SWIFT_DEBUG_CHECKS
-    if (!periodic && p->time_bin != time_bin_inhibited) {
-      if (old_pos_x < 0. || old_pos_x > dim_x)
-        error("Particle outside of volume along X.");
-      if (old_pos_y < 0. || old_pos_y > dim_y)
-        error("Particle outside of volume along Y.");
-      if (old_pos_z < 0. || old_pos_z > dim_z)
-        error("Particle outside of volume along Z.");
-    }
-#endif
-
-    /* Put it back into the simulation volume */
-    double pos_x = box_wrap(old_pos_x, 0.0, dim_x);
-    double pos_y = box_wrap(old_pos_y, 0.0, dim_y);
-    double pos_z = box_wrap(old_pos_z, 0.0, dim_z);
-
-    /* Treat the case where a particle was wrapped back exactly onto
-     * the edge because of rounding issues (more accuracy around 0
-     * than around dim) */
-    if (pos_x == dim_x) pos_x = 0.0;
-    if (pos_y == dim_y) pos_y = 0.0;
-    if (pos_z == dim_z) pos_z = 0.0;
-
-    /* Get its cell index */
-    const int index =
-        cell_getid(cdim, pos_x * ih_x, pos_y * ih_y, pos_z * ih_z);
-
-#ifdef SWIFT_DEBUG_CHECKS
-    if (index < 0 || index >= cdim[0] * cdim[1] * cdim[2])
-      error("Invalid index=%d cdim=[%d %d %d] p->x=[%e %e %e]", index, cdim[0],
-            cdim[1], cdim[2], pos_x, pos_y, pos_z);
-
-    if (pos_x >= dim_x || pos_y >= dim_y || pos_z >= dim_z || pos_x < 0. ||
-        pos_y < 0. || pos_z < 0.)
-      error("Particle outside of simulation box. p->x=[%e %e %e]", pos_x, pos_y,
-            pos_z);
-#endif
-
-    if (p->time_bin == time_bin_inhibited) {
-      /* Is this particle to be removed? */
-      ind[k] = -1;
-      ++count_inhibited_part;
-    } else if (p->time_bin == time_bin_not_created) {
-      /* Is this a place-holder for on-the-fly creation? */
-      ind[k] = index;
-      cell_counts[index]++;
-      ++count_extra_part;
-
-    } else {
-      /* Normal case: list its top-level cell index */
-      ind[k] = index;
-      cell_counts[index]++;
-
-      /* Compute minimal mass */
-      min_mass = min(min_mass, hydro_get_mass(p));
-
-      /* Compute sum of velocity norm */
-      sum_vel_norm += p->v[0] * p->v[0] + p->v[1] * p->v[1] + p->v[2] * p->v[2];
-
-      /* Update the position */
-      p->x[0] = pos_x;
-      p->x[1] = pos_y;
-      p->x[2] = pos_z;
-    }
-  }
-
-  /* Write the counts back to the global array. */
-  for (int k = 0; k < s->nr_cells; k++)
-    if (cell_counts[k]) atomic_add(&data->cell_counts[k], cell_counts[k]);
-  free(cell_counts);
-
-  /* Write the count of inhibited and extra parts */
-  if (count_inhibited_part)
-    atomic_add(&data->count_inhibited_part, count_inhibited_part);
-  if (count_extra_part) atomic_add(&data->count_extra_part, count_extra_part);
-
-  /* Write back the minimal part mass and velocity sum */
-  atomic_min_f(&s->min_part_mass, min_mass);
-  atomic_add_f(&s->sum_part_vel_norm, sum_vel_norm);
-}
-
-/**
- * @brief #threadpool mapper function to compute the g-particle cell indices.
- *
- * @param map_data Pointer towards the g-particles.
- * @param nr_gparts The number of g-particles to treat.
- * @param extra_data Pointers to the space and index list
- */
-void space_gparts_get_cell_index_mapper(void *map_data, int nr_gparts,
-                                        void *extra_data) {
-
-  /* Unpack the data */
-  struct gpart *restrict gparts = (struct gpart *)map_data;
-  struct index_data *data = (struct index_data *)extra_data;
-  struct space *s = data->s;
-  int *const ind = data->ind + (ptrdiff_t)(gparts - s->gparts);
-
-  /* Get some constants */
-  const int periodic = s->periodic;
-  const int dithering = s->e->gravity_properties->with_dithering;
-  const double delta_dithering_x =
-      s->pos_dithering[0] - s->pos_dithering_old[0];
-  const double delta_dithering_y =
-      s->pos_dithering[1] - s->pos_dithering_old[1];
-  const double delta_dithering_z =
-      s->pos_dithering[2] - s->pos_dithering_old[2];
-  const double dim_x = s->dim[0];
-  const double dim_y = s->dim[1];
-  const double dim_z = s->dim[2];
-  const int cdim[3] = {s->cdim[0], s->cdim[1], s->cdim[2]};
-  const double ih_x = s->iwidth[0];
-  const double ih_y = s->iwidth[1];
-  const double ih_z = s->iwidth[2];
-
-  /* Init the local count buffer. */
-  int *cell_counts = (int *)calloc(sizeof(int), s->nr_cells);
-  if (cell_counts == NULL)
-    error("Failed to allocate temporary cell count buffer.");
-
-  /* Init the local collectors */
-  float min_mass = FLT_MAX;
-  float sum_vel_norm = 0.f;
-  size_t count_inhibited_gpart = 0;
-  size_t count_extra_gpart = 0;
-
-  for (int k = 0; k < nr_gparts; k++) {
-
-    /* Get the particle */
-    struct gpart *restrict gp = &gparts[k];
-
-    double old_pos_x = gp->x[0];
-    double old_pos_y = gp->x[1];
-    double old_pos_z = gp->x[2];
-
-    if (periodic && dithering && gp->time_bin != time_bin_not_created) {
-      old_pos_x += delta_dithering_x;
-      old_pos_y += delta_dithering_y;
-      old_pos_z += delta_dithering_z;
-    }
-
-#ifdef SWIFT_DEBUG_CHECKS
-    if (!periodic && gp->time_bin != time_bin_inhibited) {
-      if (old_pos_x < 0. || old_pos_x > dim_x)
-        error("Particle outside of volume along X.");
-      if (old_pos_y < 0. || old_pos_y > dim_y)
-        error("Particle outside of volume along Y.");
-      if (old_pos_z < 0. || old_pos_z > dim_z)
-        error("Particle outside of volume along Z.");
-    }
-#endif
-
-    /* Put it back into the simulation volume */
-    double pos_x = box_wrap(old_pos_x, 0.0, dim_x);
-    double pos_y = box_wrap(old_pos_y, 0.0, dim_y);
-    double pos_z = box_wrap(old_pos_z, 0.0, dim_z);
-
-    /* Treat the case where a particle was wrapped back exactly onto
-     * the edge because of rounding issues (more accuracy around 0
-     * than around dim) */
-    if (pos_x == dim_x) pos_x = 0.0;
-    if (pos_y == dim_y) pos_y = 0.0;
-    if (pos_z == dim_z) pos_z = 0.0;
-
-    /* Get its cell index */
-    const int index =
-        cell_getid(cdim, pos_x * ih_x, pos_y * ih_y, pos_z * ih_z);
-
-#ifdef SWIFT_DEBUG_CHECKS
-    if (index < 0 || index >= cdim[0] * cdim[1] * cdim[2])
-      error("Invalid index=%d cdim=[%d %d %d] p->x=[%e %e %e]", index, cdim[0],
-            cdim[1], cdim[2], pos_x, pos_y, pos_z);
-
-    if (pos_x >= dim_x || pos_y >= dim_y || pos_z >= dim_z || pos_x < 0. ||
-        pos_y < 0. || pos_z < 0.)
-      error("Particle outside of simulation box. p->x=[%e %e %e]", pos_x, pos_y,
-            pos_z);
-#endif
-
-    if (gp->time_bin == time_bin_inhibited) {
-      /* Is this particle to be removed? */
-      ind[k] = -1;
-      ++count_inhibited_gpart;
-    } else if (gp->time_bin == time_bin_not_created) {
-      /* Is this a place-holder for on-the-fly creation? */
-      ind[k] = index;
-      cell_counts[index]++;
-      ++count_extra_gpart;
-
-    } else {
-      /* List its top-level cell index */
-      ind[k] = index;
-      cell_counts[index]++;
-
-      if (gp->type == swift_type_dark_matter) {
-
-        /* Compute minimal mass */
-        min_mass = min(min_mass, gp->mass);
-
-        /* Compute sum of velocity norm */
-        sum_vel_norm += gp->v_full[0] * gp->v_full[0] +
-                        gp->v_full[1] * gp->v_full[1] +
-                        gp->v_full[2] * gp->v_full[2];
-      }
-
-      /* Update the position */
-      gp->x[0] = pos_x;
-      gp->x[1] = pos_y;
-      gp->x[2] = pos_z;
-    }
-  }
-
-  /* Write the counts back to the global array. */
-  for (int k = 0; k < s->nr_cells; k++)
-    if (cell_counts[k]) atomic_add(&data->cell_counts[k], cell_counts[k]);
-  free(cell_counts);
-
-  /* Write the count of inhibited and extra gparts */
-  if (count_inhibited_gpart)
-    atomic_add(&data->count_inhibited_gpart, count_inhibited_gpart);
-  if (count_extra_gpart)
-    atomic_add(&data->count_extra_gpart, count_extra_gpart);
-
-  /* Write back the minimal part mass and velocity sum */
-  atomic_min_f(&s->min_gpart_mass, min_mass);
-  atomic_add_f(&s->sum_gpart_vel_norm, sum_vel_norm);
-}
-
-/**
- * @brief #threadpool mapper function to compute the s-particle cell indices.
- *
- * @param map_data Pointer towards the s-particles.
- * @param nr_sparts The number of s-particles to treat.
- * @param extra_data Pointers to the space and index list
- */
-void space_sparts_get_cell_index_mapper(void *map_data, int nr_sparts,
-                                        void *extra_data) {
-
-  /* Unpack the data */
-  struct spart *restrict sparts = (struct spart *)map_data;
-  struct index_data *data = (struct index_data *)extra_data;
-  struct space *s = data->s;
-  int *const ind = data->ind + (ptrdiff_t)(sparts - s->sparts);
-
-  /* Get some constants */
-  const int periodic = s->periodic;
-  const int dithering = s->e->gravity_properties->with_dithering;
-  const double delta_dithering_x =
-      s->pos_dithering[0] - s->pos_dithering_old[0];
-  const double delta_dithering_y =
-      s->pos_dithering[1] - s->pos_dithering_old[1];
-  const double delta_dithering_z =
-      s->pos_dithering[2] - s->pos_dithering_old[2];
-  const double dim_x = s->dim[0];
-  const double dim_y = s->dim[1];
-  const double dim_z = s->dim[2];
-  const int cdim[3] = {s->cdim[0], s->cdim[1], s->cdim[2]};
-  const double ih_x = s->iwidth[0];
-  const double ih_y = s->iwidth[1];
-  const double ih_z = s->iwidth[2];
-
-  /* Init the local count buffer. */
-  int *cell_counts = (int *)calloc(sizeof(int), s->nr_cells);
-  if (cell_counts == NULL)
-    error("Failed to allocate temporary cell count buffer.");
-
-  /* Init the local collectors */
-  float min_mass = FLT_MAX;
-  float sum_vel_norm = 0.f;
-  size_t count_inhibited_spart = 0;
-  size_t count_extra_spart = 0;
-
-  for (int k = 0; k < nr_sparts; k++) {
-
-    /* Get the particle */
-    struct spart *restrict sp = &sparts[k];
-
-    double old_pos_x = sp->x[0];
-    double old_pos_y = sp->x[1];
-    double old_pos_z = sp->x[2];
-
-    if (periodic && dithering && sp->time_bin != time_bin_not_created) {
-      old_pos_x += delta_dithering_x;
-      old_pos_y += delta_dithering_y;
-      old_pos_z += delta_dithering_z;
-    }
-
-#ifdef SWIFT_DEBUG_CHECKS
-    if (!periodic && sp->time_bin != time_bin_inhibited) {
-      if (old_pos_x < 0. || old_pos_x > dim_x)
-        error("Particle outside of volume along X.");
-      if (old_pos_y < 0. || old_pos_y > dim_y)
-        error("Particle outside of volume along Y.");
-      if (old_pos_z < 0. || old_pos_z > dim_z)
-        error("Particle outside of volume along Z.");
-    }
-#endif
-
-    /* Put it back into the simulation volume */
-    double pos_x = box_wrap(old_pos_x, 0.0, dim_x);
-    double pos_y = box_wrap(old_pos_y, 0.0, dim_y);
-    double pos_z = box_wrap(old_pos_z, 0.0, dim_z);
-
-    /* Treat the case where a particle was wrapped back exactly onto
-     * the edge because of rounding issues (more accuracy around 0
-     * than around dim) */
-    if (pos_x == dim_x) pos_x = 0.0;
-    if (pos_y == dim_y) pos_y = 0.0;
-    if (pos_z == dim_z) pos_z = 0.0;
-
-    /* Get its cell index */
-    const int index =
-        cell_getid(cdim, pos_x * ih_x, pos_y * ih_y, pos_z * ih_z);
-
-#ifdef SWIFT_DEBUG_CHECKS
-    if (index < 0 || index >= cdim[0] * cdim[1] * cdim[2])
-      error("Invalid index=%d cdim=[%d %d %d] p->x=[%e %e %e]", index, cdim[0],
-            cdim[1], cdim[2], pos_x, pos_y, pos_z);
-
-    if (pos_x >= dim_x || pos_y >= dim_y || pos_z >= dim_z || pos_x < 0. ||
-        pos_y < 0. || pos_z < 0.)
-      error("Particle outside of simulation box. p->x=[%e %e %e]", pos_x, pos_y,
-            pos_z);
-#endif
-
-    /* Is this particle to be removed? */
-    if (sp->time_bin == time_bin_inhibited) {
-      ind[k] = -1;
-      ++count_inhibited_spart;
-    } else if (sp->time_bin == time_bin_not_created) {
-      /* Is this a place-holder for on-the-fly creation? */
-      ind[k] = index;
-      cell_counts[index]++;
-      ++count_extra_spart;
-
-    } else {
-      /* List its top-level cell index */
-      ind[k] = index;
-      cell_counts[index]++;
-
-      /* Compute minimal mass */
-      min_mass = min(min_mass, sp->mass);
-
-      /* Compute sum of velocity norm */
-      sum_vel_norm +=
-          sp->v[0] * sp->v[0] + sp->v[1] * sp->v[1] + sp->v[2] * sp->v[2];
-
-      /* Update the position */
-      sp->x[0] = pos_x;
-      sp->x[1] = pos_y;
-      sp->x[2] = pos_z;
-    }
-  }
-
-  /* Write the counts back to the global array. */
-  for (int k = 0; k < s->nr_cells; k++)
-    if (cell_counts[k]) atomic_add(&data->cell_counts[k], cell_counts[k]);
-  free(cell_counts);
-
-  /* Write the count of inhibited and extra sparts */
-  if (count_inhibited_spart)
-    atomic_add(&data->count_inhibited_spart, count_inhibited_spart);
-  if (count_extra_spart)
-    atomic_add(&data->count_extra_spart, count_extra_spart);
-
-  /* Write back the minimal part mass and velocity sum */
-  atomic_min_f(&s->min_spart_mass, min_mass);
-  atomic_add_f(&s->sum_spart_vel_norm, sum_vel_norm);
-}
-
-/**
- * @brief #threadpool mapper function to compute the b-particle cell indices.
- *
- * @param map_data Pointer towards the b-particles.
- * @param nr_bparts The number of b-particles to treat.
- * @param extra_data Pointers to the space and index list
- */
-void space_bparts_get_cell_index_mapper(void *map_data, int nr_bparts,
-                                        void *extra_data) {
-
-  /* Unpack the data */
-  struct bpart *restrict bparts = (struct bpart *)map_data;
-  struct index_data *data = (struct index_data *)extra_data;
-  struct space *s = data->s;
-  int *const ind = data->ind + (ptrdiff_t)(bparts - s->bparts);
-
-  /* Get some constants */
-  const int periodic = s->periodic;
-  const int dithering = s->e->gravity_properties->with_dithering;
-  const double delta_dithering_x =
-      s->pos_dithering[0] - s->pos_dithering_old[0];
-  const double delta_dithering_y =
-      s->pos_dithering[1] - s->pos_dithering_old[1];
-  const double delta_dithering_z =
-      s->pos_dithering[2] - s->pos_dithering_old[2];
-  const double dim_x = s->dim[0];
-  const double dim_y = s->dim[1];
-  const double dim_z = s->dim[2];
-  const int cdim[3] = {s->cdim[0], s->cdim[1], s->cdim[2]};
-  const double ih_x = s->iwidth[0];
-  const double ih_y = s->iwidth[1];
-  const double ih_z = s->iwidth[2];
-
-  /* Init the local count buffer. */
-  int *cell_counts = (int *)calloc(sizeof(int), s->nr_cells);
-  if (cell_counts == NULL)
-    error("Failed to allocate temporary cell count buffer.");
-
-  /* Init the local collectors */
-  float min_mass = FLT_MAX;
-  float sum_vel_norm = 0.f;
-  size_t count_inhibited_bpart = 0;
-  size_t count_extra_bpart = 0;
-
-  for (int k = 0; k < nr_bparts; k++) {
-
-    /* Get the particle */
-    struct bpart *restrict bp = &bparts[k];
-
-    double old_pos_x = bp->x[0];
-    double old_pos_y = bp->x[1];
-    double old_pos_z = bp->x[2];
-
-    if (periodic && dithering && bp->time_bin != time_bin_not_created) {
-      old_pos_x += delta_dithering_x;
-      old_pos_y += delta_dithering_y;
-      old_pos_z += delta_dithering_z;
-    }
-
-#ifdef SWIFT_DEBUG_CHECKS
-    if (!periodic && bp->time_bin != time_bin_inhibited) {
-      if (old_pos_x < 0. || old_pos_x > dim_x)
-        error("Particle outside of volume along X.");
-      if (old_pos_y < 0. || old_pos_y > dim_y)
-        error("Particle outside of volume along Y.");
-      if (old_pos_z < 0. || old_pos_z > dim_z)
-        error("Particle outside of volume along Z.");
-    }
-#endif
-
-    /* Put it back into the simulation volume */
-    double pos_x = box_wrap(old_pos_x, 0.0, dim_x);
-    double pos_y = box_wrap(old_pos_y, 0.0, dim_y);
-    double pos_z = box_wrap(old_pos_z, 0.0, dim_z);
-
-    /* Treat the case where a particle was wrapped back exactly onto
-     * the edge because of rounding issues (more accuracy around 0
-     * than around dim) */
-    if (pos_x == dim_x) pos_x = 0.0;
-    if (pos_y == dim_y) pos_y = 0.0;
-    if (pos_z == dim_z) pos_z = 0.0;
-
-    /* Get its cell index */
-    const int index =
-        cell_getid(cdim, pos_x * ih_x, pos_y * ih_y, pos_z * ih_z);
-
-#ifdef SWIFT_DEBUG_CHECKS
-    if (index < 0 || index >= cdim[0] * cdim[1] * cdim[2])
-      error("Invalid index=%d cdim=[%d %d %d] p->x=[%e %e %e]", index, cdim[0],
-            cdim[1], cdim[2], pos_x, pos_y, pos_z);
-
-    if (pos_x >= dim_x || pos_y >= dim_y || pos_z >= dim_z || pos_x < 0. ||
-        pos_y < 0. || pos_z < 0.)
-      error("Particle outside of simulation box. p->x=[%e %e %e]", pos_x, pos_y,
-            pos_z);
-#endif
-
-    /* Is this particle to be removed? */
-    if (bp->time_bin == time_bin_inhibited) {
-      ind[k] = -1;
-      ++count_inhibited_bpart;
-    } else if (bp->time_bin == time_bin_not_created) {
-      /* Is this a place-holder for on-the-fly creation? */
-      ind[k] = index;
-      cell_counts[index]++;
-      ++count_extra_bpart;
-
-    } else {
-      /* List its top-level cell index */
-      ind[k] = index;
-      cell_counts[index]++;
-
-      /* Compute minimal mass */
-      min_mass = min(min_mass, bp->mass);
-
-      /* Compute sum of velocity norm */
-      sum_vel_norm +=
-          bp->v[0] * bp->v[0] + bp->v[1] * bp->v[1] + bp->v[2] * bp->v[2];
-
-      /* Update the position */
-      bp->x[0] = pos_x;
-      bp->x[1] = pos_y;
-      bp->x[2] = pos_z;
-    }
-  }
-
-  /* Write the counts back to the global array. */
-  for (int k = 0; k < s->nr_cells; k++)
-    if (cell_counts[k]) atomic_add(&data->cell_counts[k], cell_counts[k]);
-  free(cell_counts);
-
-  /* Write the count of inhibited and extra bparts */
-  if (count_inhibited_bpart)
-    atomic_add(&data->count_inhibited_bpart, count_inhibited_bpart);
-  if (count_extra_bpart)
-    atomic_add(&data->count_extra_bpart, count_extra_bpart);
-
-  /* Write back the minimal part mass and velocity sum */
-  atomic_min_f(&s->min_bpart_mass, min_mass);
-  atomic_add_f(&s->sum_bpart_vel_norm, sum_vel_norm);
-}
-
-
-/**
- * @brief #threadpool mapper function to compute the DM-particle cell indices.
- *
- * @param map_data Pointer towards the DM-particles.
- * @param nr_dmparts The number of DM-particles to treat.
- * @param extra_data Pointers to the space and index list
- */
-void space_dmparts_get_cell_index_mapper(void *map_data, int nr_dmparts,
-                                        void *extra_data) {
-    
-    /* Unpack the data */
-    struct dmpart *restrict dmparts = (struct dmpart *)map_data;
-    struct index_data *data = (struct index_data *)extra_data;
-    struct space *s = data->s;
-    int *const ind = data->ind + (ptrdiff_t)(dmparts - s->dmparts);
-    
-    /* Get some constants */
-    const int periodic = s->periodic;
-    const int dithering = s->e->gravity_properties->with_dithering;
-    const double delta_dithering_x =
-    s->pos_dithering[0] - s->pos_dithering_old[0];
-    const double delta_dithering_y =
-    s->pos_dithering[1] - s->pos_dithering_old[1];
-    const double delta_dithering_z =
-    s->pos_dithering[2] - s->pos_dithering_old[2];
-    const double dim_x = s->dim[0];
-    const double dim_y = s->dim[1];
-    const double dim_z = s->dim[2];
-    const int cdim[3] = {s->cdim[0], s->cdim[1], s->cdim[2]};
-    const double ih_x = s->iwidth[0];
-    const double ih_y = s->iwidth[1];
-    const double ih_z = s->iwidth[2];
-    
-    /* Init the local count buffer. */
-    int *cell_counts = (int *)calloc(sizeof(int), s->nr_cells);
-    if (cell_counts == NULL)
-        error("Failed to allocate temporary cell count buffer.");
-    
-    /* Init the local collectors */
-    float min_mass = FLT_MAX;
-    float sum_vel_norm = 0.f;
-    size_t count_inhibited_dmpart = 0;
-    size_t count_extra_dmpart = 0;
-    
-    for (int k = 0; k < nr_dmparts; k++) {
-        
-        /* Get the particle */
-        struct dmpart *restrict dmp = &dmparts[k];
-        
-        double old_pos_x = dmp->x[0];
-        double old_pos_y = dmp->x[1];
-        double old_pos_z = dmp->x[2];
-        
-        if (periodic && dithering && dmp->time_bin != time_bin_not_created) {
-            old_pos_x += delta_dithering_x;
-            old_pos_y += delta_dithering_y;
-            old_pos_z += delta_dithering_z;
-        }
-        
-#ifdef SWIFT_DEBUG_CHECKS
-        if (!periodic && dmp->time_bin != time_bin_inhibited) {
-            if (old_pos_x < 0. || old_pos_x > dim_x)
-                error("Particle outside of volume along X.");
-            if (old_pos_y < 0. || old_pos_y > dim_y)
-                error("Particle outside of volume along Y.");
-            if (old_pos_z < 0. || old_pos_z > dim_z)
-                error("Particle outside of volume along Z.");
-        }
-#endif
-        
-        /* Put it back into the simulation volume */
-        double pos_x = box_wrap(old_pos_x, 0.0, dim_x);
-        double pos_y = box_wrap(old_pos_y, 0.0, dim_y);
-        double pos_z = box_wrap(old_pos_z, 0.0, dim_z);
-        
-        /* Treat the case where a particle was wrapped back exactly onto
-         * the edge because of rounding issues (more accuracy around 0
-         * than around dim) */
-        if (pos_x == dim_x) pos_x = 0.0;
-        if (pos_y == dim_y) pos_y = 0.0;
-        if (pos_z == dim_z) pos_z = 0.0;
-        
-        /* Get its cell index */
-        const int index =
-        cell_getid(cdim, pos_x * ih_x, pos_y * ih_y, pos_z * ih_z);
-        
-#ifdef SWIFT_DEBUG_CHECKS
-        if (index < 0 || index >= cdim[0] * cdim[1] * cdim[2])
-            error("Invalid index=%d cdim=[%d %d %d] p->x=[%e %e %e]", index, cdim[0],
-                  cdim[1], cdim[2], pos_x, pos_y, pos_z);
-        
-        if (pos_x >= dim_x || pos_y >= dim_y || pos_z >= dim_z || pos_x < 0. ||
-            pos_y < 0. || pos_z < 0.)
-            error("Particle outside of simulation box. p->x=[%e %e %e]", pos_x, pos_y,
-                  pos_z);
-#endif
-        
-        /* Is this particle to be removed? */
-        if (dmp->time_bin == time_bin_inhibited) {
-            ind[k] = -1;
-            ++count_inhibited_dmpart;
-        } else if (dmp->time_bin == time_bin_not_created) {
-            /* Is this a place-holder for on-the-fly creation? */
-            ind[k] = index;
-            cell_counts[index]++;
-            ++count_extra_dmpart;
-            
-        } else {
-            /* List its top-level cell index */
-            ind[k] = index;
-            cell_counts[index]++;
-            
-            /* Compute minimal mass */
-            min_mass = min(min_mass, dmp->mass);
-            
-            /* Compute sum of velocity norm */
-            sum_vel_norm +=
-            dmp->v_full[0] * dmp->v_full[0] + dmp->v_full[1] * dmp->v_full[1] + dmp->v_full[2] * dmp->v_full[2];
-            
-            /* Update the position */
-            dmp->x[0] = pos_x;
-            dmp->x[1] = pos_y;
-            dmp->x[2] = pos_z;
-        }
-    }
-    
-    /* Write the counts back to the global array. */
-    for (int k = 0; k < s->nr_cells; k++)
-        if (cell_counts[k]) atomic_add(&data->cell_counts[k], cell_counts[k]);
-    free(cell_counts);
-    
-    /* Write the count of inhibited and extra dmparts */
-    if (count_inhibited_dmpart)
-        atomic_add(&data->count_inhibited_dmpart, count_inhibited_dmpart);
-    if (count_extra_dmpart)
-        atomic_add(&data->count_extra_dmpart, count_extra_dmpart);
-    
-    /* Write back the minimal part mass and velocity sum */
-    atomic_min_f(&s->min_dmpart_mass, min_mass);
-    atomic_add_f(&s->sum_dmpart_vel_norm, sum_vel_norm);
-}
-
-/**
- * @brief #threadpool mapper function to compute the sink-particle cell indices.
- *
- * @param map_data Pointer towards the sink-particles.
- * @param nr_sinks The number of sink-particles to treat.
- * @param extra_data Pointers to the space and index list
- */
-void space_sinks_get_cell_index_mapper(void *map_data, int nr_sinks,
-                                       void *extra_data) {
-
-  /* Unpack the data */
-  struct sink *restrict sinks = (struct sink *)map_data;
-  struct index_data *data = (struct index_data *)extra_data;
-  struct space *s = data->s;
-  int *const ind = data->ind + (ptrdiff_t)(sinks - s->sinks);
-
-  /* Get some constants */
-  const int periodic = s->periodic;
-  const int dithering = s->e->gravity_properties->with_dithering;
-  const double delta_dithering_x =
-      s->pos_dithering[0] - s->pos_dithering_old[0];
-  const double delta_dithering_y =
-      s->pos_dithering[1] - s->pos_dithering_old[1];
-  const double delta_dithering_z =
-      s->pos_dithering[2] - s->pos_dithering_old[2];
-  const double dim_x = s->dim[0];
-  const double dim_y = s->dim[1];
-  const double dim_z = s->dim[2];
-  const int cdim[3] = {s->cdim[0], s->cdim[1], s->cdim[2]};
-  const double ih_x = s->iwidth[0];
-  const double ih_y = s->iwidth[1];
-  const double ih_z = s->iwidth[2];
-
-  /* Init the local count buffer. */
-  int *cell_counts = (int *)calloc(sizeof(int), s->nr_cells);
-  if (cell_counts == NULL)
-    error("Failed to allocate temporary cell count buffer.");
-
-  /* Init the local collectors */
-  size_t count_inhibited_sink = 0;
-  size_t count_extra_sink = 0;
-
-  for (int k = 0; k < nr_sinks; k++) {
-
-    /* Get the particle */
-    struct sink *restrict sink = &sinks[k];
-
-    double old_pos_x = sink->x[0];
-    double old_pos_y = sink->x[1];
-    double old_pos_z = sink->x[2];
-
-    if (periodic && dithering && sink->time_bin != time_bin_not_created) {
-      old_pos_x += delta_dithering_x;
-      old_pos_y += delta_dithering_y;
-      old_pos_z += delta_dithering_z;
-    }
-
-#ifdef SWIFT_DEBUG_CHECKS
-    if (!periodic && sink->time_bin != time_bin_inhibited) {
-      if (old_pos_x < 0. || old_pos_x > dim_x)
-        error("Particle outside of volume along X.");
-      if (old_pos_y < 0. || old_pos_y > dim_y)
-        error("Particle outside of volume along Y.");
-      if (old_pos_z < 0. || old_pos_z > dim_z)
-        error("Particle outside of volume along Z.");
-    }
-#endif
-
-    /* Put it back into the simulation volume */
-    double pos_x = box_wrap(old_pos_x, 0.0, dim_x);
-    double pos_y = box_wrap(old_pos_y, 0.0, dim_y);
-    double pos_z = box_wrap(old_pos_z, 0.0, dim_z);
-
-    /* Treat the case where a particle was wrapped back exactly onto
-     * the edge because of rounding issues (more accuracy around 0
-     * than around dim) */
-    if (pos_x == dim_x) pos_x = 0.0;
-    if (pos_y == dim_y) pos_y = 0.0;
-    if (pos_z == dim_z) pos_z = 0.0;
-
-    /* Get its cell index */
-    const int index =
-        cell_getid(cdim, pos_x * ih_x, pos_y * ih_y, pos_z * ih_z);
-
-#ifdef SWIFT_DEBUG_CHECKS
-    if (index < 0 || index >= cdim[0] * cdim[1] * cdim[2])
-      error("Invalid index=%d cdim=[%d %d %d] p->x=[%e %e %e]", index, cdim[0],
-            cdim[1], cdim[2], pos_x, pos_y, pos_z);
-
-    if (pos_x >= dim_x || pos_y >= dim_y || pos_z >= dim_z || pos_x < 0. ||
-        pos_y < 0. || pos_z < 0.)
-      error("Particle outside of simulation box. p->x=[%e %e %e]", pos_x, pos_y,
-            pos_z);
-#endif
-
-    /* Is this particle to be removed? */
-    if (sink->time_bin == time_bin_inhibited) {
-      ind[k] = -1;
-      ++count_inhibited_sink;
-    } else if (sink->time_bin == time_bin_not_created) {
-      /* Is this a place-holder for on-the-fly creation? */
-      ind[k] = index;
-      cell_counts[index]++;
-      ++count_extra_sink;
-
-    } else {
-      /* List its top-level cell index */
-      ind[k] = index;
-      cell_counts[index]++;
-
-      /* Update the position */
-      sink->x[0] = pos_x;
-      sink->x[1] = pos_y;
-      sink->x[2] = pos_z;
-    }
-  }
-
-  /* Write the counts back to the global array. */
-  for (int k = 0; k < s->nr_cells; k++)
-    if (cell_counts[k]) atomic_add(&data->cell_counts[k], cell_counts[k]);
-  free(cell_counts);
-
-  /* Write the count of inhibited and extra bparts */
-  if (count_inhibited_sink)
-    atomic_add(&data->count_inhibited_sink, count_inhibited_sink);
-  if (count_extra_sink) atomic_add(&data->count_extra_sink, count_extra_sink);
-}
-
-/**
- * @brief Computes the cell index of all the particles.
- *
- * Also computes the minimal mass of all #part.
- *
- * @param s The #space.
- * @param ind The array of indices to fill.
- * @param cell_counts The cell counters to update.
- * @param count_inhibited_parts (return) The number of #part to remove.
- * @param count_extra_parts (return) The number of #part for on-the-fly
- * creation.
- * @param verbose Are we talkative ?
- */
-void space_parts_get_cell_index(struct space *s, int *ind, int *cell_counts,
-                                size_t *count_inhibited_parts,
-                                size_t *count_extra_parts, int verbose) {
-
-  const ticks tic = getticks();
-
-  /* Re-set the counters */
-  s->min_part_mass = FLT_MAX;
-  s->sum_part_vel_norm = 0.f;
-
-  /* Pack the extra information */
-  struct index_data data;
-  data.s = s;
-  data.ind = ind;
-  data.cell_counts = cell_counts;
-  data.count_inhibited_part = 0;
-  data.count_inhibited_gpart = 0;
-  data.count_inhibited_spart = 0;
-  data.count_inhibited_bpart = 0;
-  data.count_inhibited_dmpart = 0;
-  data.count_inhibited_sink = 0;
-  data.count_extra_part = 0;
-  data.count_extra_gpart = 0;
-  data.count_extra_spart = 0;
-  data.count_extra_bpart = 0;
-  data.count_extra_dmpart = 0;
-  data.count_extra_sink = 0;
-
-  threadpool_map(&s->e->threadpool, space_parts_get_cell_index_mapper, s->parts,
-                 s->nr_parts, sizeof(struct part), threadpool_auto_chunk_size,
-                 &data);
-
-  *count_inhibited_parts = data.count_inhibited_part;
-  *count_extra_parts = data.count_extra_part;
-
-  if (verbose)
-    message("took %.3f %s.", clocks_from_ticks(getticks() - tic),
-            clocks_getunit());
-}
-
-/**
- * @brief Computes the cell index of all the g-particles.
- *
- * Also computes the minimal mass of all dark-matter #gpart.
- *
- * @param s The #space.
- * @param gind The array of indices to fill.
- * @param cell_counts The cell counters to update.
- * @param count_inhibited_gparts (return) The number of #gpart to remove.
- * @param count_extra_gparts (return) The number of #gpart for on-the-fly
- * creation.
- * @param verbose Are we talkative ?
- */
-void space_gparts_get_cell_index(struct space *s, int *gind, int *cell_counts,
-                                 size_t *count_inhibited_gparts,
-                                 size_t *count_extra_gparts, int verbose) {
-
-  const ticks tic = getticks();
-
-  /* Re-set the counters */
-  s->min_gpart_mass = FLT_MAX;
-  s->sum_gpart_vel_norm = 0.f;
-
-  /* Pack the extra information */
-  struct index_data data;
-  data.s = s;
-  data.ind = gind;
-  data.cell_counts = cell_counts;
-  data.count_inhibited_part = 0;
-  data.count_inhibited_gpart = 0;
-  data.count_inhibited_spart = 0;
-  data.count_inhibited_bpart = 0;
-  data.count_inhibited_dmpart = 0;
-  data.count_inhibited_sink = 0;
-  data.count_extra_part = 0;
-  data.count_extra_gpart = 0;
-  data.count_extra_spart = 0;
-  data.count_extra_bpart = 0;
-  data.count_extra_dmpart = 0;
-  data.count_extra_sink = 0;
-
-  threadpool_map(&s->e->threadpool, space_gparts_get_cell_index_mapper,
-                 s->gparts, s->nr_gparts, sizeof(struct gpart),
-                 threadpool_auto_chunk_size, &data);
-
-  *count_inhibited_gparts = data.count_inhibited_gpart;
-  *count_extra_gparts = data.count_extra_gpart;
-
-  if (verbose)
-    message("took %.3f %s.", clocks_from_ticks(getticks() - tic),
-            clocks_getunit());
-}
-
-/**
- * @brief Computes the cell index of all the s-particles.
- *
- * Also computes the minimal mass of all #spart.
- *
- * @param s The #space.
- * @param sind The array of indices to fill.
- * @param cell_counts The cell counters to update.
- * @param count_inhibited_sparts (return) The number of #spart to remove.
- * @param count_extra_sparts (return) The number of #spart for on-the-fly
- * creation.
- * @param verbose Are we talkative ?
- */
-void space_sparts_get_cell_index(struct space *s, int *sind, int *cell_counts,
-                                 size_t *count_inhibited_sparts,
-                                 size_t *count_extra_sparts, int verbose) {
-
-  const ticks tic = getticks();
-
-  /* Re-set the counters */
-  s->min_spart_mass = FLT_MAX;
-  s->sum_spart_vel_norm = 0.f;
-
-  /* Pack the extra information */
-  struct index_data data;
-  data.s = s;
-  data.ind = sind;
-  data.cell_counts = cell_counts;
-  data.count_inhibited_part = 0;
-  data.count_inhibited_gpart = 0;
-  data.count_inhibited_spart = 0;
-  data.count_inhibited_sink = 0;
-  data.count_inhibited_bpart = 0;
-    data.count_inhibited_dmpart = 0;
-  data.count_extra_part = 0;
-  data.count_extra_gpart = 0;
-  data.count_extra_spart = 0;
-  data.count_extra_bpart = 0;
-    data.count_extra_dmpart = 0;
-  data.count_extra_sink = 0;
-
-  threadpool_map(&s->e->threadpool, space_sparts_get_cell_index_mapper,
-                 s->sparts, s->nr_sparts, sizeof(struct spart),
-                 threadpool_auto_chunk_size, &data);
-
-  *count_inhibited_sparts = data.count_inhibited_spart;
-  *count_extra_sparts = data.count_extra_spart;
-
-  if (verbose)
-    message("took %.3f %s.", clocks_from_ticks(getticks() - tic),
-            clocks_getunit());
-}
-
-/**
- * @brief Computes the cell index of all the sink-particles.
- *
- * @param s The #space.
- * @param sink_ind The array of indices to fill.
- * @param cell_counts The cell counters to update.
- * @param count_inhibited_sinks (return) The number of #sink to remove.
- * @param count_extra_sinks (return) The number of #sink for on-the-fly
- * creation.
- * @param verbose Are we talkative ?
- */
-void space_sinks_get_cell_index(struct space *s, int *sink_ind,
-                                int *cell_counts, size_t *count_inhibited_sinks,
-                                size_t *count_extra_sinks, int verbose) {
-
-  const ticks tic = getticks();
-
-  /* Pack the extra information */
-  struct index_data data;
-  data.s = s;
-  data.ind = sink_ind;
-  data.cell_counts = cell_counts;
-  data.count_inhibited_part = 0;
-  data.count_inhibited_gpart = 0;
-  data.count_inhibited_spart = 0;
-  data.count_inhibited_bpart = 0;
-    data.count_inhibited_dmpart = 0;
-  data.count_inhibited_sink = 0;
-  data.count_extra_part = 0;
-  data.count_extra_gpart = 0;
-  data.count_extra_spart = 0;
-  data.count_extra_bpart = 0;
-    data.count_extra_dmpart = 0;
-  data.count_extra_sink = 0;
-
-  threadpool_map(&s->e->threadpool, space_sinks_get_cell_index_mapper, s->sinks,
-                 s->nr_sinks, sizeof(struct sink), threadpool_auto_chunk_size,
-                 &data);
-
-  *count_inhibited_sinks = data.count_inhibited_sink;
-  *count_extra_sinks = data.count_extra_sink;
-
-  if (verbose)
-    message("took %.3f %s.", clocks_from_ticks(getticks() - tic),
-            clocks_getunit());
-}
-
-/**
- * @brief Computes the cell index of all the b-particles.
- *
- * Also computes the minimal mass of all #bpart.
- *
- * @param s The #space.
- * @param bind The array of indices to fill.
- * @param cell_counts The cell counters to update.
- * @param count_inhibited_bparts (return) The number of #bpart to remove.
- * @param count_extra_bparts (return) The number of #bpart for on-the-fly
- * creation.
- * @param verbose Are we talkative ?
- */
-void space_bparts_get_cell_index(struct space *s, int *bind, int *cell_counts,
-                                 size_t *count_inhibited_bparts,
-                                 size_t *count_extra_bparts, int verbose) {
-
-  const ticks tic = getticks();
-
-  /* Re-set the counters */
-  s->min_bpart_mass = FLT_MAX;
-  s->sum_bpart_vel_norm = 0.f;
-
-  /* Pack the extra information */
-  struct index_data data;
-  data.s = s;
-  data.ind = bind;
-  data.cell_counts = cell_counts;
-  data.count_inhibited_part = 0;
-  data.count_inhibited_gpart = 0;
-  data.count_inhibited_spart = 0;
-  data.count_inhibited_bpart = 0;
-    data.count_inhibited_dmpart = 0;
-  data.count_inhibited_sink = 0;
-  data.count_extra_part = 0;
-  data.count_extra_gpart = 0;
-  data.count_extra_spart = 0;
-  data.count_extra_bpart = 0;
-    data.count_extra_dmpart = 0;
-  data.count_extra_sink = 0;
-
-  threadpool_map(&s->e->threadpool, space_bparts_get_cell_index_mapper,
-                 s->bparts, s->nr_bparts, sizeof(struct bpart),
-                 threadpool_auto_chunk_size, &data);
-
-  *count_inhibited_bparts = data.count_inhibited_bpart;
-  *count_extra_bparts = data.count_extra_bpart;
-
-  if (verbose)
-    message("took %.3f %s.", clocks_from_ticks(getticks() - tic),
-            clocks_getunit());
-}
-
-/**
- * @brief Computes the cell index of all the DM-particles.
- *
- * Also computes the minimal mass of all #dmpart.
- *
- * @param s The #space.
- * @param bind The array of indices to fill.
- * @param cell_counts The cell counters to update.
- * @param count_inhibited_dmparts (return) The number of #dmpart to remove.
- * @param count_extra_dmparts (return) The number of #dmpart for on-the-fly
- * creation.
- * @param verbose Are we talkative ?
- */
-void space_dmparts_get_cell_index(struct space *s, int *dmind, int *cell_counts,
-                                 size_t *count_inhibited_dmparts,
-                                 size_t *count_extra_dmparts, int verbose) {
-    
-    const ticks tic = getticks();
-    
-    /* Re-set the counters */
-    s->min_dmpart_mass = FLT_MAX;
-    s->sum_dmpart_vel_norm = 0.f;
-    
-    /* Pack the extra information */
-    struct index_data data;
-    data.s = s;
-    data.ind = dmind;
-    data.cell_counts = cell_counts;
-    data.count_inhibited_part = 0;
-    data.count_inhibited_gpart = 0;
-    data.count_inhibited_spart = 0;
-    data.count_inhibited_bpart = 0;
-    data.count_inhibited_dmpart = 0;
-    data.count_inhibited_sink = 0;
-    data.count_extra_part = 0;
-    data.count_extra_gpart = 0;
-    data.count_extra_spart = 0;
-    data.count_extra_bpart = 0;
-    data.count_extra_dmpart = 0;
-    data.count_extra_sink = 0;
-    
-    threadpool_map(&s->e->threadpool, space_dmparts_get_cell_index_mapper,
-                   s->dmparts, s->nr_dmparts, sizeof(struct dmpart),
-                   threadpool_auto_chunk_size, &data);
-    
-    *count_inhibited_dmparts = data.count_inhibited_dmpart;
-    *count_extra_dmparts = data.count_extra_dmpart;
-    
-    if (verbose)
-        message("took %.3f %s.", clocks_from_ticks(getticks() - tic),
-                clocks_getunit());
-}
-
-/**
- * @brief Sort the particles and condensed particles according to the given
- * indices.
- *
- * @param parts The array of #part to sort.
- * @param xparts The corresponding #xpart array to sort as well.
- * @param ind The indices with respect to which the parts are sorted.
- * @param counts Number of particles per index.
- * @param num_bins Total number of bins (length of count).
- * @param parts_offset Offset of the #part array from the global #part array.
- */
-void space_parts_sort(struct part *parts, struct xpart *xparts,
-                      int *restrict ind, int *restrict counts, int num_bins,
-                      ptrdiff_t parts_offset) {
-  /* Create the offsets array. */
-  size_t *offsets = NULL;
-  if (swift_memalign("parts_offsets", (void **)&offsets, SWIFT_STRUCT_ALIGNMENT,
-                     sizeof(size_t) * (num_bins + 1)) != 0)
-    error("Failed to allocate temporary cell offsets array.");
-
-  offsets[0] = 0;
-  for (int k = 1; k <= num_bins; k++) {
-    offsets[k] = offsets[k - 1] + counts[k - 1];
-    counts[k - 1] = 0;
-  }
-
-  /* Loop over local cells. */
-  for (int cid = 0; cid < num_bins; cid++) {
-    for (size_t k = offsets[cid] + counts[cid]; k < offsets[cid + 1]; k++) {
-      counts[cid]++;
-      int target_cid = ind[k];
-      if (target_cid == cid) {
-        continue;
-      }
-      struct part temp_part = parts[k];
-      struct xpart temp_xpart = xparts[k];
-      while (target_cid != cid) {
-        size_t j = offsets[target_cid] + counts[target_cid]++;
-        while (ind[j] == target_cid) {
-          j = offsets[target_cid] + counts[target_cid]++;
-        }
-        memswap(&parts[j], &temp_part, sizeof(struct part));
-        memswap(&xparts[j], &temp_xpart, sizeof(struct xpart));
-        memswap(&ind[j], &target_cid, sizeof(int));
-        if (parts[j].gpart)
-          parts[j].gpart->id_or_neg_offset = -(j + parts_offset);
-      }
-      parts[k] = temp_part;
-      xparts[k] = temp_xpart;
-      ind[k] = target_cid;
-      if (parts[k].gpart)
-        parts[k].gpart->id_or_neg_offset = -(k + parts_offset);
-    }
-  }
-
-#ifdef SWIFT_DEBUG_CHECKS
-  for (int k = 0; k < num_bins; k++)
-    if (offsets[k + 1] != offsets[k] + counts[k])
-      error("Bad offsets after shuffle.");
-#endif /* SWIFT_DEBUG_CHECKS */
-
-  swift_free("parts_offsets", offsets);
-}
-
-/**
- * @brief Sort the s-particles according to the given indices.
- *
- * @param sparts The array of #spart to sort.
- * @param ind The indices with respect to which the #spart are sorted.
- * @param counts Number of particles per index.
- * @param num_bins Total number of bins (length of counts).
- * @param sparts_offset Offset of the #spart array from the global #spart.
- * array.
- */
-void space_sparts_sort(struct spart *sparts, int *restrict ind,
-                       int *restrict counts, int num_bins,
-                       ptrdiff_t sparts_offset) {
-  /* Create the offsets array. */
-  size_t *offsets = NULL;
-  if (swift_memalign("sparts_offsets", (void **)&offsets,
-                     SWIFT_STRUCT_ALIGNMENT,
-                     sizeof(size_t) * (num_bins + 1)) != 0)
-    error("Failed to allocate temporary cell offsets array.");
-
-  offsets[0] = 0;
-  for (int k = 1; k <= num_bins; k++) {
-    offsets[k] = offsets[k - 1] + counts[k - 1];
-    counts[k - 1] = 0;
-  }
-
-  /* Loop over local cells. */
-  for (int cid = 0; cid < num_bins; cid++) {
-    for (size_t k = offsets[cid] + counts[cid]; k < offsets[cid + 1]; k++) {
-      counts[cid]++;
-      int target_cid = ind[k];
-      if (target_cid == cid) {
-        continue;
-      }
-      struct spart temp_spart = sparts[k];
-      while (target_cid != cid) {
-        size_t j = offsets[target_cid] + counts[target_cid]++;
-        while (ind[j] == target_cid) {
-          j = offsets[target_cid] + counts[target_cid]++;
-        }
-        memswap(&sparts[j], &temp_spart, sizeof(struct spart));
-        memswap(&ind[j], &target_cid, sizeof(int));
-        if (sparts[j].gpart)
-          sparts[j].gpart->id_or_neg_offset = -(j + sparts_offset);
-      }
-      sparts[k] = temp_spart;
-      ind[k] = target_cid;
-      if (sparts[k].gpart)
-        sparts[k].gpart->id_or_neg_offset = -(k + sparts_offset);
-    }
-  }
-
-#ifdef SWIFT_DEBUG_CHECKS
-  for (int k = 0; k < num_bins; k++)
-    if (offsets[k + 1] != offsets[k] + counts[k])
-      error("Bad offsets after shuffle.");
-#endif /* SWIFT_DEBUG_CHECKS */
-
-  swift_free("sparts_offsets", offsets);
-}
-
-/**
- * @brief Sort the b-particles according to the given indices.
- *
- * @param bparts The array of #bpart to sort.
- * @param ind The indices with respect to which the #bpart are sorted.
- * @param counts Number of particles per index.
- * @param num_bins Total number of bins (length of counts).
- * @param bparts_offset Offset of the #bpart array from the global #bpart.
- * array.
- */
-void space_bparts_sort(struct bpart *bparts, int *restrict ind,
-                       int *restrict counts, int num_bins,
-                       ptrdiff_t bparts_offset) {
-  /* Create the offsets array. */
-  size_t *offsets = NULL;
-  if (swift_memalign("bparts_offsets", (void **)&offsets,
-                     SWIFT_STRUCT_ALIGNMENT,
-                     sizeof(size_t) * (num_bins + 1)) != 0)
-    error("Failed to allocate temporary cell offsets array.");
-
-  offsets[0] = 0;
-  for (int k = 1; k <= num_bins; k++) {
-    offsets[k] = offsets[k - 1] + counts[k - 1];
-    counts[k - 1] = 0;
-  }
-
-  /* Loop over local cells. */
-  for (int cid = 0; cid < num_bins; cid++) {
-    for (size_t k = offsets[cid] + counts[cid]; k < offsets[cid + 1]; k++) {
-      counts[cid]++;
-      int target_cid = ind[k];
-      if (target_cid == cid) {
-        continue;
-      }
-      struct bpart temp_bpart = bparts[k];
-      while (target_cid != cid) {
-        size_t j = offsets[target_cid] + counts[target_cid]++;
-        while (ind[j] == target_cid) {
-          j = offsets[target_cid] + counts[target_cid]++;
-        }
-        memswap(&bparts[j], &temp_bpart, sizeof(struct bpart));
-        memswap(&ind[j], &target_cid, sizeof(int));
-        if (bparts[j].gpart)
-          bparts[j].gpart->id_or_neg_offset = -(j + bparts_offset);
-      }
-      bparts[k] = temp_bpart;
-      ind[k] = target_cid;
-      if (bparts[k].gpart)
-        bparts[k].gpart->id_or_neg_offset = -(k + bparts_offset);
-    }
-  }
-
-#ifdef SWIFT_DEBUG_CHECKS
-  for (int k = 0; k < num_bins; k++)
-    if (offsets[k + 1] != offsets[k] + counts[k])
-      error("Bad offsets after shuffle.");
-#endif /* SWIFT_DEBUG_CHECKS */
-
-  swift_free("bparts_offsets", offsets);
-}
-
-
-/**
- * @brief Sort the DM-particles according to the given indices.
- *
- * @param dmparts The array of #dmpart to sort.
- * @param ind The indices with respect to which the #dmpart are sorted.
- * @param counts Number of particles per index.
- * @param num_bins Total number of bins (length of counts).
- * @param dmparts_offset Offset of the #dmpart array from the global #dmpart.
- * array.
- */
-void space_dmparts_sort(struct dmpart *dmparts, int *restrict ind,
-                       int *restrict counts, int num_bins,
-                       ptrdiff_t dmparts_offset) {
-
-    /* Create the offsets array. */
-    size_t *offsets = NULL;
-    if (swift_memalign("dmparts_offsets", (void **)&offsets,
-                       SWIFT_STRUCT_ALIGNMENT,
-                       sizeof(size_t) * (num_bins + 1)) != 0)
-        error("Failed to allocate temporary cell offsets array.");
-    
-    offsets[0] = 0;
-    for (int k = 1; k <= num_bins; k++) {
-        offsets[k] = offsets[k - 1] + counts[k - 1];
-        counts[k - 1] = 0;
-    }
-    
-    /* Loop over local cells. */
-    for (int cid = 0; cid < num_bins; cid++) {
-        for (size_t k = offsets[cid] + counts[cid]; k < offsets[cid + 1]; k++) {
-            counts[cid]++;
-            int target_cid = ind[k];
-            if (target_cid == cid) {
-                continue;
-            }
-            struct dmpart temp_dmpart = dmparts[k];
-            while (target_cid != cid) {
-                size_t j = offsets[target_cid] + counts[target_cid]++;
-                while (ind[j] == target_cid) {
-                    j = offsets[target_cid] + counts[target_cid]++;
-                }
-                memswap(&dmparts[j], &temp_dmpart, sizeof(struct dmpart));
-                memswap(&ind[j], &target_cid, sizeof(int));
-                if (dmparts[j].gpart)
-                    dmparts[j].gpart->id_or_neg_offset = -(j + dmparts_offset);
-            }
-            dmparts[k] = temp_dmpart;
-            ind[k] = target_cid;
-            if (dmparts[k].gpart)
-                dmparts[k].gpart->id_or_neg_offset = -(k + dmparts_offset);
-        }
-    }
-    
-#ifdef SWIFT_DEBUG_CHECKS
-    for (int k = 0; k < num_bins; k++)
-        if (offsets[k + 1] != offsets[k] + counts[k])
-            error("Bad offsets after shuffle.");
-#endif /* SWIFT_DEBUG_CHECKS */
-    
-    swift_free("dmparts_offsets", offsets);
-}
-
-/**
- * @brief Sort the sink-particles according to the given indices.
- *
- * @param sinks The array of #sink to sort.
- * @param ind The indices with respect to which the #sink are sorted.
- * @param counts Number of particles per index.
- * @param num_bins Total number of bins (length of counts).
- * @param sinks_offset Offset of the #sink array from the global #sink.
- * array.
- */
-void space_sinks_sort(struct sink *sinks, int *restrict ind,
-                      int *restrict counts, int num_bins,
-                      ptrdiff_t sinks_offset) {
-  /* Create the offsets array. */
-  size_t *offsets = NULL;
-  if (swift_memalign("sinks_offsets", (void **)&offsets, SWIFT_STRUCT_ALIGNMENT,
-                     sizeof(size_t) * (num_bins + 1)) != 0)
-    error("Failed to allocate temporary cell offsets array.");
-
-  offsets[0] = 0;
-  for (int k = 1; k <= num_bins; k++) {
-    offsets[k] = offsets[k - 1] + counts[k - 1];
-    counts[k - 1] = 0;
-  }
-
-  /* Loop over local cells. */
-  for (int cid = 0; cid < num_bins; cid++) {
-    for (size_t k = offsets[cid] + counts[cid]; k < offsets[cid + 1]; k++) {
-      counts[cid]++;
-      int target_cid = ind[k];
-      if (target_cid == cid) {
-        continue;
-      }
-      struct sink temp_sink = sinks[k];
-      while (target_cid != cid) {
-        size_t j = offsets[target_cid] + counts[target_cid]++;
-        while (ind[j] == target_cid) {
-          j = offsets[target_cid] + counts[target_cid]++;
-        }
-        memswap(&sinks[j], &temp_sink, sizeof(struct sink));
-        memswap(&ind[j], &target_cid, sizeof(int));
-        if (sinks[j].gpart)
-          sinks[j].gpart->id_or_neg_offset = -(j + sinks_offset);
-      }
-      sinks[k] = temp_sink;
-      ind[k] = target_cid;
-      if (sinks[k].gpart)
-        sinks[k].gpart->id_or_neg_offset = -(k + sinks_offset);
-    }
-  }
-
-#ifdef SWIFT_DEBUG_CHECKS
-  for (int k = 0; k < num_bins; k++)
-    if (offsets[k + 1] != offsets[k] + counts[k])
-      error("Bad offsets after shuffle.");
-#endif /* SWIFT_DEBUG_CHECKS */
-
-  swift_free("sinks_offsets", offsets);
-}
-
-/**
- * @brief Sort the g-particles according to the given indices.
- *
- * @param gparts The array of #gpart to sort.
- * @param parts Global #part array for re-linking.
- * @param sinks Global #sink array for re-linking.
- * @param sparts Global #spart array for re-linking.
- * @param bparts Global #bpart array for re-linking.
- * @param dmparts Global #dmpart array for re-linking.
- * @param ind The indices with respect to which the gparts are sorted.
- * @param counts Number of particles per index.
- * @param num_bins Total number of bins (length of counts).
- */
-void space_gparts_sort(struct gpart *gparts, struct part *parts,
-                       struct sink *sinks, struct spart *sparts,
-                       struct bpart *bparts, struct dmpart *dmparts,
-                       const size_t Ndm, int *restrict ind,
-                       int *restrict counts, int num_bins) {
-  /* Create the offsets array. */
-  size_t *offsets = NULL;
-  if (swift_memalign("gparts_offsets", (void **)&offsets,
-                     SWIFT_STRUCT_ALIGNMENT,
-                     sizeof(size_t) * (num_bins + 1)) != 0)
-    error("Failed to allocate temporary cell offsets array.");
-
-  offsets[0] = 0;
-  for (int k = 1; k <= num_bins; k++) {
-    offsets[k] = offsets[k - 1] + counts[k - 1];
-    counts[k - 1] = 0;
-  }
-
-  /* Loop over local cells. */
-  for (int cid = 0; cid < num_bins; cid++) {
-    for (size_t k = offsets[cid] + counts[cid]; k < offsets[cid + 1]; k++) {
-      counts[cid]++;
-      int target_cid = ind[k];
-      if (target_cid == cid) {
-        continue;
-      }
-      struct gpart temp_gpart = gparts[k];
-      while (target_cid != cid) {
-        size_t j = offsets[target_cid] + counts[target_cid]++;
-        while (ind[j] == target_cid) {
-          j = offsets[target_cid] + counts[target_cid]++;
-        }
-        memswap(&gparts[j], &temp_gpart, sizeof(struct gpart));
-        memswap(&ind[j], &target_cid, sizeof(int));
-        if (gparts[j].type == swift_type_gas) {
-          parts[-gparts[j].id_or_neg_offset].gpart = &gparts[j];
-        } else if (gparts[j].type == swift_type_stars) {
-          sparts[-gparts[j].id_or_neg_offset].gpart = &gparts[j];
-        } else if (gparts[j].type == swift_type_black_hole) {
-          bparts[-gparts[j].id_or_neg_offset].gpart = &gparts[j];
-        } else if (gparts[j].type == swift_type_dark_matter && Ndm > 0 ) {
-          dmparts[-gparts[j].id_or_neg_offset].gpart = &gparts[j];
-        } else if (gparts[j].type == swift_type_sink) {
-          sinks[-gparts[j].id_or_neg_offset].gpart = &gparts[j];
-        }
-      }
-      gparts[k] = temp_gpart;
-      ind[k] = target_cid;
-      if (gparts[k].type == swift_type_gas) {
-        parts[-gparts[k].id_or_neg_offset].gpart = &gparts[k];
-      } else if (gparts[k].type == swift_type_stars) {
-        sparts[-gparts[k].id_or_neg_offset].gpart = &gparts[k];
-      } else if (gparts[k].type == swift_type_black_hole) {
-        bparts[-gparts[k].id_or_neg_offset].gpart = &gparts[k];
-      } else if (gparts[k].type == swift_type_dark_matter && Ndm > 0 ) {
-        dmparts[-gparts[k].id_or_neg_offset].gpart = &gparts[k];
-      } else if (gparts[k].type == swift_type_sink) {
-        sinks[-gparts[k].id_or_neg_offset].gpart = &gparts[k];
-      }
-    }
-  }
-
-#ifdef SWIFT_DEBUG_CHECKS
-  for (int k = 0; k < num_bins; k++)
-    if (offsets[k + 1] != offsets[k] + counts[k])
-      error("Bad offsets after shuffle.");
-#endif /* SWIFT_DEBUG_CHECKS */
-
-  swift_free("gparts_offsets", offsets);
-}
-
-/**
- * @brief Mapping function to free the sorted indices buffers.
- */
-void space_map_clearsort(struct cell *c, void *data) {
-
-  cell_free_hydro_sorts(c);
-  cell_free_stars_sorts(c);
-}
-
-/**
- * @brief Map a function to all particles in a cell recursively.
- *
- * @param c The #cell we are working in.
- * @param fun Function pointer to apply on the cells.
- * @param data Data passed to the function fun.
- */
-static void rec_map_parts(struct cell *c,
-                          void (*fun)(struct part *p, struct cell *c,
-                                      void *data),
-                          void *data) {
-  /* No progeny? */
-  if (!c->split)
-    for (int k = 0; k < c->hydro.count; k++) fun(&c->hydro.parts[k], c, data);
-
-  /* Otherwise, recurse. */
-  else
-    for (int k = 0; k < 8; k++)
-      if (c->progeny[k] != NULL) rec_map_parts(c->progeny[k], fun, data);
-}
-
-/**
- * @brief Map a function to all particles in a space.
- *
- * @param s The #space we are working in.
- * @param fun Function pointer to apply on the cells.
- * @param data Data passed to the function fun.
- */
-void space_map_parts(struct space *s,
-                     void (*fun)(struct part *p, struct cell *c, void *data),
-                     void *data) {
-
-  /* Call the recursive function on all higher-level cells. */
-  for (int cid = 0; cid < s->nr_cells; cid++)
-    rec_map_parts(&s->cells_top[cid], fun, data);
-}
-
-/**
- * @brief Map a function to all particles in a cell recursively.
- *
- * @param c The #cell we are working in.
- * @param fun Function pointer to apply on the cells.
- */
-static void rec_map_parts_xparts(struct cell *c,
-                                 void (*fun)(struct part *p, struct xpart *xp,
-                                             struct cell *c)) {
-
-  /* No progeny? */
-  if (!c->split)
-    for (int k = 0; k < c->hydro.count; k++)
-      fun(&c->hydro.parts[k], &c->hydro.xparts[k], c);
-
-  /* Otherwise, recurse. */
-  else
-    for (int k = 0; k < 8; k++)
-      if (c->progeny[k] != NULL) rec_map_parts_xparts(c->progeny[k], fun);
-}
-
-/**
- * @brief Map a function to all particles (#part and #xpart) in a space.
- *
- * @param s The #space we are working in.
- * @param fun Function pointer to apply on the particles in the cells.
- */
-void space_map_parts_xparts(struct space *s,
-                            void (*fun)(struct part *p, struct xpart *xp,
-                                        struct cell *c)) {
-
-  /* Call the recursive function on all higher-level cells. */
-  for (int cid = 0; cid < s->nr_cells; cid++)
-    rec_map_parts_xparts(&s->cells_top[cid], fun);
-}
-
-/**
- * @brief Map a function to all particles in a cell recursively.
- *
- * @param c The #cell we are working in.
- * @param full Map to all cells, including cells with sub-cells.
- * @param fun Function pointer to apply on the cells.
- * @param data Data passed to the function fun.
- */
-static void rec_map_cells_post(struct cell *c, int full,
-                               void (*fun)(struct cell *c, void *data),
-                               void *data) {
   /* Recurse. */
   if (c->split)
-    for (int k = 0; k < 8; k++)
-      if (c->progeny[k] != NULL)
-        rec_map_cells_post(c->progeny[k], full, fun, data);
-
-  /* No progeny? */
-  if (full || !c->split) fun(c, data);
-}
-
-/**
- * @brief Map a function to all particles in a aspace.
- *
- * @param s The #space we are working in.
- * @param full Map to all cells, including cells with sub-cells.
- * @param fun Function pointer to apply on the cells.
- * @param data Data passed to the function fun.
- */
-void space_map_cells_post(struct space *s, int full,
-                          void (*fun)(struct cell *c, void *data), void *data) {
-
-  /* Call the recursive function on all higher-level cells. */
-  for (int cid = 0; cid < s->nr_cells; cid++)
-    rec_map_cells_post(&s->cells_top[cid], full, fun, data);
-}
-
-static void rec_map_cells_pre(struct cell *c, int full,
-                              void (*fun)(struct cell *c, void *data),
-                              void *data) {
-
-  /* No progeny? */
-  if (full || !c->split) fun(c, data);
-
->>>>>>> 4e26a0e3
-  /* Recurse. */
-  if (c->split)
-    for (int k = 0; k < 8; k++)
-      if (c->progeny[k] != NULL)
-        rec_map_cells_pre(c->progeny[k], full, fun, data);
-}
-<<<<<<< HEAD
-=======
+      for (int k = 0; k < 8; k++)
+          if (c->progeny[k] != NULL)
+              rec_map_cells_pre(c->progeny[k], full, fun, data);
+}
 
 /**
  * @brief Calls function fun on the cells in the space s
@@ -4365,795 +454,6 @@
   /* Call the recursive function on all higher-level cells. */
   for (int cid = 0; cid < s->nr_cells; cid++)
     rec_map_cells_pre(&s->cells_top[cid], full, fun, data);
-}
-
-/**
- * @brief Recursively split a cell.
- *
- * @param s The #space in which the cell lives.
- * @param c The #cell to split recursively.
- * @param buff A buffer for particle sorting, should be of size at least
- *        c->hydro.count or @c NULL.
- * @param sbuff A buffer for particle sorting, should be of size at least
- *        c->stars.count or @c NULL.
- * @param bbuff A buffer for particle sorting, should be of size at least
- *        c->black_holes.count or @c NULL.
- * @param dmbuff A buffer for particle sorting, should be of size at least
- *        c->dark_matter.count or @c NULL.
- * @param gbuff A buffer for particle sorting, should be of size at least
- *        c->grav.count or @c NULL.
- * @param sink_buff A buffer for particle sorting, should be of size at least
- *        c->sinks.count or @c NULL.
- */
-void space_split_recursive(struct space *s, struct cell *c,
-                           struct cell_buff *buff, struct cell_buff *sbuff,
-                           struct cell_buff *bbuff, struct cell_buff *gbuff,
-                           struct cell_buff *dmbuff,
-                           struct cell_buff *sink_buff) {
-
-  const int count = c->hydro.count;
-  const int gcount = c->grav.count;
-  const int scount = c->stars.count;
-  const int bcount = c->black_holes.count;
-  const int dmcount = c->dark_matter.count;
-  const int sink_count = c->sinks.count;
-  const int with_self_gravity = s->with_self_gravity;
-  const int depth = c->depth;
-  int maxdepth = 0;
-  float h_max = 0.0f;
-  float stars_h_max = 0.f;
-  float black_holes_h_max = 0.f;
-  float dark_matter_h_max = 0.f;
-  integertime_t ti_hydro_end_min = max_nr_timesteps, ti_hydro_end_max = 0,
-                ti_hydro_beg_max = 0;
-  integertime_t ti_gravity_end_min = max_nr_timesteps, ti_gravity_end_max = 0,
-                ti_gravity_beg_max = 0;
-  integertime_t ti_stars_end_min = max_nr_timesteps, ti_stars_end_max = 0,
-                ti_stars_beg_max = 0;
-  integertime_t ti_black_holes_end_min = max_nr_timesteps,
-                ti_black_holes_end_max = 0, ti_black_holes_beg_max = 0;
-  integertime_t ti_dark_matter_end_min = max_nr_timesteps,
-    ti_dark_matter_end_max = 0, ti_dark_matter_beg_max = 0;
-  struct part *parts = c->hydro.parts;
-  struct gpart *gparts = c->grav.parts;
-  struct spart *sparts = c->stars.parts;
-  struct bpart *bparts = c->black_holes.parts;
-  struct dmpart *dmparts = c->dark_matter.parts;
-  struct xpart *xparts = c->hydro.xparts;
-  struct sink *sinks = c->sinks.parts;
-  struct engine *e = s->e;
-  const integertime_t ti_current = e->ti_current;
-
-  /* If the buff is NULL, allocate it, and remember to free it. */
-  const int allocate_buffer = (buff == NULL && gbuff == NULL && sbuff == NULL &&
-                               bbuff == NULL && dmbuff == NULL && sink_buff == NULL);
-  if (allocate_buffer) {
-    if (count > 0) {
-      if (swift_memalign("tempbuff", (void **)&buff, SWIFT_STRUCT_ALIGNMENT,
-                         sizeof(struct cell_buff) * count) != 0)
-        error("Failed to allocate temporary indices.");
-      for (int k = 0; k < count; k++) {
-#ifdef SWIFT_DEBUG_CHECKS
-        if (parts[k].time_bin == time_bin_inhibited)
-          error("Inhibited particle present in space_split()");
-        if (parts[k].time_bin == time_bin_not_created)
-          error("Extra particle present in space_split()");
-#endif
-        buff[k].x[0] = parts[k].x[0];
-        buff[k].x[1] = parts[k].x[1];
-        buff[k].x[2] = parts[k].x[2];
-      }
-    }
-    if (gcount > 0) {
-      if (swift_memalign("tempgbuff", (void **)&gbuff, SWIFT_STRUCT_ALIGNMENT,
-                         sizeof(struct cell_buff) * gcount) != 0)
-        error("Failed to allocate temporary indices.");
-      for (int k = 0; k < gcount; k++) {
-#ifdef SWIFT_DEBUG_CHECKS
-        if (gparts[k].time_bin == time_bin_inhibited)
-          error("Inhibited particle present in space_split()");
-        if (gparts[k].time_bin == time_bin_not_created)
-          error("Extra particle present in space_split()");
-#endif
-        gbuff[k].x[0] = gparts[k].x[0];
-        gbuff[k].x[1] = gparts[k].x[1];
-        gbuff[k].x[2] = gparts[k].x[2];
-      }
-    }
-    if (scount > 0) {
-      if (swift_memalign("tempsbuff", (void **)&sbuff, SWIFT_STRUCT_ALIGNMENT,
-                         sizeof(struct cell_buff) * scount) != 0)
-        error("Failed to allocate temporary indices.");
-      for (int k = 0; k < scount; k++) {
-#ifdef SWIFT_DEBUG_CHECKS
-        if (sparts[k].time_bin == time_bin_inhibited)
-          error("Inhibited particle present in space_split()");
-        if (sparts[k].time_bin == time_bin_not_created)
-          error("Extra particle present in space_split()");
-#endif
-        sbuff[k].x[0] = sparts[k].x[0];
-        sbuff[k].x[1] = sparts[k].x[1];
-        sbuff[k].x[2] = sparts[k].x[2];
-      }
-    }
-    if (bcount > 0) {
-      if (swift_memalign("tempbbuff", (void **)&bbuff, SWIFT_STRUCT_ALIGNMENT,
-                         sizeof(struct cell_buff) * bcount) != 0)
-        error("Failed to allocate temporary indices.");
-      for (int k = 0; k < bcount; k++) {
-#ifdef SWIFT_DEBUG_CHECKS
-        if (bparts[k].time_bin == time_bin_inhibited)
-          error("Inhibited particle present in space_split()");
-        if (bparts[k].time_bin == time_bin_not_created)
-          error("Extra particle present in space_split()");
-#endif
-        bbuff[k].x[0] = bparts[k].x[0];
-        bbuff[k].x[1] = bparts[k].x[1];
-        bbuff[k].x[2] = bparts[k].x[2];
-      }
-    }
-      if (dmcount > 0) {
-          if (swift_memalign("tempdmbuff", (void **)&dmbuff, SWIFT_STRUCT_ALIGNMENT,
-                             sizeof(struct cell_buff) * dmcount) != 0)
-              error("Failed to allocate temporary indices.");
-          for (int k = 0; k < dmcount; k++) {
-#ifdef SWIFT_DEBUG_CHECKS
-              if (dmparts[k].time_bin == time_bin_inhibited)
-                  error("Inhibited particle present in space_split()");
-              if (dmparts[k].time_bin == time_bin_not_created)
-                  error("Extra particle present in space_split()");
-#endif
-              dmbuff[k].x[0] = dmparts[k].x[0];
-              dmbuff[k].x[1] = dmparts[k].x[1];
-              dmbuff[k].x[2] = dmparts[k].x[2];
-          }
-      }
-    if (sink_count > 0) {
-      if (swift_memalign("temp_sink_buff", (void **)&sink_buff,
-                         SWIFT_STRUCT_ALIGNMENT,
-                         sizeof(struct cell_buff) * sink_count) != 0)
-        error("Failed to allocate temporary indices.");
-      for (int k = 0; k < sink_count; k++) {
-#ifdef SWIFT_DEBUG_CHECKS
-        if (sinks[k].time_bin == time_bin_inhibited)
-          error("Inhibited particle present in space_split()");
-        if (sinks[k].time_bin == time_bin_not_created)
-          error("Extra particle present in space_split()");
-#endif
-        sink_buff[k].x[0] = sinks[k].x[0];
-        sink_buff[k].x[1] = sinks[k].x[1];
-        sink_buff[k].x[2] = sinks[k].x[2];
-      }
-    }
-  }
-
-  /* Check the depth. */
-  while (depth > (maxdepth = s->maxdepth)) {
-    atomic_cas(&s->maxdepth, maxdepth, depth);
-  }
-
-  /* If the depth is too large, we have a problem and should stop. */
-  if (maxdepth > space_cell_maxdepth) {
-    error("Exceeded maximum depth (%d) when splitting cells, aborting",
-          space_cell_maxdepth);
-  }
-
-  /* Split or let it be? */
-  if ((with_self_gravity && gcount > space_splitsize) ||
-      (!with_self_gravity &&
-       (count > space_splitsize || scount > space_splitsize))) {
-
-    /* No longer just a leaf. */
-    c->split = 1;
-
-    /* Create the cell's progeny. */
-    space_getcells(s, 8, c->progeny);
-    for (int k = 0; k < 8; k++) {
-      struct cell *cp = c->progeny[k];
-      cp->hydro.count = 0;
-      cp->grav.count = 0;
-      cp->stars.count = 0;
-      cp->sinks.count = 0;
-      cp->black_holes.count = 0;
-      cp->dark_matter.count = 0;
-      cp->hydro.count_total = 0;
-      cp->grav.count_total = 0;
-      cp->sinks.count_total = 0;
-      cp->stars.count_total = 0;
-      cp->dark_matter.count_total = 0;
-      cp->black_holes.count_total = 0;
-      cp->hydro.ti_old_part = c->hydro.ti_old_part;
-      cp->grav.ti_old_part = c->grav.ti_old_part;
-      cp->grav.ti_old_multipole = c->grav.ti_old_multipole;
-      cp->stars.ti_old_part = c->stars.ti_old_part;
-      cp->black_holes.ti_old_part = c->black_holes.ti_old_part;
-      cp->dark_matter.ti_old_part = c->dark_matter.ti_old_part;
-      cp->loc[0] = c->loc[0];
-      cp->loc[1] = c->loc[1];
-      cp->loc[2] = c->loc[2];
-      cp->width[0] = c->width[0] / 2;
-      cp->width[1] = c->width[1] / 2;
-      cp->width[2] = c->width[2] / 2;
-      cp->dmin = c->dmin / 2;
-      if (k & 4) cp->loc[0] += cp->width[0];
-      if (k & 2) cp->loc[1] += cp->width[1];
-      if (k & 1) cp->loc[2] += cp->width[2];
-      cp->depth = c->depth + 1;
-      cp->split = 0;
-      cp->hydro.h_max = 0.f;
-      cp->hydro.dx_max_part = 0.f;
-      cp->hydro.dx_max_sort = 0.f;
-      cp->stars.h_max = 0.f;
-      cp->stars.dx_max_part = 0.f;
-      cp->stars.dx_max_sort = 0.f;
-      cp->dark_matter.h_max = 0.f;
-      cp->black_holes.h_max = 0.f;
-      cp->black_holes.dx_max_part = 0.f;
-      cp->nodeID = c->nodeID;
-      cp->parent = c;
-      cp->top = c->top;
-      cp->super = NULL;
-      cp->hydro.super = NULL;
-      cp->grav.super = NULL;
-      cp->dark_matter.super = NULL;
-      cp->flags = 0;
-      star_formation_logger_init(&cp->stars.sfh);
-      dark_matter_logger_init(&c->dark_matter.sh);
-#ifdef WITH_MPI
-      cp->mpi.tag = -1;
-#endif  // WITH_MPI
-#if defined(SWIFT_DEBUG_CHECKS) || defined(SWIFT_CELL_GRAPH)
-      cp->cellID = last_cell_id++;
-#endif
-    }
-
-    /* Split the cell's particle data. */
-    cell_split(c, c->hydro.parts - s->parts, c->stars.parts - s->sparts,
-               c->black_holes.parts - s->bparts, c->dark_matter.parts - s->dmparts,
-               c->sinks.parts - s->sinks,
-               buff, sbuff, bbuff, gbuff, dmbuff, sink_buff);
-
-    /* Buffers for the progenitors */
-    struct cell_buff *progeny_buff = buff, *progeny_gbuff = gbuff,
-                     *progeny_sbuff = sbuff, *progeny_bbuff = bbuff,
-                     *progeny_dmbuff = dmbuff,
-                     *progeny_sink_buff = sink_buff;
-
-    for (int k = 0; k < 8; k++) {
-
-      /* Get the progenitor */
-      struct cell *cp = c->progeny[k];
-
-      /* Remove any progeny with zero particles. */
-      if (cp->hydro.count == 0 && cp->grav.count == 0 && cp->stars.count == 0 &&
-          cp->black_holes.count == 0 && cp->dark_matter.count == 0 && cp->sinks.count == 0) {
-
-        space_recycle(s, cp);
-        c->progeny[k] = NULL;
-
-      } else {
-
-        /* Recurse */
-        space_split_recursive(s, cp, progeny_buff, progeny_sbuff, progeny_bbuff,
-                              progeny_gbuff, progeny_dmbuff, progeny_sink_buff);
-
-        /* Update the pointers in the buffers */
-        progeny_buff += cp->hydro.count;
-        progeny_gbuff += cp->grav.count;
-        progeny_sbuff += cp->stars.count;
-        progeny_bbuff += cp->black_holes.count;
-        progeny_dmbuff += cp->dark_matter.count;
-        progeny_sink_buff += cp->sinks.count;
-
-        /* Update the cell-wide properties */
-        h_max = max(h_max, cp->hydro.h_max);
-        stars_h_max = max(stars_h_max, cp->stars.h_max);
-        black_holes_h_max = max(black_holes_h_max, cp->black_holes.h_max);
-        dark_matter_h_max = max(dark_matter_h_max, cp->dark_matter.h_max);
-
-        ti_hydro_end_min = min(ti_hydro_end_min, cp->hydro.ti_end_min);
-        ti_hydro_end_max = max(ti_hydro_end_max, cp->hydro.ti_end_max);
-        ti_hydro_beg_max = max(ti_hydro_beg_max, cp->hydro.ti_beg_max);
-        ti_gravity_end_min = min(ti_gravity_end_min, cp->grav.ti_end_min);
-        ti_gravity_end_max = max(ti_gravity_end_max, cp->grav.ti_end_max);
-        ti_gravity_beg_max = max(ti_gravity_beg_max, cp->grav.ti_beg_max);
-        ti_stars_end_min = min(ti_stars_end_min, cp->stars.ti_end_min);
-        ti_stars_end_max = max(ti_stars_end_max, cp->stars.ti_end_max);
-        ti_stars_beg_max = max(ti_stars_beg_max, cp->stars.ti_beg_max);
-        ti_black_holes_end_min =
-            min(ti_black_holes_end_min, cp->black_holes.ti_end_min);
-        ti_black_holes_end_max =
-            max(ti_black_holes_end_max, cp->black_holes.ti_end_max);
-        ti_black_holes_beg_max =
-            max(ti_black_holes_beg_max, cp->black_holes.ti_beg_max);
-        ti_dark_matter_end_min = min(ti_dark_matter_end_min, cp->dark_matter.ti_end_min);
-        ti_dark_matter_end_max = max(ti_dark_matter_end_max, cp->dark_matter.ti_end_max);
-        ti_dark_matter_beg_max = max(ti_dark_matter_beg_max, cp->dark_matter.ti_beg_max);
-
-        star_formation_logger_add(&c->stars.sfh, &cp->stars.sfh);
-        dark_matter_logger_add(&c->dark_matter.sh, &cp->dark_matter.sh);
-
-        /* Increase the depth */
-        if (cp->maxdepth > maxdepth) maxdepth = cp->maxdepth;
-      }
-    }
-
-    /* Deal with the multipole */
-    if (s->with_self_gravity) {
-
-      /* Reset everything */
-      gravity_reset(c->grav.multipole);
-
-      /* Compute CoM and bulk velocity from all progenies */
-      double CoM[3] = {0., 0., 0.};
-      double vel[3] = {0., 0., 0.};
-      float max_delta_vel[3] = {0.f, 0.f, 0.f};
-      float min_delta_vel[3] = {0.f, 0.f, 0.f};
-      double mass = 0.;
-
-      for (int k = 0; k < 8; ++k) {
-        if (c->progeny[k] != NULL) {
-          const struct gravity_tensors *m = c->progeny[k]->grav.multipole;
-
-          mass += m->m_pole.M_000;
-
-          CoM[0] += m->CoM[0] * m->m_pole.M_000;
-          CoM[1] += m->CoM[1] * m->m_pole.M_000;
-          CoM[2] += m->CoM[2] * m->m_pole.M_000;
-
-          vel[0] += m->m_pole.vel[0] * m->m_pole.M_000;
-          vel[1] += m->m_pole.vel[1] * m->m_pole.M_000;
-          vel[2] += m->m_pole.vel[2] * m->m_pole.M_000;
-
-          max_delta_vel[0] = max(m->m_pole.max_delta_vel[0], max_delta_vel[0]);
-          max_delta_vel[1] = max(m->m_pole.max_delta_vel[1], max_delta_vel[1]);
-          max_delta_vel[2] = max(m->m_pole.max_delta_vel[2], max_delta_vel[2]);
-
-          min_delta_vel[0] = min(m->m_pole.min_delta_vel[0], min_delta_vel[0]);
-          min_delta_vel[1] = min(m->m_pole.min_delta_vel[1], min_delta_vel[1]);
-          min_delta_vel[2] = min(m->m_pole.min_delta_vel[2], min_delta_vel[2]);
-        }
-      }
-
-      /* Final operation on the CoM and bulk velocity */
-      const double inv_mass = 1. / mass;
-      c->grav.multipole->CoM[0] = CoM[0] * inv_mass;
-      c->grav.multipole->CoM[1] = CoM[1] * inv_mass;
-      c->grav.multipole->CoM[2] = CoM[2] * inv_mass;
-      c->grav.multipole->m_pole.vel[0] = vel[0] * inv_mass;
-      c->grav.multipole->m_pole.vel[1] = vel[1] * inv_mass;
-      c->grav.multipole->m_pole.vel[2] = vel[2] * inv_mass;
-
-      /* Min max velocity along each axis */
-      c->grav.multipole->m_pole.max_delta_vel[0] = max_delta_vel[0];
-      c->grav.multipole->m_pole.max_delta_vel[1] = max_delta_vel[1];
-      c->grav.multipole->m_pole.max_delta_vel[2] = max_delta_vel[2];
-      c->grav.multipole->m_pole.min_delta_vel[0] = min_delta_vel[0];
-      c->grav.multipole->m_pole.min_delta_vel[1] = min_delta_vel[1];
-      c->grav.multipole->m_pole.min_delta_vel[2] = min_delta_vel[2];
-
-      /* Now shift progeny multipoles and add them up */
-      struct multipole temp;
-      double r_max = 0.;
-      for (int k = 0; k < 8; ++k) {
-        if (c->progeny[k] != NULL) {
-          const struct cell *cp = c->progeny[k];
-          const struct multipole *m = &cp->grav.multipole->m_pole;
-
-          /* Contribution to multipole */
-          gravity_M2M(&temp, m, c->grav.multipole->CoM,
-                      cp->grav.multipole->CoM);
-          gravity_multipole_add(&c->grav.multipole->m_pole, &temp);
-
-          /* Upper limit of max CoM<->gpart distance */
-          const double dx =
-              c->grav.multipole->CoM[0] - cp->grav.multipole->CoM[0];
-          const double dy =
-              c->grav.multipole->CoM[1] - cp->grav.multipole->CoM[1];
-          const double dz =
-              c->grav.multipole->CoM[2] - cp->grav.multipole->CoM[2];
-          const double r2 = dx * dx + dy * dy + dz * dz;
-          r_max = max(r_max, cp->grav.multipole->r_max + sqrt(r2));
-        }
-      }
-
-      /* Alternative upper limit of max CoM<->gpart distance */
-      const double dx =
-          c->grav.multipole->CoM[0] > c->loc[0] + c->width[0] / 2.
-              ? c->grav.multipole->CoM[0] - c->loc[0]
-              : c->loc[0] + c->width[0] - c->grav.multipole->CoM[0];
-      const double dy =
-          c->grav.multipole->CoM[1] > c->loc[1] + c->width[1] / 2.
-              ? c->grav.multipole->CoM[1] - c->loc[1]
-              : c->loc[1] + c->width[1] - c->grav.multipole->CoM[1];
-      const double dz =
-          c->grav.multipole->CoM[2] > c->loc[2] + c->width[2] / 2.
-              ? c->grav.multipole->CoM[2] - c->loc[2]
-              : c->loc[2] + c->width[2] - c->grav.multipole->CoM[2];
-
-      /* Take minimum of both limits */
-      c->grav.multipole->r_max = min(r_max, sqrt(dx * dx + dy * dy + dz * dz));
-
-      /* Store the value at rebuild time */
-      c->grav.multipole->r_max_rebuild = c->grav.multipole->r_max;
-      c->grav.multipole->CoM_rebuild[0] = c->grav.multipole->CoM[0];
-      c->grav.multipole->CoM_rebuild[1] = c->grav.multipole->CoM[1];
-      c->grav.multipole->CoM_rebuild[2] = c->grav.multipole->CoM[2];
-
-      /* Compute the multipole power */
-      gravity_multipole_compute_power(&c->grav.multipole->m_pole);
-
-    } /* Deal with gravity */
-  }   /* Split or let it be? */
-
-  /* Otherwise, collect the data from the particles this cell. */
-  else {
-
-    /* Clear the progeny. */
-    bzero(c->progeny, sizeof(struct cell *) * 8);
-    c->split = 0;
-    maxdepth = c->depth;
-
-    ti_hydro_end_min = max_nr_timesteps;
-    ti_hydro_end_max = 0;
-    ti_hydro_beg_max = 0;
-
-    ti_gravity_end_min = max_nr_timesteps;
-    ti_gravity_end_max = 0;
-    ti_gravity_beg_max = 0;
-
-    ti_stars_end_min = max_nr_timesteps;
-    ti_stars_end_max = 0;
-    ti_stars_beg_max = 0;
-
-    ti_black_holes_end_min = max_nr_timesteps;
-    ti_black_holes_end_max = 0;
-    ti_black_holes_beg_max = 0;
-
-    ti_dark_matter_end_min = max_nr_timesteps;
-    ti_dark_matter_end_max = 0;
-    ti_dark_matter_beg_max = 0;
-
-    /* parts: Get dt_min/dt_max and h_max. */
-    for (int k = 0; k < count; k++) {
-#ifdef SWIFT_DEBUG_CHECKS
-      if (parts[k].time_bin == time_bin_not_created)
-        error("Extra particle present in space_split()");
-      if (parts[k].time_bin == time_bin_inhibited)
-        error("Inhibited particle present in space_split()");
-#endif
-
-      /* When does this particle's time-step start and end? */
-      const timebin_t time_bin = parts[k].time_bin;
-      const integertime_t ti_end = get_integer_time_end(ti_current, time_bin);
-      const integertime_t ti_beg = get_integer_time_begin(ti_current, time_bin);
-
-      ti_hydro_end_min = min(ti_hydro_end_min, ti_end);
-      ti_hydro_end_max = max(ti_hydro_end_max, ti_end);
-      ti_hydro_beg_max = max(ti_hydro_beg_max, ti_beg);
-
-      h_max = max(h_max, parts[k].h);
-
-      /* Collect SFR from the particles after rebuilt */
-      star_formation_logger_log_inactive_part(&parts[k], &xparts[k],
-                                              &c->stars.sfh);
-    }
-
-    /* xparts: Reset x_diff */
-    for (int k = 0; k < count; k++) {
-      xparts[k].x_diff[0] = 0.f;
-      xparts[k].x_diff[1] = 0.f;
-      xparts[k].x_diff[2] = 0.f;
-    }
-
-    /* gparts: Get dt_min/dt_max. */
-    for (int k = 0; k < gcount; k++) {
-#ifdef SWIFT_DEBUG_CHECKS
-      if (gparts[k].time_bin == time_bin_not_created)
-        error("Extra g-particle present in space_split()");
-      if (gparts[k].time_bin == time_bin_inhibited)
-        error("Inhibited g-particle present in space_split()");
-#endif
-
-      /* When does this particle's time-step start and end? */
-      const timebin_t time_bin = gparts[k].time_bin;
-      const integertime_t ti_end = get_integer_time_end(ti_current, time_bin);
-      const integertime_t ti_beg = get_integer_time_begin(ti_current, time_bin);
-
-      ti_gravity_end_min = min(ti_gravity_end_min, ti_end);
-      ti_gravity_end_max = max(ti_gravity_end_max, ti_end);
-      ti_gravity_beg_max = max(ti_gravity_beg_max, ti_beg);
-    }
-
-    /* sparts: Get dt_min/dt_max */
-    for (int k = 0; k < scount; k++) {
-#ifdef SWIFT_DEBUG_CHECKS
-      if (sparts[k].time_bin == time_bin_not_created)
-        error("Extra s-particle present in space_split()");
-      if (sparts[k].time_bin == time_bin_inhibited)
-        error("Inhibited s-particle present in space_split()");
-#endif
-
-      /* When does this particle's time-step start and end? */
-      const timebin_t time_bin = sparts[k].time_bin;
-      const integertime_t ti_end = get_integer_time_end(ti_current, time_bin);
-      const integertime_t ti_beg = get_integer_time_begin(ti_current, time_bin);
-
-      ti_stars_end_min = min(ti_stars_end_min, ti_end);
-      ti_stars_end_max = max(ti_stars_end_max, ti_end);
-      ti_stars_beg_max = max(ti_stars_beg_max, ti_beg);
-
-      stars_h_max = max(stars_h_max, sparts[k].h);
-
-      /* Reset x_diff */
-      sparts[k].x_diff[0] = 0.f;
-      sparts[k].x_diff[1] = 0.f;
-      sparts[k].x_diff[2] = 0.f;
-    }
-
-    /* bparts: Get dt_min/dt_max */
-    for (int k = 0; k < bcount; k++) {
-#ifdef SWIFT_DEBUG_CHECKS
-      if (bparts[k].time_bin == time_bin_not_created)
-        error("Extra b-particle present in space_split()");
-      if (bparts[k].time_bin == time_bin_inhibited)
-        error("Inhibited b-particle present in space_split()");
-#endif
-
-      /* When does this particle's time-step start and end? */
-      const timebin_t time_bin = bparts[k].time_bin;
-      const integertime_t ti_end = get_integer_time_end(ti_current, time_bin);
-      const integertime_t ti_beg = get_integer_time_begin(ti_current, time_bin);
-
-      ti_black_holes_end_min = min(ti_black_holes_end_min, ti_end);
-      ti_black_holes_end_max = max(ti_black_holes_end_max, ti_end);
-      ti_black_holes_beg_max = max(ti_black_holes_beg_max, ti_beg);
-
-      black_holes_h_max = max(black_holes_h_max, bparts[k].h);
-
-      /* Reset x_diff */
-      bparts[k].x_diff[0] = 0.f;
-      bparts[k].x_diff[1] = 0.f;
-      bparts[k].x_diff[2] = 0.f;
-    }
-      
-      /* dmparts: Get dt_min/dt_max */
-      for (int k = 0; k < dmcount; k++) {
-#ifdef SWIFT_DEBUG_CHECKS
-          if (dmparts[k].time_bin == time_bin_not_created)
-              error("Extra b-particle present in space_split()");
-          if (dmparts[k].time_bin == time_bin_inhibited)
-              error("Inhibited b-particle present in space_split()");
-#endif
-          
-          /* When does this particle's time-step start and end? */
-          const timebin_t time_bin = dmparts[k].time_bin;
-          const integertime_t ti_end = get_integer_time_end(ti_current, time_bin);
-          const integertime_t ti_beg = get_integer_time_begin(ti_current, time_bin);
-          
-          ti_dark_matter_end_min = min(ti_dark_matter_end_min, ti_end);
-          ti_dark_matter_end_max = max(ti_dark_matter_end_max, ti_end);
-          ti_dark_matter_beg_max = max(ti_dark_matter_beg_max, ti_beg);
-          
-          dark_matter_h_max = max(dark_matter_h_max, dmparts[k].h);
-          
-          /* Reset x_diff */
-          dmparts[k].x_diff[0] = 0.f;
-          dmparts[k].x_diff[1] = 0.f;
-          dmparts[k].x_diff[2] = 0.f;
-      }
-
-    /* Construct the multipole and the centre of mass*/
-    if (s->with_self_gravity) {
-      if (gcount > 0) {
-
-        gravity_P2M(c->grav.multipole, c->grav.parts, c->grav.count,
-                    e->gravity_properties);
-
-        /* Compute the multipole power */
-        gravity_multipole_compute_power(&c->grav.multipole->m_pole);
-
-      } else {
-
-        /* No gparts in that leaf cell */
-
-        /* Set the values to something sensible */
-        gravity_multipole_init(&c->grav.multipole->m_pole);
-        if (c->nodeID == engine_rank) {
-          c->grav.multipole->CoM[0] = c->loc[0] + c->width[0] / 2.;
-          c->grav.multipole->CoM[1] = c->loc[1] + c->width[1] / 2.;
-          c->grav.multipole->CoM[2] = c->loc[2] + c->width[2] / 2.;
-          c->grav.multipole->r_max = 0.;
-        }
-      }
-
-      /* Store the value at rebuild time */
-      c->grav.multipole->r_max_rebuild = c->grav.multipole->r_max;
-      c->grav.multipole->CoM_rebuild[0] = c->grav.multipole->CoM[0];
-      c->grav.multipole->CoM_rebuild[1] = c->grav.multipole->CoM[1];
-      c->grav.multipole->CoM_rebuild[2] = c->grav.multipole->CoM[2];
-    }
-  }
-
-  /* Set the values for this cell. */
-  c->hydro.h_max = h_max;
-  c->hydro.ti_end_min = ti_hydro_end_min;
-  c->hydro.ti_end_max = ti_hydro_end_max;
-  c->hydro.ti_beg_max = ti_hydro_beg_max;
-  c->grav.ti_end_min = ti_gravity_end_min;
-  c->grav.ti_end_max = ti_gravity_end_max;
-  c->grav.ti_beg_max = ti_gravity_beg_max;
-  c->stars.ti_end_min = ti_stars_end_min;
-  c->stars.ti_end_max = ti_stars_end_max;
-  c->stars.ti_beg_max = ti_stars_beg_max;
-  c->stars.h_max = stars_h_max;
-  c->black_holes.ti_end_min = ti_black_holes_end_min;
-  c->black_holes.ti_end_max = ti_black_holes_end_max;
-  c->black_holes.ti_beg_max = ti_black_holes_beg_max;
-  c->black_holes.h_max = black_holes_h_max;
-  c->dark_matter.ti_end_min = ti_dark_matter_end_min;
-  c->dark_matter.ti_end_max = ti_dark_matter_end_max;
-  c->dark_matter.ti_beg_max = ti_dark_matter_beg_max;
-  c->dark_matter.h_max = dark_matter_h_max;
-  c->maxdepth = maxdepth;
-
-  /* Set ownership according to the start of the parts array. */
-  if (s->nr_parts > 0)
-    c->owner = ((c->hydro.parts - s->parts) % s->nr_parts) * s->nr_queues /
-               s->nr_parts;
-  else if (s->nr_sinks > 0)
-    c->owner = ((c->sinks.parts - s->sinks) % s->nr_sinks) * s->nr_queues /
-               s->nr_sinks;
-  else if (s->nr_sparts > 0)
-    c->owner = ((c->stars.parts - s->sparts) % s->nr_sparts) * s->nr_queues /
-               s->nr_sparts;
-  else if (s->nr_dmparts > 0)
-      c->owner = ((c->dark_matter.parts - s->dmparts) % s->nr_dmparts) * s->nr_queues / s->nr_dmparts;
-  else if (s->nr_bparts > 0)
-    c->owner = ((c->black_holes.parts - s->bparts) % s->nr_bparts) *
-               s->nr_queues / s->nr_bparts;
-  else if (s->nr_gparts > 0)
-    c->owner = ((c->grav.parts - s->gparts) % s->nr_gparts) * s->nr_queues /
-               s->nr_gparts;
-  else
-    c->owner = 0; /* Ok, there is really nothing on this rank... */
-
-  /* Clean up. */
-  if (allocate_buffer) {
-    if (buff != NULL) swift_free("tempbuff", buff);
-    if (gbuff != NULL) swift_free("tempgbuff", gbuff);
-    if (sbuff != NULL) swift_free("tempsbuff", sbuff);
-    if (bbuff != NULL) swift_free("tempbbuff", bbuff);
-    if (dmbuff != NULL) swift_free("tempdmbuff", dmbuff);
-    if (sink_buff != NULL) swift_free("temp_sink_buff", sink_buff);
-  }
-}
-
-/**
- * @brief #threadpool mapper function to split cells if they contain
- *        too many particles.
- *
- * @param map_data Pointer towards the top-cells.
- * @param num_cells The number of cells to treat.
- * @param extra_data Pointers to the #space.
- */
-void space_split_mapper(void *map_data, int num_cells, void *extra_data) {
-
-  /* Unpack the inputs. */
-  struct space *s = (struct space *)extra_data;
-  struct cell *cells_top = s->cells_top;
-  int *local_cells_with_particles = (int *)map_data;
-
-  /* Loop over the non-empty cells */
-  for (int ind = 0; ind < num_cells; ind++) {
-    struct cell *c = &cells_top[local_cells_with_particles[ind]];
-    space_split_recursive(s, c, NULL, NULL, NULL, NULL, NULL, NULL);
-  }
-
-#ifdef SWIFT_DEBUG_CHECKS
-  /* All cells and particles should have consistent h_max values. */
-  for (int ind = 0; ind < num_cells; ind++) {
-    int depth = 0;
-    const struct cell *c = &cells_top[local_cells_with_particles[ind]];
-    if (!checkCellhdxmax(c, &depth)) message("    at cell depth %d", depth);
-  }
-#endif
-}
-
-/**
- * @brief Return a used cell to the buffer of unused sub-cells.
- *
- * @param s The #space.
- * @param c The #cell.
- */
-void space_recycle(struct space *s, struct cell *c) {
-
-  /* Clear the cell. */
-  if (lock_destroy(&c->hydro.lock) != 0 || lock_destroy(&c->grav.plock) != 0 ||
-      lock_destroy(&c->grav.mlock) != 0 || lock_destroy(&c->stars.lock) != 0 ||
-      lock_destroy(&c->sinks.lock) != 0 ||
-      lock_destroy(&c->black_holes.lock) != 0 ||
-      lock_destroy(&c->dark_matter.lock) != 0 ||
-      lock_destroy(&c->grav.star_formation_lock) != 0 ||
-      lock_destroy(&c->stars.star_formation_lock) != 0)
-    error("Failed to destroy spinlocks.");
-
-  /* Lock the space. */
-  lock_lock(&s->lock);
-
-  /* Hook the multipole back in the buffer */
-  if (s->with_self_gravity) {
-    c->grav.multipole->next = s->multipoles_sub;
-    s->multipoles_sub = c->grav.multipole;
-  }
-
-  /* Hook this cell into the buffer. */
-  c->next = s->cells_sub;
-  s->cells_sub = c;
-  s->tot_cells -= 1;
-
-  /* Unlock the space. */
-  lock_unlock_blind(&s->lock);
-}
-
-/**
- * @brief Return a list of used cells to the buffer of unused sub-cells.
- *
- * @param s The #space.
- * @param cell_list_begin Pointer to the first #cell in the linked list of
- *        cells joined by their @c next pointers.
- * @param cell_list_end Pointer to the last #cell in the linked list of
- *        cells joined by their @c next pointers. It is assumed that this
- *        cell's @c next pointer is @c NULL.
- * @param multipole_list_begin Pointer to the first #multipole in the linked
- * list of
- *        multipoles joined by their @c next pointers.
- * @param multipole_list_end Pointer to the last #multipole in the linked list
- * of
- *        multipoles joined by their @c next pointers. It is assumed that this
- *        multipole's @c next pointer is @c NULL.
- */
-void space_recycle_list(struct space *s, struct cell *cell_list_begin,
-                        struct cell *cell_list_end,
-                        struct gravity_tensors *multipole_list_begin,
-                        struct gravity_tensors *multipole_list_end) {
-
-  int count = 0;
-
-  /* Clean up the list of cells. */
-  for (struct cell *c = cell_list_begin; c != NULL; c = c->next) {
-    /* Clear the cell. */
-    if (lock_destroy(&c->hydro.lock) != 0 ||
-        lock_destroy(&c->grav.plock) != 0 ||
-        lock_destroy(&c->grav.mlock) != 0 ||
-        lock_destroy(&c->stars.lock) != 0 ||
-        lock_destroy(&c->sinks.lock) != 0 ||
-        lock_destroy(&c->black_holes.lock) != 0 ||
-        lock_destroy(&c->dark_matter.lock) != 0 ||
-        lock_destroy(&c->stars.star_formation_lock) != 0 ||
-        lock_destroy(&c->grav.star_formation_lock) != 0)
-      error("Failed to destroy spinlocks.");
-
-    /* Count this cell. */
-    count += 1;
-  }
-
-  /* Lock the space. */
-  lock_lock(&s->lock);
-
-  /* Hook the cells into the buffer. */
-  cell_list_end->next = s->cells_sub;
-  s->cells_sub = cell_list_begin;
-  s->tot_cells -= count;
-
-  /* Hook the multipoles into the buffer. */
-  if (s->with_self_gravity) {
-    multipole_list_end->next = s->multipoles_sub;
-    s->multipoles_sub = multipole_list_begin;
-  }
-
-  /* Unlock the space. */
-  lock_unlock_blind(&s->lock);
 }
 
 /**
@@ -5477,20 +777,7 @@
     gp->mass = sink->mass;
   }
 }
->>>>>>> 4e26a0e3
-
-/**
- * @brief Calls function fun on the cells in the space s
- *
- * @param s The #space
- * @param full If true calls the function on all cells and not just on leaves
- * @param fun The function to call.
- * @param data Additional data passed to fun() when called
- */
-<<<<<<< HEAD
-void space_map_cells_pre(struct space *s, int full,
-                         void (*fun)(struct cell *c, void *data), void *data) {
-=======
+
 void space_synchronize_particle_positions(struct space *s) {
 
   const ticks tic = getticks();
@@ -5526,600 +813,56 @@
             clocks_getunit());
 }
 
-void space_first_init_parts_mapper(void *restrict map_data, int count,
-                                   void *restrict extra_data) {
-
-  struct part *restrict p = (struct part *)map_data;
-  const struct space *restrict s = (struct space *)extra_data;
-  const struct engine *e = s->e;
-
-  const ptrdiff_t delta = p - s->parts;
-  struct xpart *restrict xp = s->xparts + delta;
-
-  /* Extract some constants */
-  const struct cosmology *cosmo = s->e->cosmology;
-  const struct phys_const *phys_const = s->e->physical_constants;
-  const struct unit_system *us = s->e->internal_units;
-  const float a_factor_vel = cosmo->a;
-
-  const struct hydro_props *hydro_props = s->e->hydro_properties;
-  const float u_init = hydro_props->initial_internal_energy;
-  const float hydro_h_min_ratio = e->hydro_properties->h_min_ratio;
-
-  const struct gravity_props *grav_props = s->e->gravity_properties;
-  const int with_gravity = e->policy & engine_policy_self_gravity;
-
-  const struct chemistry_global_data *chemistry = e->chemistry;
-  const struct star_formation *star_formation = e->star_formation;
-  const struct cooling_function_data *cool_func = e->cooling_func;
-
-  /* Check that the smoothing lengths are non-zero */
-  for (int k = 0; k < count; k++) {
-    if (p[k].h <= 0.)
-      error("Invalid value of smoothing length for part %lld h=%e", p[k].id,
-            p[k].h);
-
-    if (with_gravity) {
-      const struct gpart *gp = p[k].gpart;
-      const float softening = gravity_get_softening(gp, grav_props);
-      p->h = max(p->h, softening * hydro_h_min_ratio);
-    }
-  }
-
-  /* Convert velocities to internal units */
-  for (int k = 0; k < count; k++) {
-    p[k].v[0] *= a_factor_vel;
-    p[k].v[1] *= a_factor_vel;
-    p[k].v[2] *= a_factor_vel;
-
-#ifdef HYDRO_DIMENSION_2D
-    p[k].x[2] = 0.f;
-    p[k].v[2] = 0.f;
-#endif
-
-#ifdef HYDRO_DIMENSION_1D
-    p[k].x[1] = p[k].x[2] = 0.f;
-    p[k].v[1] = p[k].v[2] = 0.f;
-#endif
-  }
-
-  /* Overwrite the internal energy? */
-  if (u_init > 0.f) {
-    for (int k = 0; k < count; k++) {
-      hydro_set_init_internal_energy(&p[k], u_init);
-    }
-  }
-
-  /* Initialise the rest */
-  for (int k = 0; k < count; k++) {
-
-    hydro_first_init_part(&p[k], &xp[k]);
-    p[k].limiter_data.min_ngb_time_bin = num_time_bins + 1;
-    p[k].limiter_data.wakeup = time_bin_not_awake;
-    p[k].limiter_data.to_be_synchronized = 0;
-
-#ifdef WITH_LOGGER
-    logger_part_data_init(&xp[k].logger_data);
-#endif
-
-    /* Also initialise the chemistry */
-    chemistry_first_init_part(phys_const, us, cosmo, chemistry, &p[k], &xp[k]);
-
-    /* Also initialise the pressure floor */
-    pressure_floor_first_init_part(phys_const, us, cosmo, &p[k], &xp[k]);
-
-    /* Also initialise the star formation */
-    star_formation_first_init_part(phys_const, us, cosmo, star_formation, &p[k],
-                                   &xp[k]);
-
-    /* And the cooling */
-    cooling_first_init_part(phys_const, us, hydro_props, cosmo, cool_func,
-                            &p[k], &xp[k]);
-
-    /* And the tracers */
-    tracers_first_init_xpart(&p[k], &xp[k], us, phys_const, cosmo, hydro_props,
-                             cool_func);
-
-    /* And the black hole markers */
-    black_holes_mark_part_as_not_swallowed(&p[k].black_holes_data);
-
-#ifdef SWIFT_DEBUG_CHECKS
-    /* Check part->gpart->part linkeage. */
-    if (p[k].gpart && p[k].gpart->id_or_neg_offset != -(k + delta))
-      error("Invalid gpart -> part link");
->>>>>>> 4e26a0e3
-
-  /* Call the recursive function on all higher-level cells. */
-  for (int cid = 0; cid < s->nr_cells; cid++)
-    rec_map_cells_pre(&s->cells_top[cid], full, fun, data);
-}
-
-/**
- * @brief Get a new empty (sub-)#cell.
- *
- * If there are cells in the buffer, use the one at the end of the linked list.
- * If we have no cells, allocate a new chunk of memory and pick one from there.
- *
- * @param s The #space.
- * @param nr_cells Number of #cell to pick up.
- * @param cells Array of @c nr_cells #cell pointers in which to store the
- *        new cells.
- */
-void space_getcells(struct space *s, int nr_cells, struct cell **cells) {
-
-  /* Lock the space. */
-  lock_lock(&s->lock);
-
-  /* For each requested cell... */
-  for (int j = 0; j < nr_cells; j++) {
-
-    /* Is the cell buffer empty? */
-    if (s->cells_sub == NULL) {
-      if (swift_memalign("cells_sub", (void **)&s->cells_sub, cell_align,
-                         space_cellallocchunk * sizeof(struct cell)) != 0)
-        error("Failed to allocate more cells.");
-
-      /* Clear the newly-allocated cells. */
-      bzero(s->cells_sub, sizeof(struct cell) * space_cellallocchunk);
-
-<<<<<<< HEAD
-      /* Constructed a linked list */
-      for (int k = 0; k < space_cellallocchunk - 1; k++)
-        s->cells_sub[k].next = &s->cells_sub[k + 1];
-      s->cells_sub[space_cellallocchunk - 1].next = NULL;
-    }
-
-    /* Is the multipole buffer empty? */
-    if (s->with_self_gravity && s->multipoles_sub == NULL) {
-      if (swift_memalign(
-              "multipoles_sub", (void **)&s->multipoles_sub, multipole_align,
-              space_cellallocchunk * sizeof(struct gravity_tensors)) != 0)
-        error("Failed to allocate more multipoles.");
-=======
-  const struct cosmology *cosmo = s->e->cosmology;
-  const float a_factor_vel = cosmo->a;
-  const struct gravity_props *grav_props = s->e->gravity_properties;
-  
-  /* Convert velocities to internal units */
-  for (int k = 0; k < count; k++) {
-    gp[k].v_full[0] *= a_factor_vel;
-    gp[k].v_full[1] *= a_factor_vel;
-    gp[k].v_full[2] *= a_factor_vel;
->>>>>>> 4e26a0e3
-
-      /* Constructed a linked list */
-      for (int k = 0; k < space_cellallocchunk - 1; k++)
-        s->multipoles_sub[k].next = &s->multipoles_sub[k + 1];
-      s->multipoles_sub[space_cellallocchunk - 1].next = NULL;
-    }
-
-    /* Pick off the next cell. */
-    cells[j] = s->cells_sub;
-    s->cells_sub = cells[j]->next;
-    s->tot_cells += 1;
-
-    /* Hook the multipole */
-    if (s->with_self_gravity) {
-      cells[j]->grav.multipole = s->multipoles_sub;
-      s->multipoles_sub = cells[j]->grav.multipole->next;
-    }
-  }
-
-  /* Unlock the space. */
-  lock_unlock_blind(&s->lock);
-
-  /* Init some things in the cell we just got. */
-  for (int j = 0; j < nr_cells; j++) {
-    cell_free_hydro_sorts(cells[j]);
-    cell_free_stars_sorts(cells[j]);
-
-    struct gravity_tensors *temp = cells[j]->grav.multipole;
-    bzero(cells[j], sizeof(struct cell));
-    cells[j]->grav.multipole = temp;
-    cells[j]->nodeID = -1;
-    if (lock_init(&cells[j]->hydro.lock) != 0 ||
-        lock_init(&cells[j]->grav.plock) != 0 ||
-        lock_init(&cells[j]->grav.mlock) != 0 ||
-        lock_init(&cells[j]->stars.lock) != 0 ||
-        lock_init(&cells[j]->sinks.lock) != 0 ||
-        lock_init(&cells[j]->sinks.sink_formation_lock) != 0 ||
-        lock_init(&cells[j]->black_holes.lock) != 0 ||
-        lock_init(&cells[j]->stars.star_formation_lock) != 0 ||
-        lock_init(&cells[j]->grav.star_formation_lock) != 0)
-      error("Failed to initialize cell spinlocks.");
-  }
-}
-
-/**
- * @brief Free sort arrays in any cells in the cell buffer.
- *
- * @param s The #space.
- */
-void space_free_buff_sort_indices(struct space *s) {
-  for (struct cell *finger = s->cells_sub; finger != NULL;
-       finger = finger->next) {
-    cell_free_hydro_sorts(finger);
-    cell_free_stars_sorts(finger);
-  }
-}
-
-/**
- * @brief Construct the list of top-level cells that have any tasks in
- * their hierarchy on this MPI rank. Also construct the list of top-level
- * cells on any rank that have > 0 particles (of any kind).
- *
- * This assumes the list has been pre-allocated at a regrid.
- *
- * @param s The #space.
- */
-void space_list_useful_top_level_cells(struct space *s) {
-
-  const ticks tic = getticks();
-
-  s->nr_local_cells_with_tasks = 0;
-  s->nr_cells_with_particles = 0;
-
-  for (int i = 0; i < s->nr_cells; ++i) {
-    struct cell *c = &s->cells_top[i];
-
-    if (cell_has_tasks(c)) {
-      s->local_cells_with_tasks_top[s->nr_local_cells_with_tasks] = i;
-      s->nr_local_cells_with_tasks++;
-    }
-
-    const int has_particles =
-        (c->hydro.count > 0) || (c->grav.count > 0) || (c->stars.count > 0) ||
-        (c->black_holes.count > 0) || (c->sinks.count > 0) ||
-        (c->grav.multipole != NULL && c->grav.multipole->m_pole.M_000 > 0.f);
-
-    if (has_particles) {
-      s->cells_with_particles_top[s->nr_cells_with_particles] = i;
-      s->nr_cells_with_particles++;
-    }
-  }
-  if (s->e->verbose) {
-    message("Have %d local top-level cells with tasks (total=%d)",
-            s->nr_local_cells_with_tasks, s->nr_cells);
-    message("Have %d top-level cells with particles (total=%d)",
-            s->nr_cells_with_particles, s->nr_cells);
-  }
-
-  if (s->e->verbose)
-    message("took %.3f %s.", clocks_from_ticks(getticks() - tic),
-            clocks_getunit());
-}
-
-void space_synchronize_part_positions_mapper(void *map_data, int nr_parts,
-                                             void *extra_data) {
-  /* Unpack the data */
-  const struct part *parts = (struct part *)map_data;
-  struct space *s = (struct space *)extra_data;
-  const ptrdiff_t offset = parts - s->parts;
-  const struct xpart *xparts = s->xparts + offset;
-
-  for (int k = 0; k < nr_parts; k++) {
-
-    /* Get the particle */
-    const struct part *p = &parts[k];
-    const struct xpart *xp = &xparts[k];
-
-    /* Skip unimportant particles */
-    if (p->time_bin == time_bin_not_created ||
-        p->time_bin == time_bin_inhibited)
-      continue;
-
-    /* Get its gravity friend */
-    struct gpart *gp = p->gpart;
-
-#ifdef SWIFT_DEBUG_CHECKS
-    if (gp == NULL) error("Unlinked particle!");
-#endif
-
-    /* Synchronize positions, velocities and masses */
-    gp->x[0] = p->x[0];
-    gp->x[1] = p->x[1];
-    gp->x[2] = p->x[2];
-
-    gp->v_full[0] = xp->v_full[0];
-    gp->v_full[1] = xp->v_full[1];
-    gp->v_full[2] = xp->v_full[2];
-
-    gp->mass = hydro_get_mass(p);
-  }
-}
-
-void space_synchronize_spart_positions_mapper(void *map_data, int nr_sparts,
-                                              void *extra_data) {
-  /* Unpack the data */
-  const struct spart *sparts = (struct spart *)map_data;
-
-  for (int k = 0; k < nr_sparts; k++) {
-
-    /* Get the particle */
-    const struct spart *sp = &sparts[k];
-
-    /* Skip unimportant particles */
-    if (sp->time_bin == time_bin_not_created ||
-        sp->time_bin == time_bin_inhibited)
-      continue;
-
-    /* Get its gravity friend */
-    struct gpart *gp = sp->gpart;
-
-#ifdef SWIFT_DEBUG_CHECKS
-    if (gp == NULL) error("Unlinked particle!");
-#endif
-
-    /* Synchronize positions, velocities and masses */
-    gp->x[0] = sp->x[0];
-    gp->x[1] = sp->x[1];
-    gp->x[2] = sp->x[2];
-
-    gp->v_full[0] = sp->v[0];
-    gp->v_full[1] = sp->v[1];
-    gp->v_full[2] = sp->v[2];
-
-    gp->mass = sp->mass;
-  }
-}
-
-void space_synchronize_bpart_positions_mapper(void *map_data, int nr_bparts,
-                                              void *extra_data) {
-  /* Unpack the data */
-  const struct bpart *bparts = (struct bpart *)map_data;
-
-  for (int k = 0; k < nr_bparts; k++) {
-
-    /* Get the particle */
-    const struct bpart *bp = &bparts[k];
-
-<<<<<<< HEAD
-    /* Skip unimportant particles */
-    if (bp->time_bin == time_bin_not_created ||
-        bp->time_bin == time_bin_inhibited)
-      continue;
-=======
-void space_first_init_dmparts_mapper(void *restrict map_data, int count,
-                                    void *restrict extra_data) {
-    
-    struct dmpart *restrict dmp = (struct dmpart *)map_data;
-    const struct space *restrict s = (struct space *)extra_data;
-    const struct engine *e = s->e;
-    const struct gravity_props *grav_props = s->e->gravity_properties;
-    const struct sidm_props *sidm_props = s->e->sidm_properties;
-    const float initial_h = s->initial_dmpart_h;
-    
-#ifdef SWIFT_DEBUG_CHECKS
-    const ptrdiff_t delta = dmp - s->dmparts;
-#endif
-
-    const struct cosmology *cosmo = e->cosmology;
-    const float a_factor_vel = cosmo->a;
-    const float sidm_h_min_ratio = e->sidm_properties->h_min_ratio;
-    
-    /* Check that the smoothing lengths are non-zero */
-    for (int k = 0; k < count; k++) {
-
-        /* Imposed smoothing length from parameter file */
-        if (initial_h != -1.f) {
-            dmp[k].h = initial_h;
-        }
-        
-        const struct gpart *gp = dmp[k].gpart;
-        const float softening = gravity_get_softening(gp, grav_props);
-        dmp->h = max(dmp->h, softening * sidm_h_min_ratio);
-    }
-
-    
-    /* Convert velocities to internal units */
-    for (int k = 0; k < count; k++) {
-        dmp[k].v_full[0] *= a_factor_vel;
-        dmp[k].v_full[1] *= a_factor_vel;
-        dmp[k].v_full[2] *= a_factor_vel;
-        
-#ifdef HYDRO_DIMENSION_2D
-        dmp[k].x[2] = 0.f;
-        dmp[k].v_full[2] = 0.f;
-#endif
-        
-#ifdef HYDRO_DIMENSION_1D
-        dmp[k].x[1] = dmp[k].x[2] = 0.f;
-        dmp[k].v_full[1] = dmp[k].v_full[2] = 0.f;
-#endif
-    }
-    
-    /* Check that the smoothing lengths are non-zero */
-    for (int k = 0; k < count; k++) {
-        if (dmp[k].h <= 0.)
-            error("Invalid value of smoothing length for dmpart %lld h=%e", dmp[k].id_or_neg_offset,
-                  dmp[k].h);
-    }
-    
-    /* Initialise the rest */
-    for (int k = 0; k < count; k++) {
-        
-        dark_matter_first_init_dmpart(&dmp[k], sidm_props);
-        
-        dmp[k].limiter_data.min_ngb_time_bin = num_time_bins + 1;
-        dmp[k].limiter_data.wakeup = time_bin_not_awake;
-        dmp[k].limiter_data.to_be_synchronized = 0;
-
-        
-#ifdef SWIFT_DEBUG_CHECKS
-        if (dmp[k].gpart && dmp[k].gpart->id_or_neg_offset != -(k + delta))
-            error("Invalid gpart -> dmpart link");
-        
-        /* Initialise the time-integration check variables */
-        dmp[k].ti_drift = 0;
-        dmp[k].ti_kick = 0;
-
-#endif
-    }
-}
-
-/**
- * @brief Initialises all the DM-particles by setting them into a valid state
- *
- * Calls dark_matter_first_init_dmpart() on all the particles
- */
-void space_first_init_dmparts(struct space *s, int verbose) {
-    const ticks tic = getticks();
-    if (s->nr_dmparts > 0)
-        threadpool_map(&s->e->threadpool, space_first_init_dmparts_mapper, s->dmparts,
-                       s->nr_dmparts, sizeof(struct dmpart),
-                       threadpool_auto_chunk_size, s);
-    
-    if (verbose)
-        message("took %.3f %s.", clocks_from_ticks(getticks() - tic),
-                clocks_getunit());
-}
-
-void space_first_init_sinks_mapper(void *restrict map_data, int count,
-                                   void *restrict extra_data) {
->>>>>>> 4e26a0e3
-
-    /* Get its gravity friend */
-    struct gpart *gp = bp->gpart;
-
-#ifdef SWIFT_DEBUG_CHECKS
-    if (gp == NULL) error("Unlinked particle!");
-#endif
-
-    /* Synchronize positions, velocities and masses */
-    gp->x[0] = bp->x[0];
-    gp->x[1] = bp->x[1];
-    gp->x[2] = bp->x[2];
-
-    gp->v_full[0] = bp->v[0];
-    gp->v_full[1] = bp->v[1];
-    gp->v_full[2] = bp->v[2];
-
-    gp->mass = bp->mass;
-  }
-}
-
-void space_synchronize_sink_positions_mapper(void *map_data, int nr_sinks,
-                                             void *extra_data) {
-  /* Unpack the data */
-  const struct sink *sinks = (struct sink *)map_data;
-
-  for (int k = 0; k < nr_sinks; k++) {
-
-    /* Get the particle */
-    const struct sink *sink = &sinks[k];
-
-    /* Skip unimportant particles */
-    if (sink->time_bin == time_bin_not_created ||
-        sink->time_bin == time_bin_inhibited)
-      continue;
-
-    /* Get its gravity friend */
-    struct gpart *gp = sink->gpart;
-
-#ifdef SWIFT_DEBUG_CHECKS
-    if (gp == NULL) error("Unlinked particle!");
-#endif
-
-    /* Synchronize positions, velocities and masses */
-    gp->x[0] = sink->x[0];
-    gp->x[1] = sink->x[1];
-    gp->x[2] = sink->x[2];
-
-    gp->v_full[0] = sink->v[0];
-    gp->v_full[1] = sink->v[1];
-    gp->v_full[2] = sink->v[2];
-
-    gp->mass = sink->mass;
-  }
-}
-
-/**
- * @brief Make sure the baryon particles are at the same position and
- * have the same velocity and mass as their #gpart friends.
- *
- * We copy the baryon particle properties to the #gpart type-by-type.
- *
- * @param s The #space.
- */
-void space_synchronize_particle_positions(struct space *s) {
-
-  const ticks tic = getticks();
-
-  if (s->nr_gparts > 0 && s->nr_parts > 0)
-    threadpool_map(&s->e->threadpool, space_synchronize_part_positions_mapper,
-                   s->parts, s->nr_parts, sizeof(struct part),
-                   threadpool_auto_chunk_size, (void *)s);
-
-  if (s->nr_gparts > 0 && s->nr_sparts > 0)
-    threadpool_map(&s->e->threadpool, space_synchronize_spart_positions_mapper,
-                   s->sparts, s->nr_sparts, sizeof(struct spart),
-                   threadpool_auto_chunk_size, /*extra_data=*/NULL);
-
-  if (s->nr_gparts > 0 && s->nr_bparts > 0)
-    threadpool_map(&s->e->threadpool, space_synchronize_bpart_positions_mapper,
-                   s->bparts, s->nr_bparts, sizeof(struct bpart),
-                   threadpool_auto_chunk_size, /*extra_data=*/NULL);
-
-  if (s->nr_gparts > 0 && s->nr_sinks > 0)
-    threadpool_map(&s->e->threadpool, space_synchronize_sink_positions_mapper,
-                   s->sinks, s->nr_sinks, sizeof(struct sink),
-                   threadpool_auto_chunk_size, /*extra_data=*/NULL);
-
-  if (s->e->verbose)
-    message("took %.3f %s.", clocks_from_ticks(getticks() - tic),
-            clocks_getunit());
-}
-
 void space_convert_rt_star_quantities_mapper(void *restrict map_data,
                                              int scount,
                                              void *restrict extra_data) {
 
-  struct spart *restrict sparts = (struct spart *)map_data;
-  const struct engine *restrict e = (struct engine *)extra_data;
-  const int with_cosmology = (e->policy & engine_policy_cosmology);
-
-  for (int k = 0; k < scount; k++) {
-
-    struct spart *restrict sp = &sparts[k];
-    rt_reset_spart(sp);
-
-    /* If we're running with star controlled injection, we don't
-     * need to compute the stellar emission rates here now. */
-    if (!e->rt_props->hydro_controlled_injection) continue;
-
-    /* get star's age and time step for stellar emission rates */
-    const integertime_t ti_begin =
-        get_integer_time_begin(e->ti_current - 1, sp->time_bin);
-    const integertime_t ti_step = get_integer_timestep(sp->time_bin);
-
-    /* Get particle time-step */
-    double dt_star;
-    if (with_cosmology) {
-      dt_star =
-          cosmology_get_delta_time(e->cosmology, ti_begin, ti_begin + ti_step);
-    } else {
-      dt_star = get_timestep(sp->time_bin, e->time_base);
+    struct spart *restrict sparts = (struct spart *)map_data;
+    const struct engine *restrict e = (struct engine *)extra_data;
+    const int with_cosmology = (e->policy & engine_policy_cosmology);
+
+    for (int k = 0; k < scount; k++) {
+
+        struct spart *restrict sp = &sparts[k];
+        rt_reset_spart(sp);
+
+        /* If we're running with star controlled injection, we don't
+         * need to compute the stellar emission rates here now. */
+        if (!e->rt_props->hydro_controlled_injection) continue;
+
+        /* get star's age and time step for stellar emission rates */
+        const integertime_t ti_begin =
+                get_integer_time_begin(e->ti_current - 1, sp->time_bin);
+        const integertime_t ti_step = get_integer_timestep(sp->time_bin);
+
+        /* Get particle time-step */
+        double dt_star;
+        if (with_cosmology) {
+            dt_star =
+                    cosmology_get_delta_time(e->cosmology, ti_begin, ti_begin + ti_step);
+        } else {
+            dt_star = get_timestep(sp->time_bin, e->time_base);
+        }
+
+        /* Calculate age of the star at current time */
+        const double star_age_end_of_step =
+                stars_compute_age(sp, e->cosmology, e->time, with_cosmology);
+
+        rt_compute_stellar_emission_rate(sp, e->time, star_age_end_of_step,
+                                         dt_star);
     }
-
-    /* Calculate age of the star at current time */
-    const double star_age_end_of_step =
-        stars_compute_age(sp, e->cosmology, e->time, with_cosmology);
-
-    rt_compute_stellar_emission_rate(sp, e->time, star_age_end_of_step,
-                                     dt_star);
-  }
 }
 
 void space_convert_rt_hydro_quantities_mapper(void *restrict map_data,
                                               int count,
                                               void *restrict extra_data) {
 
-  struct part *restrict parts = (struct part *)map_data;
-
-  for (int k = 0; k < count; k++) {
-    struct part *restrict p = &parts[k];
-    rt_reset_part(p);
-  }
+    struct part *restrict parts = (struct part *)map_data;
+
+    for (int k = 0; k < count; k++) {
+        struct part *restrict p = &parts[k];
+        rt_reset_part(p);
+    }
 }
 
 /**
@@ -6148,261 +891,207 @@
  */
 void space_convert_rt_quantities(struct space *s, int verbose) {
 
-  const ticks tic = getticks();
-
-<<<<<<< HEAD
-  if (s->nr_parts > 0)
-    /* Particle loop. Reset hydro particle values so we don't inject too much
-     * radiation into the gas */
-    threadpool_map(&s->e->threadpool, space_convert_rt_hydro_quantities_mapper,
-                   s->parts, s->nr_parts, sizeof(struct part),
-                   threadpool_auto_chunk_size, /*extra_data=*/s->e);
-=======
-  if (s->nr_bparts > 0)
-    threadpool_map(&s->e->threadpool, space_init_bparts_mapper, s->bparts,
-                   s->nr_bparts, sizeof(struct bpart),
-                   threadpool_auto_chunk_size, /*extra_data=*/NULL);
-  if (verbose)
-    message("took %.3f %s.", clocks_from_ticks(getticks() - tic),
-            clocks_getunit());
-}
-
-void space_init_dmparts_mapper(void *restrict map_data, int dmcount,
-                              void *restrict extra_data) {
-    
-    struct dmpart *restrict dmparts = (struct dmpart *)map_data;
-    for (int k = 0; k < dmcount; k++) dark_matter_init_dmpart(&dmparts[k]);
-}
-
-/**
- * @brief Calls the #dmpart initialisation function on all particles in the
- * space.
- *
- * @param s The #space.
- * @param verbose Are we talkative?
- */
-void space_init_dmparts(struct space *s, int verbose) {
-    
     const ticks tic = getticks();
-    
-    if (s->nr_dmparts > 0)
-        threadpool_map(&s->e->threadpool, space_init_dmparts_mapper, s->dmparts,
-                       s->nr_dmparts, sizeof(struct dmpart),
-                       threadpool_auto_chunk_size, /*extra_data=*/NULL);
+
+    if (s->nr_parts > 0)
+        /* Particle loop. Reset hydro particle values so we don't inject too much
+         * radiation into the gas */
+        threadpool_map(&s->e->threadpool, space_convert_rt_hydro_quantities_mapper,
+                       s->parts, s->nr_parts, sizeof(struct part),
+                       threadpool_auto_chunk_size, /*extra_data=*/s->e);
+
+    if (s->nr_sparts > 0)
+        /* Star particle loop. Hydro controlled injection requires star particles
+         * to have their emission rated computed and ready for interactions. */
+        threadpool_map(&s->e->threadpool, space_convert_rt_star_quantities_mapper,
+                       s->sparts, s->nr_sparts, sizeof(struct spart),
+                       threadpool_auto_chunk_size, /*extra_data=*/s->e);
+
     if (verbose)
         message("took %.3f %s.", clocks_from_ticks(getticks() - tic),
                 clocks_getunit());
 }
 
-void space_init_sinks_mapper(void *restrict map_data, int sink_count,
-                             void *restrict extra_data) {
-
-  struct sink *restrict sinks = (struct sink *)map_data;
-  for (int k = 0; k < sink_count; k++) sink_init_sink(&sinks[k]);
-}
-
-/**
- * @brief Calls the #sink initialisation function on all particles in the
+void space_convert_quantities_mapper(void *restrict map_data, int count,
+                                     void *restrict extra_data) {
+    struct space *s = (struct space *)extra_data;
+    const struct cosmology *cosmo = s->e->cosmology;
+    const struct hydro_props *hydro_props = s->e->hydro_properties;
+    struct part *restrict parts = (struct part *)map_data;
+    const ptrdiff_t index = parts - s->parts;
+    struct xpart *restrict xparts = s->xparts + index;
+
+    /* Loop over all the particles ignoring the extra buffer ones for on-the-fly
+     * creation */
+    for (int k = 0; k < count; k++)
+        if (parts[k].time_bin <= num_time_bins)
+            hydro_convert_quantities(&parts[k], &xparts[k], cosmo, hydro_props);
+}
+
+/**
+ * @brief Calls the #part quantities conversion function on all particles in the
  * space.
  *
  * @param s The #space.
  * @param verbose Are we talkative?
  */
-void space_init_sinks(struct space *s, int verbose) {
->>>>>>> 4e26a0e3
-
-  if (s->nr_sparts > 0)
-    /* Star particle loop. Hydro controlled injection requires star particles
-     * to have their emission rated computed and ready for interactions. */
-    threadpool_map(&s->e->threadpool, space_convert_rt_star_quantities_mapper,
-                   s->sparts, s->nr_sparts, sizeof(struct spart),
-                   threadpool_auto_chunk_size, /*extra_data=*/s->e);
-
-  if (verbose)
-    message("took %.3f %s.", clocks_from_ticks(getticks() - tic),
-            clocks_getunit());
-}
-
-void space_convert_quantities_mapper(void *restrict map_data, int count,
-                                     void *restrict extra_data) {
-  struct space *s = (struct space *)extra_data;
-  const struct cosmology *cosmo = s->e->cosmology;
-  const struct hydro_props *hydro_props = s->e->hydro_properties;
-  struct part *restrict parts = (struct part *)map_data;
-  const ptrdiff_t index = parts - s->parts;
-  struct xpart *restrict xparts = s->xparts + index;
-
-  /* Loop over all the particles ignoring the extra buffer ones for on-the-fly
-   * creation */
-  for (int k = 0; k < count; k++)
-    if (parts[k].time_bin <= num_time_bins)
-      hydro_convert_quantities(&parts[k], &xparts[k], cosmo, hydro_props);
-}
-
-/**
- * @brief Calls the #part quantities conversion function on all particles in the
- * space.
- *
- * @param s The #space.
- * @param verbose Are we talkative?
- */
 void space_convert_quantities(struct space *s, int verbose) {
 
-  const ticks tic = getticks();
-
-  if (s->nr_parts > 0)
-    threadpool_map(&s->e->threadpool, space_convert_quantities_mapper, s->parts,
+    const ticks tic = getticks();
+
+    if (s->nr_parts > 0)
+        threadpool_map(&s->e->threadpool, space_convert_quantities_mapper, s->parts,
+                       s->nr_parts, sizeof(struct part), threadpool_auto_chunk_size,
+                       s);
+
+    if (verbose)
+        message("took %.3f %s.", clocks_from_ticks(getticks() - tic),
+                clocks_getunit());
+}
+
+void space_collect_sum_part_mass(void *restrict map_data, int count,
+                                 void *restrict extra_data) {
+
+    struct space *s = (struct space *)extra_data;
+    const struct part *parts = (const struct part *)map_data;
+
+    /* Local collection */
+    double sum = 0.;
+    for (int i = 0; i < count; ++i) sum += hydro_get_mass(&parts[i]);
+
+    /* Store back */
+    atomic_add_d(&s->initial_mean_mass_particles[0], sum);
+    atomic_add(&s->initial_count_particles[0], count);
+}
+
+void space_collect_sum_gpart_mass(void *restrict map_data, int count,
+                                  void *restrict extra_data) {
+
+    struct space *s = (struct space *)extra_data;
+    const struct gpart *gparts = (const struct gpart *)map_data;
+
+    /* Local collection */
+    double sum_DM = 0., sum_DM_background = 0., sum_nu = 0.;
+    long long count_DM = 0, count_DM_background = 0, count_nu = 0;
+    for (int i = 0; i < count; ++i) {
+        /* Skip inexistant particles */
+        if (gpart_is_inhibited(&gparts[i], s->e) ||
+            gparts[i].time_bin == time_bin_not_created)
+            continue;
+
+        if (gparts[i].type == swift_type_dark_matter) {
+            sum_DM += gparts[i].mass;
+            count_DM++;
+        }
+        if (gparts[i].type == swift_type_dark_matter_background) {
+            sum_DM_background += gparts[i].mass;
+            count_DM_background++;
+        }
+        if (gparts[i].type == swift_type_neutrino) {
+            sum_nu += gparts[i].mass;
+            count_nu++;
+        }
+    }
+
+    /* Store back */
+    atomic_add_d(&s->initial_mean_mass_particles[1], sum_DM);
+    atomic_add(&s->initial_count_particles[1], count_DM);
+    atomic_add_d(&s->initial_mean_mass_particles[2], sum_DM_background);
+    atomic_add(&s->initial_count_particles[2], count_DM_background);
+    atomic_add_d(&s->initial_mean_mass_particles[6], sum_nu);
+    atomic_add(&s->initial_count_particles[6], count_nu);
+}
+
+void space_collect_sum_sink_mass(void *restrict map_data, int count,
+                                 void *restrict extra_data) {
+
+    struct space *s = (struct space *)extra_data;
+    const struct sink *sinks = (const struct sink *)map_data;
+
+    /* Local collection */
+    double sum = 0.;
+    for (int i = 0; i < count; ++i) sum += sinks[i].mass;
+
+    /* Store back */
+    atomic_add_d(&s->initial_mean_mass_particles[3], sum);
+    atomic_add(&s->initial_count_particles[3], count);
+}
+
+void space_collect_sum_spart_mass(void *restrict map_data, int count,
+                                  void *restrict extra_data) {
+
+    struct space *s = (struct space *)extra_data;
+    const struct spart *sparts = (const struct spart *)map_data;
+
+    /* Local collection */
+    double sum = 0.;
+    for (int i = 0; i < count; ++i) sum += sparts[i].mass;
+
+    /* Store back */
+    atomic_add_d(&s->initial_mean_mass_particles[4], sum);
+    atomic_add(&s->initial_count_particles[4], count);
+}
+
+void space_collect_sum_bpart_mass(void *restrict map_data, int count,
+                                  void *restrict extra_data) {
+
+    struct space *s = (struct space *)extra_data;
+    const struct bpart *bparts = (const struct bpart *)map_data;
+
+    /* Local collection */
+    double sum = 0.;
+    for (int i = 0; i < count; ++i) sum += bparts[i].mass;
+
+    /* Store back */
+    atomic_add_d(&s->initial_mean_mass_particles[5], sum);
+    atomic_add(&s->initial_count_particles[5], count);
+}
+
+/**
+ * @breif Collect the mean mass of each particle type in the #space.
+ */
+void space_collect_mean_masses(struct space *s, int verbose) {
+
+    /* Init counters */
+    for (int i = 0; i < swift_type_count; ++i)
+        s->initial_mean_mass_particles[i] = 0.;
+    for (int i = 0; i < swift_type_count; ++i) s->initial_count_particles[i] = 0;
+
+    /* Collect each particle type */
+    threadpool_map(&s->e->threadpool, space_collect_sum_part_mass, s->parts,
                    s->nr_parts, sizeof(struct part), threadpool_auto_chunk_size,
                    s);
-
-  if (verbose)
-    message("took %.3f %s.", clocks_from_ticks(getticks() - tic),
-            clocks_getunit());
-}
-
-void space_collect_sum_part_mass(void *restrict map_data, int count,
-                                 void *restrict extra_data) {
-
-  struct space *s = (struct space *)extra_data;
-  const struct part *parts = (const struct part *)map_data;
-
-  /* Local collection */
-  double sum = 0.;
-  for (int i = 0; i < count; ++i) sum += hydro_get_mass(&parts[i]);
-
-  /* Store back */
-  atomic_add_d(&s->initial_mean_mass_particles[0], sum);
-  atomic_add(&s->initial_count_particles[0], count);
-}
-
-void space_collect_sum_gpart_mass(void *restrict map_data, int count,
-                                  void *restrict extra_data) {
-
-  struct space *s = (struct space *)extra_data;
-  const struct gpart *gparts = (const struct gpart *)map_data;
-
-  /* Local collection */
-  double sum_DM = 0., sum_DM_background = 0., sum_nu = 0.;
-  long long count_DM = 0, count_DM_background = 0, count_nu = 0;
-  for (int i = 0; i < count; ++i) {
-    /* Skip inexistant particles */
-    if (gpart_is_inhibited(&gparts[i], s->e) ||
-        gparts[i].time_bin == time_bin_not_created)
-      continue;
-
-    if (gparts[i].type == swift_type_dark_matter) {
-      sum_DM += gparts[i].mass;
-      count_DM++;
-    }
-    if (gparts[i].type == swift_type_dark_matter_background) {
-      sum_DM_background += gparts[i].mass;
-      count_DM_background++;
-    }
-    if (gparts[i].type == swift_type_neutrino) {
-      sum_nu += gparts[i].mass;
-      count_nu++;
-    }
-  }
-
-  /* Store back */
-  atomic_add_d(&s->initial_mean_mass_particles[1], sum_DM);
-  atomic_add(&s->initial_count_particles[1], count_DM);
-  atomic_add_d(&s->initial_mean_mass_particles[2], sum_DM_background);
-  atomic_add(&s->initial_count_particles[2], count_DM_background);
-  atomic_add_d(&s->initial_mean_mass_particles[6], sum_nu);
-  atomic_add(&s->initial_count_particles[6], count_nu);
-}
-
-void space_collect_sum_sink_mass(void *restrict map_data, int count,
-                                 void *restrict extra_data) {
-
-  struct space *s = (struct space *)extra_data;
-  const struct sink *sinks = (const struct sink *)map_data;
-
-  /* Local collection */
-  double sum = 0.;
-  for (int i = 0; i < count; ++i) sum += sinks[i].mass;
-
-  /* Store back */
-  atomic_add_d(&s->initial_mean_mass_particles[3], sum);
-  atomic_add(&s->initial_count_particles[3], count);
-}
-
-void space_collect_sum_spart_mass(void *restrict map_data, int count,
-                                  void *restrict extra_data) {
-
-  struct space *s = (struct space *)extra_data;
-  const struct spart *sparts = (const struct spart *)map_data;
-
-  /* Local collection */
-  double sum = 0.;
-  for (int i = 0; i < count; ++i) sum += sparts[i].mass;
-
-  /* Store back */
-  atomic_add_d(&s->initial_mean_mass_particles[4], sum);
-  atomic_add(&s->initial_count_particles[4], count);
-}
-
-void space_collect_sum_bpart_mass(void *restrict map_data, int count,
-                                  void *restrict extra_data) {
-
-  struct space *s = (struct space *)extra_data;
-  const struct bpart *bparts = (const struct bpart *)map_data;
-
-  /* Local collection */
-  double sum = 0.;
-  for (int i = 0; i < count; ++i) sum += bparts[i].mass;
-
-  /* Store back */
-  atomic_add_d(&s->initial_mean_mass_particles[5], sum);
-  atomic_add(&s->initial_count_particles[5], count);
-}
-
-/**
- * @breif Collect the mean mass of each particle type in the #space.
- */
-void space_collect_mean_masses(struct space *s, int verbose) {
-
-  /* Init counters */
-  for (int i = 0; i < swift_type_count; ++i)
-    s->initial_mean_mass_particles[i] = 0.;
-  for (int i = 0; i < swift_type_count; ++i) s->initial_count_particles[i] = 0;
-
-  /* Collect each particle type */
-  threadpool_map(&s->e->threadpool, space_collect_sum_part_mass, s->parts,
-                 s->nr_parts, sizeof(struct part), threadpool_auto_chunk_size,
-                 s);
-  threadpool_map(&s->e->threadpool, space_collect_sum_gpart_mass, s->gparts,
-                 s->nr_gparts, sizeof(struct gpart), threadpool_auto_chunk_size,
-                 s);
-  threadpool_map(&s->e->threadpool, space_collect_sum_spart_mass, s->sparts,
-                 s->nr_sparts, sizeof(struct spart), threadpool_auto_chunk_size,
-                 s);
-  threadpool_map(&s->e->threadpool, space_collect_sum_sink_mass, s->sinks,
-                 s->nr_sinks, sizeof(struct sink), threadpool_auto_chunk_size,
-                 s);
-  threadpool_map(&s->e->threadpool, space_collect_sum_bpart_mass, s->bparts,
-                 s->nr_bparts, sizeof(struct bpart), threadpool_auto_chunk_size,
-                 s);
+    threadpool_map(&s->e->threadpool, space_collect_sum_gpart_mass, s->gparts,
+                   s->nr_gparts, sizeof(struct gpart), threadpool_auto_chunk_size,
+                   s);
+    threadpool_map(&s->e->threadpool, space_collect_sum_spart_mass, s->sparts,
+                   s->nr_sparts, sizeof(struct spart), threadpool_auto_chunk_size,
+                   s);
+    threadpool_map(&s->e->threadpool, space_collect_sum_sink_mass, s->sinks,
+                   s->nr_sinks, sizeof(struct sink), threadpool_auto_chunk_size,
+                   s);
+    threadpool_map(&s->e->threadpool, space_collect_sum_bpart_mass, s->bparts,
+                   s->nr_bparts, sizeof(struct bpart), threadpool_auto_chunk_size,
+                   s);
 
 #ifdef WITH_MPI
-  MPI_Allreduce(MPI_IN_PLACE, s->initial_mean_mass_particles, swift_type_count,
+    MPI_Allreduce(MPI_IN_PLACE, s->initial_mean_mass_particles, swift_type_count,
                 MPI_DOUBLE, MPI_SUM, MPI_COMM_WORLD);
   MPI_Allreduce(MPI_IN_PLACE, s->initial_count_particles, swift_type_count,
                 MPI_LONG_LONG, MPI_SUM, MPI_COMM_WORLD);
 #endif
 
-  /* Get means
-   *
-   * Note: the Intel compiler vectorizes this loop and creates FPEs from
-   * the masked bit of the vector... Silly ICC... */
+    /* Get means
+     *
+     * Note: the Intel compiler vectorizes this loop and creates FPEs from
+     * the masked bit of the vector... Silly ICC... */
 #if defined(__ICC)
 #pragma novector
 #endif
-  for (int i = 0; i < swift_type_count; ++i)
-    if (s->initial_count_particles[i] > 0)
-      s->initial_mean_mass_particles[i] /=
-          (double)s->initial_count_particles[i];
+    for (int i = 0; i < swift_type_count; ++i)
+        if (s->initial_count_particles[i] > 0)
+            s->initial_mean_mass_particles[i] /=
+                    (double)s->initial_count_particles[i];
 }
 
 /**
@@ -6447,21 +1136,12 @@
                 const struct cosmology *cosmo, double dim[3],
                 const struct hydro_props *hydro_properties, struct part *parts,
                 struct gpart *gparts, struct sink *sinks, struct spart *sparts,
-<<<<<<< HEAD
-                struct bpart *bparts, size_t Npart, size_t Ngpart, size_t Nsink,
-                size_t Nspart, size_t Nbpart, size_t Nnupart, int periodic,
+                struct bpart *bparts, struct dmpart *dmparts, size_t Npart, size_t Ngpart, size_t Nsink,
+                size_t Nspart, size_t Nbpart, size_t Ndmpart, size_t Nnupart, int periodic,
                 int replicate, int remap_ids, int generate_gas_in_ics,
-                int hydro, int self_gravity, int star_formation, int with_sink,
+                int hydro, int self_gravity, int star_formation, int sidm, int with_sink,
                 int DM_background, int neutrinos, int verbose, int dry_run,
                 int nr_nodes) {
-=======
-                struct bpart *bparts, struct dmpart *dmparts, size_t Npart,
-                size_t Ngpart, size_t Nsink,
-                size_t Nspart, size_t Nbpart, size_t Ndmpart, int periodic, int replicate,
-                int remap_ids, int generate_gas_in_ics, int hydro,
-                int self_gravity, int star_formation, int sidm, int DM_background,
-                int verbose, int dry_run, int nr_nodes) {
->>>>>>> 4e26a0e3
 
   /* Clean-up everything */
   bzero(s, sizeof(struct space));
@@ -6476,11 +1156,8 @@
   s->with_star_formation = star_formation;
   s->with_sink = with_sink;
   s->with_DM_background = DM_background;
-<<<<<<< HEAD
   s->with_neutrinos = neutrinos;
-=======
   s->with_sidm = sidm;
->>>>>>> 4e26a0e3
   s->nr_parts = Npart;
   s->nr_gparts = Ngpart;
   s->nr_sparts = Nspart;
@@ -6547,13 +1224,8 @@
     
   /* Are we generating gas from the DM-only ICs? */
   if (generate_gas_in_ics) {
-<<<<<<< HEAD
-    space_generate_gas(s, cosmo, hydro_properties, periodic, DM_background,
+    space_generate_gas(s, cosmo, hydro_properties, periodic, DM_background, sidm,
                        neutrinos, dim, verbose);
-=======
-    space_generate_gas(s, cosmo, hydro_properties, periodic, DM_background, sidm, dim,
-                       verbose);
->>>>>>> 4e26a0e3
     parts = s->parts;
     gparts = s->gparts;
     dmparts = s->dmparts;
@@ -6652,17 +1324,10 @@
       params, "Scheduler:cell_extra_bparts", space_extra_bparts_default);
   space_extra_sinks = parser_get_opt_param_int(
       params, "Scheduler:cell_extra_sinks", space_extra_sinks_default);
-<<<<<<< HEAD
-=======
-  if (space_extra_sinks != 0) {
-    error("Extra sink particles not implemented yet.");
-  }
-    
+
   engine_max_dmparts_per_ghost =
     parser_get_opt_param_int(params, "Scheduler:engine_max_dmparts_per_ghost",
                              engine_max_dmparts_per_ghost_default);
->>>>>>> 4e26a0e3
-
   engine_max_parts_per_ghost =
       parser_get_opt_param_int(params, "Scheduler:engine_max_parts_per_ghost",
                                engine_max_parts_per_ghost_default);
@@ -7116,14 +1781,9 @@
   const size_t local_nr_bparts = s->nr_bparts;
   const size_t local_nr_baryons =
       local_nr_parts + local_nr_sinks + local_nr_sparts + local_nr_bparts;
-<<<<<<< HEAD
   const size_t local_nr_dm =
       local_nr_gparts > 0 ? local_nr_gparts - local_nr_baryons : 0;
-=======
-
   const size_t local_nr_dmparts = s->nr_dmparts;
-  const size_t local_nr_dm_gparts = local_nr_gparts - local_nr_baryons;
->>>>>>> 4e26a0e3
 
   /* Get the global offsets */
   long long offset_parts = 0;
@@ -7141,12 +1801,12 @@
              MPI_COMM_WORLD);
   MPI_Exscan(&local_nr_bparts, &offset_bparts, 1, MPI_LONG_LONG_INT, MPI_SUM,
              MPI_COMM_WORLD);
-  MPI_Exscan(&local_nr_dm_gparts, &offset_dm, 1, MPI_LONG_LONG_INT, MPI_SUM,
+  MPI_Exscan(&local_nr_dm, &offset_dm, 1, MPI_LONG_LONG_INT, MPI_SUM,
              MPI_COMM_WORLD);
 #endif
 
   /* Total number of particles of each kind */
-  long long total_dm_gparts = offset_dm + local_nr_dm_gparts;
+  long long total_dm = offset_dm + local_nr_dm;
   long long total_parts = offset_parts + local_nr_parts;
   long long total_sinks = offset_sinks + local_nr_sinks;
   long long total_sparts = offset_sparts + local_nr_sparts;
@@ -7154,7 +1814,7 @@
 
 #ifdef WITH_MPI
   /* The last rank now has the correct total, let's broadcast this back */
-  MPI_Bcast(&total_dm_gparts, 1, MPI_LONG_LONG_INT, nr_nodes - 1, MPI_COMM_WORLD);
+  MPI_Bcast(&total_dm, 1, MPI_LONG_LONG_INT, nr_nodes - 1, MPI_COMM_WORLD);
   MPI_Bcast(&total_parts, 1, MPI_LONG_LONG_INT, nr_nodes - 1, MPI_COMM_WORLD);
   MPI_Bcast(&total_sinks, 1, MPI_LONG_LONG_INT, nr_nodes - 1, MPI_COMM_WORLD);
   MPI_Bcast(&total_sparts, 1, MPI_LONG_LONG_INT, nr_nodes - 1, MPI_COMM_WORLD);
@@ -7165,10 +1825,10 @@
   /* Let's order the particles
    * IDs will be DM then gas then sinks than stars then BHs */
   offset_dm += 1;
-  offset_parts += 1 + total_dm_gparts;
-  offset_sinks += 1 + total_dm_gparts + total_parts;
-  offset_sparts += 1 + total_dm_gparts + total_parts + total_sinks;
-  offset_bparts += 1 + total_dm_gparts + total_parts + total_sinks + total_sparts;
+  offset_parts += 1 + total_dm;
+  offset_sinks += 1 + total_dm + total_parts;
+  offset_sparts += 1 + total_dm + total_parts + total_sinks;
+  offset_bparts += 1 + total_dm + total_parts + total_sinks + total_sparts;
 
   /* We can now remap the IDs in the range [offset offset + local_nr] */
   for (size_t i = 0; i < local_nr_parts; ++i) {
@@ -7183,19 +1843,13 @@
   for (size_t i = 0; i < local_nr_bparts; ++i) {
     s->bparts[i].id = offset_bparts + i;
   }
-<<<<<<< HEAD
-  for (size_t i = 0; i < local_nr_dm; ++i) {
-    if (s->gparts[i].type == swift_type_dark_matter ||
-        s->gparts[i].type == swift_type_dark_matter_background ||
-        s->gparts[i].type == swift_type_neutrino)
-=======
   for (size_t i = 0; i < local_nr_dmparts; ++i) {
       s->dmparts[i].id_or_neg_offset = offset_dm + i;
   }
-  for (size_t i = 0; i < local_nr_dm_gparts; ++i) {
+  for (size_t i = 0; i < local_nr_dm; ++i) {
     if (s->gparts[i].type == swift_type_dark_matter_background ||
-        s->gparts[i].type == swift_type_dark_matter)
->>>>>>> 4e26a0e3
+        s->gparts[i].type == swift_type_dark_matter ||
+        s->gparts[i].type == swift_type_neutrino)
       s->gparts[i].id_or_neg_offset = offset_dm + i;
   }
 
@@ -7225,12 +1879,9 @@
 void space_generate_gas(struct space *s, const struct cosmology *cosmo,
                         const struct hydro_props *hydro_properties,
                         const int periodic, const int with_background,
-<<<<<<< HEAD
+                        const int with_sidm,
                         const int with_neutrinos, const double dim[3],
                         const int verbose) {
-=======
-                        const int with_sidm, const double dim[3], const int verbose) {
->>>>>>> 4e26a0e3
 
   /* Check that this is a sensible ting to do */
   if (!s->with_hydro)
@@ -7317,14 +1968,9 @@
   size_t j = 0;
   for (size_t i = 0; i < current_nr_gparts; ++i) {
 
-<<<<<<< HEAD
     /* For the background & neutrino DM particles, just copy the data */
     if (s->gparts[i].type == swift_type_dark_matter_background ||
         s->gparts[i].type == swift_type_neutrino) {
-=======
-      /* For the background DM particles, just copy the data */
-      if (s->gparts[i].type == swift_type_dark_matter_background) {
->>>>>>> 4e26a0e3
 
           memcpy(&gparts[i], &s->gparts[i], sizeof(struct gpart));
 
@@ -7433,7 +2079,7 @@
     for (size_t k = 0; k < current_nr_gparts; ++k) {
 
         /* For the background DM particles, just copy the data */
-        if (s->gparts[k].type == swift_type_dark_matter_background) {
+        if (s->gparts[k].type == swift_type_dark_matter_background || s->gparts[k].type == swift_type_neutrino) {
 
             memcpy(&gparts[k], &s->gparts[k], sizeof(struct gpart));
 
@@ -7491,8 +2137,6 @@
   s->gparts = gparts;
 }
 
-
-
 /**
  * @brief Verify that the matter content matches the cosmology model.
  *
@@ -7573,13 +2217,9 @@
   for (size_t i = 0; i < s->nr_bparts; ++i) max_id = max(max_id, s->bparts[i].id);
   for (size_t i = 0; i < s->nr_dmparts; ++i) max_id = max(max_id, s->dmparts[i].id_or_neg_offset);
   for (size_t i = 0; i < s->nr_gparts; ++i)
-<<<<<<< HEAD
     if (s->gparts[i].type == swift_type_dark_matter ||
         s->gparts[i].type == swift_type_dark_matter_background ||
         s->gparts[i].type == swift_type_neutrino)
-=======
-    if (s->gparts[i].type == swift_type_dark_matter_background)
->>>>>>> 4e26a0e3
       max_id = max(max_id, s->gparts[i].id_or_neg_offset);
   return max_id;
 }
@@ -7968,7 +2608,6 @@
  */
 void space_struct_restore(struct space *s, FILE *stream) {
 
-
   restart_read_blocks(s, sizeof(struct space), 1, stream, NULL, "space struct");
 
   /* Now all our globals. */
