/*******************************************************************************
 * This file is part of SWIFT.
 * Copyright (c) 2012 Pedro Gonnet (pedro.gonnet@durham.ac.uk)
 *                    Matthieu Schaller (matthieu.schaller@durham.ac.uk)
 *               2015 Peter W. Draper (p.w.draper@durham.ac.uk)
 *               2016 John A. Regan (john.a.regan@durham.ac.uk)
 *                    Tom Theuns (tom.theuns@durham.ac.uk)
 *
 * This program is free software: you can redistribute it and/or modify
 * it under the terms of the GNU Lesser General Public License as published
 * by the Free Software Foundation, either version 3 of the License, or
 * (at your option) any later version.
 *
 * This program is distributed in the hope that it will be useful,
 * but WITHOUT ANY WARRANTY; without even the implied warranty of
 * MERCHANTABILITY or FITNESS FOR A PARTICULAR PURPOSE.  See the
 * GNU General Public License for more details.
 *
 * You should have received a copy of the GNU Lesser General Public License
 * along with this program.  If not, see <http://www.gnu.org/licenses/>.
 *
 ******************************************************************************/

/* Config parameters. */
#include "../config.h"

/* Some standard headers. */
#include <float.h>
#include <limits.h>
#include <math.h>
#include <stdlib.h>
#include <string.h>

/* MPI headers. */
#ifdef WITH_MPI
#include <mpi.h>
#endif

/* This object's header. */
#include "space.h"

/* Local headers. */
#include "atomic.h"
#include "chemistry.h"
#include "const.h"
#include "cooling.h"
#include "debug.h"
#include "engine.h"
#include "error.h"
#include "gravity.h"
#include "hydro.h"
#include "kernel_hydro.h"
#include "lock.h"
#include "memswap.h"
#include "minmax.h"
#include "multipole.h"
#include "restart.h"
#include "sort_part.h"
#include "stars.h"
#include "threadpool.h"
#include "tools.h"

/* Split size. */
int space_splitsize = space_splitsize_default;
int space_subsize_pair_hydro = space_subsize_pair_hydro_default;
int space_subsize_self_hydro = space_subsize_self_hydro_default;
int space_subsize_pair_grav = space_subsize_pair_grav_default;
int space_subsize_self_grav = space_subsize_self_grav_default;
int space_subsize_pair_stars = space_subsize_pair_stars_default;
int space_subsize_self_stars = space_subsize_self_stars_default;
int space_subdepth_grav = space_subdepth_grav_default;
int space_maxsize = space_maxsize_default;
#ifdef SWIFT_DEBUG_CHECKS
int last_cell_id;
#endif

/**
 * @brief Interval stack necessary for parallel particle sorting.
 */
struct qstack {
  volatile ptrdiff_t i, j;
  volatile int min, max;
  volatile int ready;
};

/**
 * @brief Parallel particle-sorting stack
 */
struct parallel_sort {
  struct part *parts;
  struct gpart *gparts;
  struct xpart *xparts;
  struct spart *sparts;
  int *ind;
  struct qstack *stack;
  unsigned int stack_size;
  volatile unsigned int first, last, waiting;
};

/**
 * @brief Information required to compute the particle cell indices.
 */
struct index_data {
  struct space *s;
  struct cell *cells;
  int *ind;
  int *cell_counts;
};

/**
 * @brief Recursively dismantle a cell tree.
 *
 * @param s The #space.
 * @param c The #cell to recycle.
 * @param cell_rec_begin Pointer to the start of the list of cells to recycle.
 * @param cell_rec_end Pointer to the end of the list of cells to recycle.
 * @param multipole_rec_begin Pointer to the start of the list of multipoles to
 * recycle.
 * @param multipole_rec_end Pointer to the end of the list of multipoles to
 * recycle.
 */
void space_rebuild_recycle_rec(struct space *s, struct cell *c,
                               struct cell **cell_rec_begin,
                               struct cell **cell_rec_end,
                               struct gravity_tensors **multipole_rec_begin,
                               struct gravity_tensors **multipole_rec_end) {
  if (c->split)
    for (int k = 0; k < 8; k++)
      if (c->progeny[k] != NULL) {
        space_rebuild_recycle_rec(s, c->progeny[k], cell_rec_begin,
                                  cell_rec_end, multipole_rec_begin,
                                  multipole_rec_end);

        c->progeny[k]->next = *cell_rec_begin;
        *cell_rec_begin = c->progeny[k];

        if (s->gravity) {
          c->progeny[k]->multipole->next = *multipole_rec_begin;
          *multipole_rec_begin = c->progeny[k]->multipole;
        }

        if (*cell_rec_end == NULL) *cell_rec_end = *cell_rec_begin;
        if (s->gravity && *multipole_rec_end == NULL)
          *multipole_rec_end = *multipole_rec_begin;

        c->progeny[k]->multipole = NULL;
        c->progeny[k] = NULL;
      }
}

void space_rebuild_recycle_mapper(void *map_data, int num_elements,
                                  void *extra_data) {

  struct space *s = (struct space *)extra_data;
  struct cell *cells = (struct cell *)map_data;

  for (int k = 0; k < num_elements; k++) {
    struct cell *c = &cells[k];
    struct cell *cell_rec_begin = NULL, *cell_rec_end = NULL;
    struct gravity_tensors *multipole_rec_begin = NULL,
                           *multipole_rec_end = NULL;
    space_rebuild_recycle_rec(s, c, &cell_rec_begin, &cell_rec_end,
                              &multipole_rec_begin, &multipole_rec_end);
    if (cell_rec_begin != NULL)
      space_recycle_list(s, cell_rec_begin, cell_rec_end, multipole_rec_begin,
                         multipole_rec_end);
    c->sorts = NULL;
    c->nr_tasks = 0;
    c->nr_mm_tasks = 0;
    c->density = NULL;
    c->gradient = NULL;
    c->force = NULL;
    c->grav = NULL;
    c->grav_mm = NULL;
    c->dx_max_part = 0.0f;
    c->dx_max_sort = 0.0f;
    c->sorted = 0;
    c->count = 0;
    c->gcount = 0;
    c->scount = 0;
    c->init_grav = NULL;
    c->init_grav_out = NULL;
    c->extra_ghost = NULL;
    c->ghost_in = NULL;
    c->ghost_out = NULL;
    c->ghost = NULL;
    c->stars_ghost_in = NULL;
    c->stars_ghost_out = NULL;
    c->stars_ghost = NULL;
    c->stars_density = NULL;
    c->kick1 = NULL;
    c->kick2 = NULL;
    c->timestep = NULL;
    c->end_force = NULL;
    c->drift_part = NULL;
    c->drift_gpart = NULL;
    c->cooling = NULL;
    c->sourceterms = NULL;
    c->grav_long_range = NULL;
    c->grav_down_in = NULL;
    c->grav_down = NULL;
    c->grav_mesh = NULL;
    c->super = c;
    c->super_hydro = c;
    c->super_gravity = c;
    c->parts = NULL;
    c->xparts = NULL;
    c->gparts = NULL;
    c->sparts = NULL;
    c->do_sub_sort = 0;
    c->do_grav_sub_drift = 0;
    c->do_sub_drift = 0;
    c->ti_hydro_end_min = -1;
    c->ti_hydro_end_max = -1;
    c->ti_gravity_end_min = -1;
    c->ti_gravity_end_max = -1;
#ifdef SWIFT_DEBUG_CHECKS
    c->cellID = 0;
#endif
    if (s->gravity) bzero(c->multipole, sizeof(struct gravity_tensors));
    for (int i = 0; i < 13; i++)
      if (c->sort[i] != NULL) {
        free(c->sort[i]);
        c->sort[i] = NULL;
      }
#if WITH_MPI
    c->tag = -1;

    c->recv_xv = NULL;
    c->recv_rho = NULL;
    c->recv_gradient = NULL;
    c->recv_grav = NULL;
    c->recv_ti = NULL;

    c->send_xv = NULL;
    c->send_rho = NULL;
    c->send_gradient = NULL;
    c->send_grav = NULL;
    c->send_ti = NULL;
#endif
  }
}

/**
 * @brief Free up any allocated cells.
 */
void space_free_cells(struct space *s) {

  ticks tic = getticks();

  threadpool_map(&s->e->threadpool, space_rebuild_recycle_mapper, s->cells_top,
                 s->nr_cells, sizeof(struct cell), 0, s);
  s->maxdepth = 0;

  if (s->e->verbose)
    message("took %.3f %s.", clocks_from_ticks(getticks() - tic),
            clocks_getunit());
}

/**
 * @brief Re-build the top-level cell grid.
 *
 * @param s The #space.
 * @param verbose Print messages to stdout or not.
 */
void space_regrid(struct space *s, int verbose) {

  const size_t nr_parts = s->nr_parts;
  const ticks tic = getticks();
  const integertime_t ti_current = (s->e != NULL) ? s->e->ti_current : 0;

  /* Run through the cells and get the current h_max. */
  // tic = getticks();
  float h_max = s->cell_min / kernel_gamma / space_stretch;
  if (nr_parts > 0) {
    if (s->local_cells_top != NULL) {
      for (int k = 0; k < s->nr_local_cells; ++k) {
        const struct cell *c = &s->cells_top[s->local_cells_top[k]];
        if (c->h_max > h_max) {
          h_max = s->cells_top[k].h_max;
        }
      }
    } else if (s->cells_top != NULL) {
      for (int k = 0; k < s->nr_cells; k++) {
        const struct cell *c = &s->cells_top[k];
        if (c->nodeID == engine_rank && c->h_max > h_max) {
          h_max = s->cells_top[k].h_max;
        }
      }
    } else {
      for (size_t k = 0; k < nr_parts; k++) {
        if (s->parts[k].h > h_max) h_max = s->parts[k].h;
      }
    }
  }

/* If we are running in parallel, make sure everybody agrees on
   how large the largest cell should be. */
#ifdef WITH_MPI
  {
    float buff;
    if (MPI_Allreduce(&h_max, &buff, 1, MPI_FLOAT, MPI_MAX, MPI_COMM_WORLD) !=
        MPI_SUCCESS)
      error("Failed to aggregate the rebuild flag across nodes.");
    h_max = buff;
  }
#endif
  if (verbose) message("h_max is %.3e (cell_min=%.3e).", h_max, s->cell_min);

  /* Get the new putative cell dimensions. */
  const int cdim[3] = {
      (int)floor(s->dim[0] /
                 fmax(h_max * kernel_gamma * space_stretch, s->cell_min)),
      (int)floor(s->dim[1] /
                 fmax(h_max * kernel_gamma * space_stretch, s->cell_min)),
      (int)floor(s->dim[2] /
                 fmax(h_max * kernel_gamma * space_stretch, s->cell_min))};

  /* Check if we have enough cells for periodicity. */
  if (s->periodic && (cdim[0] < 3 || cdim[1] < 3 || cdim[2] < 3))
    error(
        "Must have at least 3 cells in each spatial dimension when periodicity "
        "is switched on.\nThis error is often caused by any of the "
        "followings:\n"
        " - too few particles to generate a sensible grid,\n"
        " - the initial value of 'Scheduler:max_top_level_cells' is too "
        "small,\n"
        " - the (minimal) time-step is too large leading to particles with "
        "predicted smoothing lengths too large for the box size,\n"
        " - particles with velocities so large that they move by more than two "
        "box sizes per time-step.\n");

/* In MPI-Land, changing the top-level cell size requires that the
 * global partition is recomputed and the particles redistributed.
 * Be prepared to do that. */
#ifdef WITH_MPI
  double oldwidth[3];
  double oldcdim[3];
  int *oldnodeIDs = NULL;
  if (cdim[0] < s->cdim[0] || cdim[1] < s->cdim[1] || cdim[2] < s->cdim[2]) {

    /* Capture state of current space. */
    oldcdim[0] = s->cdim[0];
    oldcdim[1] = s->cdim[1];
    oldcdim[2] = s->cdim[2];
    oldwidth[0] = s->width[0];
    oldwidth[1] = s->width[1];
    oldwidth[2] = s->width[2];

    if ((oldnodeIDs = (int *)malloc(sizeof(int) * s->nr_cells)) == NULL)
      error("Failed to allocate temporary nodeIDs.");

    int cid = 0;
    for (int i = 0; i < s->cdim[0]; i++) {
      for (int j = 0; j < s->cdim[1]; j++) {
        for (int k = 0; k < s->cdim[2]; k++) {
          cid = cell_getid(oldcdim, i, j, k);
          oldnodeIDs[cid] = s->cells_top[cid].nodeID;
        }
      }
    }
  }

  /* Are we about to allocate new top level cells without a regrid?
   * Can happen when restarting the application. */
  const int no_regrid = (s->cells_top == NULL && oldnodeIDs == NULL);
#endif

  /* Do we need to re-build the upper-level cells? */
  // tic = getticks();
  if (s->cells_top == NULL || cdim[0] < s->cdim[0] || cdim[1] < s->cdim[1] ||
      cdim[2] < s->cdim[2]) {

/* Be verbose about this. */
#ifdef SWIFT_DEBUG_CHECKS
    message("(re)griding space cdim=(%d %d %d)", cdim[0], cdim[1], cdim[2]);
    fflush(stdout);
#endif

    /* Free the old cells, if they were allocated. */
    if (s->cells_top != NULL) {
      space_free_cells(s);
      free(s->local_cells_with_tasks_top);
      free(s->local_cells_top);
      free(s->cells_top);
      free(s->multipoles_top);
    }

    /* Also free the task arrays, these will be regenerated and we can use the
     * memory while copying the particle arrays. */
    if (s->e != NULL) scheduler_free_tasks(&s->e->sched);

    /* Set the new cell dimensions only if smaller. */
    for (int k = 0; k < 3; k++) {
      s->cdim[k] = cdim[k];
      s->width[k] = s->dim[k] / cdim[k];
      s->iwidth[k] = 1.0 / s->width[k];
    }
    const float dmin = min3(s->width[0], s->width[1], s->width[2]);

    /* Allocate the highest level of cells. */
    s->tot_cells = s->nr_cells = cdim[0] * cdim[1] * cdim[2];
    if (posix_memalign((void **)&s->cells_top, cell_align,
                       s->nr_cells * sizeof(struct cell)) != 0)
      error("Failed to allocate top-level cells.");
    bzero(s->cells_top, s->nr_cells * sizeof(struct cell));

    /* Allocate the multipoles for the top-level cells. */
    if (s->gravity) {
      if (posix_memalign((void **)&s->multipoles_top, multipole_align,
                         s->nr_cells * sizeof(struct gravity_tensors)) != 0)
        error("Failed to allocate top-level multipoles.");
      bzero(s->multipoles_top, s->nr_cells * sizeof(struct gravity_tensors));
    }

    /* Allocate the indices of local cells */
    if (posix_memalign((void **)&s->local_cells_top, SWIFT_STRUCT_ALIGNMENT,
                       s->nr_cells * sizeof(int)) != 0)
      error("Failed to allocate indices of local top-level cells.");
    bzero(s->local_cells_top, s->nr_cells * sizeof(int));

<<<<<<< HEAD
    /* Allocate and initialise array of cell indices. */
    if (posix_memalign((void **)&s->cell_index, 32, s->nr_cells * sizeof(int)) != 0)
      error("Failed to allocate list of cells for FOF search.");

    /* Set cell index into list of top-level cells. */
    for(int i = 0; i < s->nr_cells; i++) s->cell_index[i] = i;
=======
    /* Allocate the indices of local cells with tasks */
    if (posix_memalign((void **)&s->local_cells_with_tasks_top,
                       SWIFT_STRUCT_ALIGNMENT, s->nr_cells * sizeof(int)) != 0)
      error("Failed to allocate indices of local top-level cells.");
    bzero(s->local_cells_with_tasks_top, s->nr_cells * sizeof(int));
>>>>>>> cee4c633

    /* Set the cells' locks */
    for (int k = 0; k < s->nr_cells; k++) {
      if (lock_init(&s->cells_top[k].lock) != 0)
        error("Failed to init spinlock for hydro.");
      if (lock_init(&s->cells_top[k].glock) != 0)
        error("Failed to init spinlock for gravity.");
      if (lock_init(&s->cells_top[k].mlock) != 0)
        error("Failed to init spinlock for multipoles.");
      if (lock_init(&s->cells_top[k].slock) != 0)
        error("Failed to init spinlock for stars.");
    }

    /* Set the cell location and sizes. */
    for (int i = 0; i < cdim[0]; i++)
      for (int j = 0; j < cdim[1]; j++)
        for (int k = 0; k < cdim[2]; k++) {
          const size_t cid = cell_getid(cdim, i, j, k);
          struct cell *restrict c = &s->cells_top[cid];
          c->loc[0] = i * s->width[0];
          c->loc[1] = j * s->width[1];
          c->loc[2] = k * s->width[2];
          c->width[0] = s->width[0];
          c->width[1] = s->width[1];
          c->width[2] = s->width[2];
          c->dmin = dmin;
          c->depth = 0;
          c->count = 0;
          c->gcount = 0;
          c->scount = 0;
          c->super = c;
          c->super_hydro = c;
          c->super_gravity = c;
          c->ti_old_part = ti_current;
          c->ti_old_gpart = ti_current;
          c->ti_old_multipole = ti_current;
#ifdef WITH_MPI
          c->tag = -1;
#endif  // WITH_MPI
          if (s->gravity) c->multipole = &s->multipoles_top[cid];
#ifdef SWIFT_DEBUG_CHECKS
          c->cellID = -last_cell_id;
          last_cell_id++;
#endif
        }

    /* Be verbose about the change. */
    if (verbose)
      message("set cell dimensions to [ %i %i %i ].", cdim[0], cdim[1],
              cdim[2]);

#ifdef WITH_MPI
    if (oldnodeIDs != NULL) {
      /* We have changed the top-level cell dimension, so need to redistribute
       * cells around the nodes. We repartition using the old space node
       * positions as a grid to resample. */
      if (s->e->nodeID == 0)
        message(
            "basic cell dimensions have increased - recalculating the "
            "global partition.");

      if (!partition_space_to_space(oldwidth, oldcdim, oldnodeIDs, s)) {

        /* Failed, try another technique that requires no settings. */
        message("Failed to get a new partition, trying less optimal method");
        struct partition initial_partition;
#if defined(HAVE_PARMETIS) || defined(HAVE_METIS)
        initial_partition.type = INITPART_METIS_NOWEIGHT;
#else
        initial_partition.type = INITPART_VECTORIZE;
#endif
        partition_initial_partition(&initial_partition, s->e->nodeID,
                                    s->e->nr_nodes, s);
      }

      /* Re-distribute the particles to their new nodes. */
      engine_redistribute(s->e);

      /* Make the proxies. */
      engine_makeproxies(s->e);

      /* Finished with these. */
      free(oldnodeIDs);

    } else if (no_regrid && s->e != NULL) {
      /* If we have created the top-levels cells and not done an initial
       * partition (can happen when restarting), then the top-level cells
       * are not assigned to a node, we must do that and then associate the
       * particles with the cells. Note requires that
       * partition_store_celllist() was called once before, or just before
       * dumping the restart files.*/
      partition_restore_celllist(s, s->e->reparttype);

      /* Now re-distribute the particles, should just add to cells? */
      engine_redistribute(s->e);

      /* Make the proxies. */
      engine_makeproxies(s->e);
    }
#endif /* WITH_MPI */

    // message( "rebuilding upper-level cells took %.3f %s." ,
    // clocks_from_ticks(double)(getticks() - tic), clocks_getunit());

  }      /* re-build upper-level cells? */
  else { /* Otherwise, just clean up the cells. */

    /* Free the old cells, if they were allocated. */
    space_free_cells(s);
  }

  if (verbose)
    message("took %.3f %s.", clocks_from_ticks(getticks() - tic),
            clocks_getunit());
}

/**
 * @brief Re-build the cells as well as the tasks.
 *
 * @param s The #space in which to update the cells.
 * @param verbose Print messages to stdout or not
 *
 */
void space_rebuild(struct space *s, int verbose) {

  const ticks tic = getticks();

/* Be verbose about this. */
#ifdef SWIFT_DEBUG_CHECKS
  if (s->e->nodeID == 0 || verbose) message("(re)building space");
  fflush(stdout);
#endif

  /* Re-grid if necessary, or just re-set the cell data. */
  space_regrid(s, verbose);

  size_t nr_parts = s->nr_parts;
  size_t nr_gparts = s->nr_gparts;
  size_t nr_sparts = s->nr_sparts;
  struct cell *restrict cells_top = s->cells_top;
  const integertime_t ti_current = (s->e != NULL) ? s->e->ti_current : 0;

  /* Run through the particles and get their cell index. Allocates
     an index that is larger than the number of particles to avoid
     re-allocating after shuffling. */
  const size_t ind_size = s->size_parts + 100;
  int *ind = (int *)malloc(sizeof(int) * ind_size);
  if (ind == NULL) error("Failed to allocate temporary particle indices.");
  int *cell_part_counts = (int *)calloc(sizeof(int), s->nr_cells);
  if (cell_part_counts == NULL)
    error("Failed to allocate cell part count buffer.");
  if (s->size_parts > 0)
    space_parts_get_cell_index(s, ind, cell_part_counts, cells_top, verbose);

  /* Run through the gravity particles and get their cell index. */
  const size_t gind_size = s->size_gparts + 100;
  int *gind = (int *)malloc(sizeof(int) * gind_size);
  if (gind == NULL) error("Failed to allocate temporary g-particle indices.");
  int *cell_gpart_counts = (int *)calloc(sizeof(int), s->nr_cells);
  if (cell_gpart_counts == NULL)
    error("Failed to allocate cell gpart count buffer.");
  if (s->size_gparts > 0)
    space_gparts_get_cell_index(s, gind, cell_gpart_counts, cells_top, verbose);

  /* Run through the star particles and get their cell index. */
  const size_t sind_size = s->size_sparts + 100;
  int *sind = (int *)malloc(sizeof(int) * sind_size);
  if (sind == NULL) error("Failed to allocate temporary s-particle indices.");
  int *cell_spart_counts = (int *)calloc(sizeof(int), s->nr_cells);
  if (cell_spart_counts == NULL)
    error("Failed to allocate cell gpart count buffer.");
  if (s->size_sparts > 0)
    space_sparts_get_cell_index(s, sind, cell_spart_counts, cells_top, verbose);

#ifdef WITH_MPI
  const int local_nodeID = s->e->nodeID;

  /* Move non-local parts to the end of the list. */
  for (size_t k = 0; k < nr_parts;) {
    if (cells_top[ind[k]].nodeID != local_nodeID) {
      nr_parts -= 1;
      /* Swap the particle */
      memswap(&s->parts[k], &s->parts[nr_parts], sizeof(struct part));
      /* Swap the link with the gpart */
      if (s->parts[k].gpart != NULL) {
        s->parts[k].gpart->id_or_neg_offset = -k;
      }
      if (s->parts[nr_parts].gpart != NULL) {
        s->parts[nr_parts].gpart->id_or_neg_offset = -nr_parts;
      }
      /* Swap the xpart */
      memswap(&s->xparts[k], &s->xparts[nr_parts], sizeof(struct xpart));
      /* Swap the index */
      memswap(&ind[k], &ind[nr_parts], sizeof(int));
    } else {
      /* Increment when not exchanging otherwise we need to retest "k".*/
      k++;
    }
  }

#ifdef SWIFT_DEBUG_CHECKS
  /* Check that all parts are in the correct places. */
  for (size_t k = 0; k < nr_parts; k++) {
    if (cells_top[ind[k]].nodeID != local_nodeID) {
      error("Failed to move all non-local parts to send list");
    }
  }
  for (size_t k = nr_parts; k < s->nr_parts; k++) {
    if (cells_top[ind[k]].nodeID == local_nodeID) {
      error("Failed to remove local parts from send list");
    }
  }
#endif

  /* Move non-local sparts to the end of the list. */
  for (size_t k = 0; k < nr_sparts;) {
    if (cells_top[sind[k]].nodeID != local_nodeID) {
      nr_sparts -= 1;
      /* Swap the particle */
      memswap(&s->sparts[k], &s->sparts[nr_sparts], sizeof(struct spart));
      /* Swap the link with the gpart */
      if (s->sparts[k].gpart != NULL) {
        s->sparts[k].gpart->id_or_neg_offset = -k;
      }
      if (s->sparts[nr_sparts].gpart != NULL) {
        s->sparts[nr_sparts].gpart->id_or_neg_offset = -nr_sparts;
      }
      /* Swap the index */
      memswap(&sind[k], &sind[nr_sparts], sizeof(int));
    } else {
      /* Increment when not exchanging otherwise we need to retest "k".*/
      k++;
    }
  }

#ifdef SWIFT_DEBUG_CHECKS
  /* Check that all sparts are in the correct place (untested). */
  for (size_t k = 0; k < nr_sparts; k++) {
    if (cells_top[sind[k]].nodeID != local_nodeID) {
      error("Failed to move all non-local sparts to send list");
    }
  }
  for (size_t k = nr_sparts; k < s->nr_sparts; k++) {
    if (cells_top[sind[k]].nodeID == local_nodeID) {
      error("Failed to remove local sparts from send list");
    }
  }
#endif

  /* Move non-local gparts to the end of the list. */
  for (size_t k = 0; k < nr_gparts;) {
    if (cells_top[gind[k]].nodeID != local_nodeID) {
      nr_gparts -= 1;
      /* Swap the particle */
      memswap(&s->gparts[k], &s->gparts[nr_gparts], sizeof(struct gpart));
      /* Swap the link with part/spart */
      if (s->gparts[k].type == swift_type_gas) {
        s->parts[-s->gparts[k].id_or_neg_offset].gpart = &s->gparts[k];
      } else if (s->gparts[k].type == swift_type_stars) {
        s->sparts[-s->gparts[k].id_or_neg_offset].gpart = &s->gparts[k];
      }
      if (s->gparts[nr_gparts].type == swift_type_gas) {
        s->parts[-s->gparts[nr_gparts].id_or_neg_offset].gpart =
            &s->gparts[nr_gparts];
      } else if (s->gparts[nr_gparts].type == swift_type_stars) {
        s->sparts[-s->gparts[nr_gparts].id_or_neg_offset].gpart =
            &s->gparts[nr_gparts];
      }
      /* Swap the index */
      memswap(&gind[k], &gind[nr_gparts], sizeof(int));
    } else {
      /* Increment when not exchanging otherwise we need to retest "k".*/
      k++;
    }
  }

#ifdef SWIFT_DEBUG_CHECKS
  /* Check that all gparts are in the correct place (untested). */
  for (size_t k = 0; k < nr_gparts; k++) {
    if (cells_top[gind[k]].nodeID != local_nodeID) {
      error("Failed to move all non-local gparts to send list");
    }
  }
  for (size_t k = nr_gparts; k < s->nr_gparts; k++) {
    if (cells_top[gind[k]].nodeID == local_nodeID) {
      error("Failed to remove local gparts from send list");
    }
  }
#endif

  /* Exchange the strays, note that this potentially re-allocates
     the parts arrays. */
  size_t nr_parts_exchanged = s->nr_parts - nr_parts;
  size_t nr_gparts_exchanged = s->nr_gparts - nr_gparts;
  size_t nr_sparts_exchanged = s->nr_sparts - nr_sparts;
  engine_exchange_strays(s->e, nr_parts, &ind[nr_parts], &nr_parts_exchanged,
                         nr_gparts, &gind[nr_gparts], &nr_gparts_exchanged,
                         nr_sparts, &sind[nr_sparts], &nr_sparts_exchanged);

  /* Set the new particle counts. */
  s->nr_parts = nr_parts + nr_parts_exchanged;
  s->nr_gparts = nr_gparts + nr_gparts_exchanged;
  s->nr_sparts = nr_sparts + nr_sparts_exchanged;

  /* Clear non-local cell counts. */
  for (int k = 0; k < s->nr_cells; k++) {
    if (s->cells_top[k].nodeID != local_nodeID) {
      cell_part_counts[k] = 0;
      cell_spart_counts[k] = 0;
      cell_gpart_counts[k] = 0;
    }
  }

  /* Re-allocate the index array for the parts if needed.. */
  if (s->nr_parts + 1 > ind_size) {
    int *ind_new;
    if ((ind_new = (int *)malloc(sizeof(int) * (s->nr_parts + 1))) == NULL)
      error("Failed to allocate temporary particle indices.");
    memcpy(ind_new, ind, sizeof(int) * nr_parts);
    free(ind);
    ind = ind_new;
  }

  /* Re-allocate the index array for the sparts if needed.. */
  if (s->nr_sparts + 1 > sind_size) {
    int *sind_new;
    if ((sind_new = (int *)malloc(sizeof(int) * (s->nr_sparts + 1))) == NULL)
      error("Failed to allocate temporary s-particle indices.");
    memcpy(sind_new, sind, sizeof(int) * nr_sparts);
    free(sind);
    sind = sind_new;
  }

  const int cdim[3] = {s->cdim[0], s->cdim[1], s->cdim[2]};
  const double ih[3] = {s->iwidth[0], s->iwidth[1], s->iwidth[2]};

  /* Assign each received part to its cell. */
  for (size_t k = nr_parts; k < s->nr_parts; k++) {
    const struct part *const p = &s->parts[k];
    ind[k] =
        cell_getid(cdim, p->x[0] * ih[0], p->x[1] * ih[1], p->x[2] * ih[2]);
    cell_part_counts[ind[k]]++;
#ifdef SWIFT_DEBUG_CHECKS
    if (cells_top[ind[k]].nodeID != local_nodeID)
      error("Received part that does not belong to me (nodeID=%i).",
            cells_top[ind[k]].nodeID);
#endif
  }
  nr_parts = s->nr_parts;

  /* Assign each received spart to its cell. */
  for (size_t k = nr_sparts; k < s->nr_sparts; k++) {
    const struct spart *const sp = &s->sparts[k];
    sind[k] =
        cell_getid(cdim, sp->x[0] * ih[0], sp->x[1] * ih[1], sp->x[2] * ih[2]);
    cell_spart_counts[sind[k]]++;
#ifdef SWIFT_DEBUG_CHECKS
    if (cells_top[sind[k]].nodeID != local_nodeID)
      error("Received s-part that does not belong to me (nodeID=%i).",
            cells_top[sind[k]].nodeID);
#endif
  }
  nr_sparts = s->nr_sparts;

#endif /* WITH_MPI */

  /* Sort the parts according to their cells. */
  if (nr_parts > 0)
    space_parts_sort(s->parts, s->xparts, ind, cell_part_counts, s->nr_cells,
                     0);

#ifdef SWIFT_DEBUG_CHECKS
  /* Verify that the part have been sorted correctly. */
  for (size_t k = 0; k < nr_parts; k++) {
    const struct part *p = &s->parts[k];

    /* New cell index */
    const int new_ind =
        cell_getid(s->cdim, p->x[0] * s->iwidth[0], p->x[1] * s->iwidth[1],
                   p->x[2] * s->iwidth[2]);

    /* New cell of this part */
    const struct cell *c = &s->cells_top[new_ind];

    if (ind[k] != new_ind)
      error("part's new cell index not matching sorted index.");

    if (p->x[0] < c->loc[0] || p->x[0] > c->loc[0] + c->width[0] ||
        p->x[1] < c->loc[1] || p->x[1] > c->loc[1] + c->width[1] ||
        p->x[2] < c->loc[2] || p->x[2] > c->loc[2] + c->width[2])
      error("part not sorted into the right top-level cell!");
  }
#endif

  /* Sort the sparts according to their cells. */
  if (nr_sparts > 0)
    space_sparts_sort(s->sparts, sind, cell_spart_counts, s->nr_cells, 0);

#ifdef SWIFT_DEBUG_CHECKS
  /* Verify that the spart have been sorted correctly. */
  for (size_t k = 0; k < nr_sparts; k++) {
    const struct spart *sp = &s->sparts[k];

    /* New cell index */
    const int new_sind =
        cell_getid(s->cdim, sp->x[0] * s->iwidth[0], sp->x[1] * s->iwidth[1],
                   sp->x[2] * s->iwidth[2]);

    /* New cell of this spart */
    const struct cell *c = &s->cells_top[new_sind];

    if (sind[k] != new_sind)
      error("spart's new cell index not matching sorted index.");

    if (sp->x[0] < c->loc[0] || sp->x[0] > c->loc[0] + c->width[0] ||
        sp->x[1] < c->loc[1] || sp->x[1] > c->loc[1] + c->width[1] ||
        sp->x[2] < c->loc[2] || sp->x[2] > c->loc[2] + c->width[2])
      error("spart not sorted into the right top-level cell!");
  }
#endif

  /* Extract the cell counts from the sorted indices. */
  size_t last_index = 0;
  ind[nr_parts] = s->nr_cells;  // sentinel.
  for (size_t k = 0; k < nr_parts; k++) {
    if (ind[k] < ind[k + 1]) {
      cells_top[ind[k]].count = k - last_index + 1;
      last_index = k + 1;
    }
  }

  /* Extract the cell counts from the sorted indices. */
  size_t last_sindex = 0;
  sind[nr_sparts] = s->nr_cells;  // sentinel.
  for (size_t k = 0; k < nr_sparts; k++) {
    if (sind[k] < sind[k + 1]) {
      cells_top[sind[k]].scount = k - last_sindex + 1;
      last_sindex = k + 1;
    }
  }

  /* We no longer need the indices as of here. */
  free(ind);
  free(cell_part_counts);
  free(sind);
  free(cell_spart_counts);

#ifdef WITH_MPI

  /* Re-allocate the index array for the gparts if needed.. */
  if (s->nr_gparts + 1 > gind_size) {
    int *gind_new;
    if ((gind_new = (int *)malloc(sizeof(int) * (s->nr_gparts + 1))) == NULL)
      error("Failed to allocate temporary g-particle indices.");
    memcpy(gind_new, gind, sizeof(int) * nr_gparts);
    free(gind);
    gind = gind_new;
  }

  /* Assign each received gpart to its cell. */
  for (size_t k = nr_gparts; k < s->nr_gparts; k++) {
    const struct gpart *const p = &s->gparts[k];
    gind[k] =
        cell_getid(cdim, p->x[0] * ih[0], p->x[1] * ih[1], p->x[2] * ih[2]);
    cell_gpart_counts[gind[k]]++;
#ifdef SWIFT_DEBUG_CHECKS
    if (cells_top[gind[k]].nodeID != s->e->nodeID)
      error("Received g-part that does not belong to me (nodeID=%i).",
            cells_top[gind[k]].nodeID);
#endif
  }
  nr_gparts = s->nr_gparts;

#endif /* WITH_MPI */

  /* Sort the gparts according to their cells. */
  if (nr_gparts > 0)
    space_gparts_sort(s->gparts, s->parts, s->sparts, gind, cell_gpart_counts,
                      s->nr_cells);

#ifdef SWIFT_DEBUG_CHECKS
  /* Verify that the gpart have been sorted correctly. */
  for (size_t k = 0; k < nr_gparts; k++) {
    const struct gpart *gp = &s->gparts[k];

    /* New cell index */
    const int new_gind =
        cell_getid(s->cdim, gp->x[0] * s->iwidth[0], gp->x[1] * s->iwidth[1],
                   gp->x[2] * s->iwidth[2]);

    /* New cell of this gpart */
    const struct cell *c = &s->cells_top[new_gind];

    if (gind[k] != new_gind)
      error("gpart's new cell index not matching sorted index.");

    if (gp->x[0] < c->loc[0] || gp->x[0] > c->loc[0] + c->width[0] ||
        gp->x[1] < c->loc[1] || gp->x[1] > c->loc[1] + c->width[1] ||
        gp->x[2] < c->loc[2] || gp->x[2] > c->loc[2] + c->width[2])
      error("gpart not sorted into the right top-level cell!");
  }
#endif

  /* Extract the cell counts from the sorted indices. */
  size_t last_gindex = 0;
  gind[nr_gparts] = s->nr_cells;
  for (size_t k = 0; k < nr_gparts; k++) {
    if (gind[k] < gind[k + 1]) {
      cells_top[gind[k]].gcount = k - last_gindex + 1;
      last_gindex = k + 1;
    }
  }

  /* We no longer need the indices as of here. */
  free(gind);
  free(cell_gpart_counts);

#ifdef SWIFT_DEBUG_CHECKS
  /* Verify that the links are correct */
  if ((nr_gparts > 0 && nr_parts > 0) || (nr_gparts > 0 && nr_sparts > 0))
    part_verify_links(s->parts, s->gparts, s->sparts, nr_parts, nr_gparts,
                      nr_sparts, verbose);
#endif

  /* Hook the cells up to the parts. */
  // tic = getticks();
  struct part *finger = s->parts;
  struct xpart *xfinger = s->xparts;
  struct gpart *gfinger = s->gparts;
  struct spart *sfinger = s->sparts;
  for (int k = 0; k < s->nr_cells; k++) {
    struct cell *restrict c = &cells_top[k];
    c->ti_old_part = ti_current;
    c->ti_old_gpart = ti_current;
    c->ti_old_multipole = ti_current;

#ifdef SWIFT_DEBUG_CHECKS
    c->cellID = -last_cell_id;
    last_cell_id++;
#endif

    if (c->nodeID == engine_rank) {
      c->parts = finger;
      c->xparts = xfinger;
      c->gparts = gfinger;
      c->sparts = sfinger;
      finger = &finger[c->count];
      xfinger = &xfinger[c->count];
      gfinger = &gfinger[c->gcount];
      sfinger = &sfinger[c->scount];
    }
  }
  // message( "hooking up cells took %.3f %s." ,
  // clocks_from_ticks(getticks() - tic), clocks_getunit());

  /* At this point, we have the upper-level cells, old or new. Now make
     sure that the parts in each cell are ok. */
  space_split(s, cells_top, s->nr_cells, verbose);

#ifdef SWIFT_DEBUG_CHECKS
  /* Check that the multipole construction went OK */
  if (s->gravity)
    for (int k = 0; k < s->nr_cells; k++)
      cell_check_multipole(&s->cells_top[k]);
#endif

  /* Clean up any stray sort indices in the cell buffer. */
  space_free_buff_sort_indices(s);

  if (verbose)
    message("took %.3f %s.", clocks_from_ticks(getticks() - tic),
            clocks_getunit());
}

/**
 * @brief Split particles between cells of a hierarchy
 *
 * This is done in parallel using threads in the #threadpool.
 *
 * @param s The #space.
 * @param cells The cell hierarchy.
 * @param nr_cells The number of cells.
 * @param verbose Are we talkative ?
 */
void space_split(struct space *s, struct cell *cells, int nr_cells,
                 int verbose) {

  const ticks tic = getticks();

  threadpool_map(&s->e->threadpool, space_split_mapper, cells, nr_cells,
                 sizeof(struct cell), 0, s);

  if (verbose)
    message("took %.3f %s.", clocks_from_ticks(getticks() - tic),
            clocks_getunit());
}

/**
 * @brief #threadpool mapper function to sanitize the cells
 *
 * @param map_data Pointers towards the top-level cells.
 * @param num_cells The number of top-level cells.
 * @param extra_data Unused parameters.
 */
void space_sanitize_mapper(void *map_data, int num_cells, void *extra_data) {
  /* Unpack the inputs. */
  struct cell *cells_top = (struct cell *)map_data;

  for (int ind = 0; ind < num_cells; ind++) {
    struct cell *c = &cells_top[ind];
    cell_sanitize(c, 0);
  }
}

/**
 * @brief Runs through the top-level cells and sanitize their h values
 *
 * @param s The #space to act upon.
 */
void space_sanitize(struct space *s) {

  if (s->e->nodeID == 0) message("Cleaning up unreasonable values of h");

  threadpool_map(&s->e->threadpool, space_sanitize_mapper, s->cells_top,
                 s->nr_cells, sizeof(struct cell), 0, NULL);
}

/**
 * @brief #threadpool mapper function to compute the particle cell indices.
 *
 * @param map_data Pointer towards the particles.
 * @param nr_parts The number of particles to treat.
 * @param extra_data Pointers to the space and index list
 */
void space_parts_get_cell_index_mapper(void *map_data, int nr_parts,
                                       void *extra_data) {

  /* Unpack the data */
  struct part *restrict parts = (struct part *)map_data;
  struct index_data *data = (struct index_data *)extra_data;
  struct space *s = data->s;
  int *const ind = data->ind + (ptrdiff_t)(parts - s->parts);

  /* Get some constants */
  const double dim_x = s->dim[0];
  const double dim_y = s->dim[1];
  const double dim_z = s->dim[2];
  const int cdim[3] = {s->cdim[0], s->cdim[1], s->cdim[2]};
  const double ih_x = s->iwidth[0];
  const double ih_y = s->iwidth[1];
  const double ih_z = s->iwidth[2];

  /* Init the local count buffer. */
  int *cell_counts = (int *)calloc(sizeof(int), s->nr_cells);
  if (cell_counts == NULL)
    error("Failed to allocate temporary cell count buffer.");

  /* Init the local collectors */
  float min_mass = FLT_MAX;
  float sum_vel_norm = 0.f;

  /* Loop over the parts. */
  for (int k = 0; k < nr_parts; k++) {

    /* Get the particle */
    struct part *restrict p = &parts[k];

    const double old_pos_x = p->x[0];
    const double old_pos_y = p->x[1];
    const double old_pos_z = p->x[2];

    /* Put it back into the simulation volume */
    const double pos_x = box_wrap(old_pos_x, 0.0, dim_x);
    const double pos_y = box_wrap(old_pos_y, 0.0, dim_y);
    const double pos_z = box_wrap(old_pos_z, 0.0, dim_z);

    /* Get its cell index */
    const int index =
        cell_getid(cdim, pos_x * ih_x, pos_y * ih_y, pos_z * ih_z);

#ifdef SWIFT_DEBUG_CHECKS
    if (index < 0 || index >= cdim[0] * cdim[1] * cdim[2])
      error("Invalid index=%d cdim=[%d %d %d] p->x=[%e %e %e]", index, cdim[0],
            cdim[1], cdim[2], pos_x, pos_y, pos_z);

    if (pos_x >= dim_x || pos_y >= dim_y || pos_z >= dim_z || pos_x < 0. ||
        pos_y < 0. || pos_z < 0.)
      error("Particle outside of simulation box. p->x=[%e %e %e]", pos_x, pos_y,
            pos_z);
#endif

    ind[k] = index;
    cell_counts[index]++;

    /* Compute minimal mass */
    min_mass = min(min_mass, hydro_get_mass(p));

    /* Compute sum of velocity norm */
    sum_vel_norm += p->v[0] * p->v[0] + p->v[1] * p->v[1] + p->v[2] * p->v[2];

    /* Update the position */
    p->x[0] = pos_x;
    p->x[1] = pos_y;
    p->x[2] = pos_z;
  }

  /* Write the counts back to the global array. */
  for (int k = 0; k < s->nr_cells; k++)
    if (cell_counts[k]) atomic_add(&data->cell_counts[k], cell_counts[k]);
  free(cell_counts);

  /* Write back the minimal part mass and velocity sum */
  atomic_min_f(&s->min_part_mass, min_mass);
  atomic_add_f(&s->sum_part_vel_norm, sum_vel_norm);
}

/**
 * @brief #threadpool mapper function to compute the g-particle cell indices.
 *
 * @param map_data Pointer towards the g-particles.
 * @param nr_gparts The number of g-particles to treat.
 * @param extra_data Pointers to the space and index list
 */
void space_gparts_get_cell_index_mapper(void *map_data, int nr_gparts,
                                        void *extra_data) {

  /* Unpack the data */
  struct gpart *restrict gparts = (struct gpart *)map_data;
  struct index_data *data = (struct index_data *)extra_data;
  struct space *s = data->s;
  int *const ind = data->ind + (ptrdiff_t)(gparts - s->gparts);

  /* Get some constants */
  const double dim_x = s->dim[0];
  const double dim_y = s->dim[1];
  const double dim_z = s->dim[2];
  const int cdim[3] = {s->cdim[0], s->cdim[1], s->cdim[2]};
  const double ih_x = s->iwidth[0];
  const double ih_y = s->iwidth[1];
  const double ih_z = s->iwidth[2];

  /* Init the local count buffer. */
  int *cell_counts = (int *)calloc(sizeof(int), s->nr_cells);
  if (cell_counts == NULL)
    error("Failed to allocate temporary cell count buffer.");

  /* Init the local collectors */
  float min_mass = FLT_MAX;
  float sum_vel_norm = 0.f;

  for (int k = 0; k < nr_gparts; k++) {

    /* Get the particle */
    struct gpart *restrict gp = &gparts[k];

    const double old_pos_x = gp->x[0];
    const double old_pos_y = gp->x[1];
    const double old_pos_z = gp->x[2];

    /* Put it back into the simulation volume */
    const double pos_x = box_wrap(old_pos_x, 0.0, dim_x);
    const double pos_y = box_wrap(old_pos_y, 0.0, dim_y);
    const double pos_z = box_wrap(old_pos_z, 0.0, dim_z);

    /* Get its cell index */
    const int index =
        cell_getid(cdim, pos_x * ih_x, pos_y * ih_y, pos_z * ih_z);

#ifdef SWIFT_DEBUG_CHECKS
    if (index < 0 || index >= cdim[0] * cdim[1] * cdim[2])
      error("Invalid index=%d cdim=[%d %d %d] p->x=[%e %e %e]", index, cdim[0],
            cdim[1], cdim[2], pos_x, pos_y, pos_z);

    if (pos_x >= dim_x || pos_y >= dim_y || pos_z >= dim_z || pos_x < 0. ||
        pos_y < 0. || pos_z < 0.)
      error("Particle outside of simulation box. p->x=[%e %e %e]", pos_x, pos_y,
            pos_z);
#endif

    ind[k] = index;
    cell_counts[index]++;

    /* Compute minimal mass */
    if (gp->type == swift_type_dark_matter) {
      min_mass = min(min_mass, gp->mass);
      sum_vel_norm += gp->v_full[0] * gp->v_full[0] +
                      gp->v_full[1] * gp->v_full[1] +
                      gp->v_full[2] * gp->v_full[2];
    }

    /* Update the position */
    gp->x[0] = pos_x;
    gp->x[1] = pos_y;
    gp->x[2] = pos_z;
  }

  /* Write the counts back to the global array. */
  for (int k = 0; k < s->nr_cells; k++)
    if (cell_counts[k]) atomic_add(&data->cell_counts[k], cell_counts[k]);
  free(cell_counts);

  /* Write back the minimal part mass and velocity sum */
  atomic_min_f(&s->min_gpart_mass, min_mass);
  atomic_add_f(&s->sum_gpart_vel_norm, sum_vel_norm);
}

/**
 * @brief #threadpool mapper function to compute the s-particle cell indices.
 *
 * @param map_data Pointer towards the s-particles.
 * @param nr_sparts The number of s-particles to treat.
 * @param extra_data Pointers to the space and index list
 */
void space_sparts_get_cell_index_mapper(void *map_data, int nr_sparts,
                                        void *extra_data) {

  /* Unpack the data */
  struct spart *restrict sparts = (struct spart *)map_data;
  struct index_data *data = (struct index_data *)extra_data;
  struct space *s = data->s;
  int *const ind = data->ind + (ptrdiff_t)(sparts - s->sparts);

  /* Get some constants */
  const double dim_x = s->dim[0];
  const double dim_y = s->dim[1];
  const double dim_z = s->dim[2];
  const int cdim[3] = {s->cdim[0], s->cdim[1], s->cdim[2]};
  const double ih_x = s->iwidth[0];
  const double ih_y = s->iwidth[1];
  const double ih_z = s->iwidth[2];

  /* Init the local count buffer. */
  int *cell_counts = (int *)calloc(sizeof(int), s->nr_cells);
  if (cell_counts == NULL)
    error("Failed to allocate temporary cell count buffer.");

  /* Init the local collectors */
  float min_mass = FLT_MAX;
  float sum_vel_norm = 0.f;

  for (int k = 0; k < nr_sparts; k++) {

    /* Get the particle */
    struct spart *restrict sp = &sparts[k];

    const double old_pos_x = sp->x[0];
    const double old_pos_y = sp->x[1];
    const double old_pos_z = sp->x[2];

    /* Put it back into the simulation volume */
    const double pos_x = box_wrap(old_pos_x, 0.0, dim_x);
    const double pos_y = box_wrap(old_pos_y, 0.0, dim_y);
    const double pos_z = box_wrap(old_pos_z, 0.0, dim_z);

    /* Get its cell index */
    const int index =
        cell_getid(cdim, pos_x * ih_x, pos_y * ih_y, pos_z * ih_z);

#ifdef SWIFT_DEBUG_CHECKS
    if (index < 0 || index >= cdim[0] * cdim[1] * cdim[2])
      error("Invalid index=%d cdim=[%d %d %d] p->x=[%e %e %e]", index, cdim[0],
            cdim[1], cdim[2], pos_x, pos_y, pos_z);

    if (pos_x >= dim_x || pos_y >= dim_y || pos_z >= dim_z || pos_x < 0. ||
        pos_y < 0. || pos_z < 0.)
      error("Particle outside of simulation box. p->x=[%e %e %e]", pos_x, pos_y,
            pos_z);
#endif

    ind[k] = index;
    cell_counts[index]++;

    /* Compute minimal mass */
    min_mass = min(min_mass, sp->mass);

    /* Compute sum of velocity norm */
    sum_vel_norm +=
        sp->v[0] * sp->v[0] + sp->v[1] * sp->v[1] + sp->v[2] * sp->v[2];

    /* Update the position */
    sp->x[0] = pos_x;
    sp->x[1] = pos_y;
    sp->x[2] = pos_z;
  }

  /* Write the counts back to the global array. */
  for (int k = 0; k < s->nr_cells; k++)
    if (cell_counts[k]) atomic_add(&data->cell_counts[k], cell_counts[k]);
  free(cell_counts);

  /* Write back the minimal part mass and velocity sum */
  atomic_min_f(&s->min_spart_mass, min_mass);
  atomic_add_f(&s->sum_spart_vel_norm, sum_vel_norm);
}

/**
 * @brief Computes the cell index of all the particles.
 *
 * Also computes the minimal mass of all #part.
 *
 * @param s The #space.
 * @param ind The array of indices to fill.
 * @param cell_counts The cell counters to update.
 * @param cells The array of #cell to update.
 * @param verbose Are we talkative ?
 */
void space_parts_get_cell_index(struct space *s, int *ind, int *cell_counts,
                                struct cell *cells, int verbose) {

  const ticks tic = getticks();

  /* Re-set the counters */
  s->min_part_mass = FLT_MAX;
  s->sum_part_vel_norm = 0.f;

  /* Pack the extra information */
  struct index_data data;
  data.s = s;
  data.cells = cells;
  data.ind = ind;
  data.cell_counts = cell_counts;

  threadpool_map(&s->e->threadpool, space_parts_get_cell_index_mapper, s->parts,
                 s->nr_parts, sizeof(struct part), 0, &data);

  if (verbose)
    message("took %.3f %s.", clocks_from_ticks(getticks() - tic),
            clocks_getunit());
}

/**
 * @brief Computes the cell index of all the g-particles.
 *
 * Also computes the minimal mass of all dark-matter #gpart.
 *
 * @param s The #space.
 * @param gind The array of indices to fill.
 * @param cell_counts The cell counters to update.
 * @param cells The array of #cell to update.
 * @param verbose Are we talkative ?
 */
void space_gparts_get_cell_index(struct space *s, int *gind, int *cell_counts,
                                 struct cell *cells, int verbose) {

  const ticks tic = getticks();

  /* Re-set the counters */
  s->min_gpart_mass = FLT_MAX;
  s->sum_gpart_vel_norm = 0.f;

  /* Pack the extra information */
  struct index_data data;
  data.s = s;
  data.cells = cells;
  data.ind = gind;
  data.cell_counts = cell_counts;

  threadpool_map(&s->e->threadpool, space_gparts_get_cell_index_mapper,
                 s->gparts, s->nr_gparts, sizeof(struct gpart), 0, &data);

  if (verbose)
    message("took %.3f %s.", clocks_from_ticks(getticks() - tic),
            clocks_getunit());
}

/**
 * @brief Computes the cell index of all the s-particles.
 *
 * Also computes the minimal mass of all #spart.
 *
 * @param s The #space.
 * @param sind The array of indices to fill.
 * @param cell_counts The cell counters to update.
 * @param cells The array of #cell to update.
 * @param verbose Are we talkative ?
 */
void space_sparts_get_cell_index(struct space *s, int *sind, int *cell_counts,
                                 struct cell *cells, int verbose) {

  const ticks tic = getticks();

  /* Re-set the counters */
  s->min_spart_mass = FLT_MAX;
  s->sum_spart_vel_norm = 0.f;

  /* Pack the extra information */
  struct index_data data;
  data.s = s;
  data.cells = cells;
  data.ind = sind;
  data.cell_counts = cell_counts;

  threadpool_map(&s->e->threadpool, space_sparts_get_cell_index_mapper,
                 s->sparts, s->nr_sparts, sizeof(struct spart), 0, &data);

  if (verbose)
    message("took %.3f %s.", clocks_from_ticks(getticks() - tic),
            clocks_getunit());
}

/**
 * @brief Sort the particles and condensed particles according to the given
 * indices.
 *
 * @param parts The array of #part to sort.
 * @param xparts The corresponding #xpart array to sort as well.
 * @param ind The indices with respect to which the parts are sorted.
 * @param counts Number of particles per index.
 * @param num_bins Total number of bins (length of count).
 * @param parts_offset Offset of the #part array from the global #part array.
 */
void space_parts_sort(struct part *parts, struct xpart *xparts, int *ind,
                      int *counts, int num_bins, ptrdiff_t parts_offset) {
  /* Create the offsets array. */
  size_t *offsets = NULL;
  if (posix_memalign((void **)&offsets, SWIFT_STRUCT_ALIGNMENT,
                     sizeof(size_t) * (num_bins + 1)) != 0)
    error("Failed to allocate temporary cell offsets array.");

  offsets[0] = 0;
  for (int k = 1; k <= num_bins; k++) {
    offsets[k] = offsets[k - 1] + counts[k - 1];
    counts[k - 1] = 0;
  }

  /* Loop over local cells. */
  for (int cid = 0; cid < num_bins; cid++) {
    for (size_t k = offsets[cid] + counts[cid]; k < offsets[cid + 1]; k++) {
      counts[cid]++;
      int target_cid = ind[k];
      if (target_cid == cid) {
        continue;
      }
      struct part temp_part = parts[k];
      struct xpart temp_xpart = xparts[k];
      while (target_cid != cid) {
        size_t j = offsets[target_cid] + counts[target_cid]++;
        while (ind[j] == target_cid) {
          j = offsets[target_cid] + counts[target_cid]++;
        }
        memswap(&parts[j], &temp_part, sizeof(struct part));
        memswap(&xparts[j], &temp_xpart, sizeof(struct xpart));
        memswap(&ind[j], &target_cid, sizeof(int));
        if (parts[j].gpart)
          parts[j].gpart->id_or_neg_offset = -(j + parts_offset);
      }
      parts[k] = temp_part;
      xparts[k] = temp_xpart;
      ind[k] = target_cid;
      if (parts[k].gpart)
        parts[k].gpart->id_or_neg_offset = -(k + parts_offset);
    }
  }

#ifdef SWIFT_DEBUG_CHECKS
  for (int k = 0; k < num_bins; k++)
    if (offsets[k + 1] != offsets[k] + counts[k])
      error("Bad offsets after shuffle.");
#endif /* SWIFT_DEBUG_CHECKS */

  free(offsets);
}

/**
 * @brief Sort the s-particles according to the given indices.
 *
 * @param sparts The array of #spart to sort.
 * @param ind The indices with respect to which the #spart are sorted.
 * @param counts Number of particles per index.
 * @param num_bins Total number of bins (length of counts).
 * @param sparts_offset Offset of the #spart array from the global #spart.
 * array.
 */
void space_sparts_sort(struct spart *sparts, int *ind, int *counts,
                       int num_bins, ptrdiff_t sparts_offset) {
  /* Create the offsets array. */
  size_t *offsets = NULL;
  if (posix_memalign((void **)&offsets, SWIFT_STRUCT_ALIGNMENT,
                     sizeof(size_t) * (num_bins + 1)) != 0)
    error("Failed to allocate temporary cell offsets array.");

  offsets[0] = 0;
  for (int k = 1; k <= num_bins; k++) {
    offsets[k] = offsets[k - 1] + counts[k - 1];
    counts[k - 1] = 0;
  }

  /* Loop over local cells. */
  for (int cid = 0; cid < num_bins; cid++) {
    for (size_t k = offsets[cid] + counts[cid]; k < offsets[cid + 1]; k++) {
      counts[cid]++;
      int target_cid = ind[k];
      if (target_cid == cid) {
        continue;
      }
      struct spart temp_spart = sparts[k];
      while (target_cid != cid) {
        size_t j = offsets[target_cid] + counts[target_cid]++;
        while (ind[j] == target_cid) {
          j = offsets[target_cid] + counts[target_cid]++;
        }
        memswap(&sparts[j], &temp_spart, sizeof(struct spart));
        memswap(&ind[j], &target_cid, sizeof(int));
        if (sparts[j].gpart)
          sparts[j].gpart->id_or_neg_offset = -(j + sparts_offset);
      }
      sparts[k] = temp_spart;
      ind[k] = target_cid;
      if (sparts[k].gpart)
        sparts[k].gpart->id_or_neg_offset = -(k + sparts_offset);
    }
  }

#ifdef SWIFT_DEBUG_CHECKS
  for (int k = 0; k < num_bins; k++)
    if (offsets[k + 1] != offsets[k] + counts[k])
      error("Bad offsets after shuffle.");
#endif /* SWIFT_DEBUG_CHECKS */

  free(offsets);
}

/**
 * @brief Sort the g-particles according to the given indices.
 *
 * @param gparts The array of #gpart to sort.
 * @param parts Global #part array for re-linking.
 * @param sparts Global #spart array for re-linking.
 * @param ind The indices with respect to which the gparts are sorted.
 * @param counts Number of particles per index.
 * @param num_bins Total number of bins (length of counts).
 */
void space_gparts_sort(struct gpart *gparts, struct part *parts,
                       struct spart *sparts, int *ind, int *counts,
                       int num_bins) {
  /* Create the offsets array. */
  size_t *offsets = NULL;
  if (posix_memalign((void **)&offsets, SWIFT_STRUCT_ALIGNMENT,
                     sizeof(size_t) * (num_bins + 1)) != 0)
    error("Failed to allocate temporary cell offsets array.");

  offsets[0] = 0;
  for (int k = 1; k <= num_bins; k++) {
    offsets[k] = offsets[k - 1] + counts[k - 1];
    counts[k - 1] = 0;
  }

  /* Loop over local cells. */
  for (int cid = 0; cid < num_bins; cid++) {
    for (size_t k = offsets[cid] + counts[cid]; k < offsets[cid + 1]; k++) {
      counts[cid]++;
      int target_cid = ind[k];
      if (target_cid == cid) {
        continue;
      }
      struct gpart temp_gpart = gparts[k];
      while (target_cid != cid) {
        size_t j = offsets[target_cid] + counts[target_cid]++;
        while (ind[j] == target_cid) {
          j = offsets[target_cid] + counts[target_cid]++;
        }
        memswap(&gparts[j], &temp_gpart, sizeof(struct gpart));
        memswap(&ind[j], &target_cid, sizeof(int));
        if (gparts[j].type == swift_type_gas) {
          parts[-gparts[j].id_or_neg_offset].gpart = &gparts[j];
        } else if (gparts[j].type == swift_type_stars) {
          sparts[-gparts[j].id_or_neg_offset].gpart = &gparts[j];
        }
      }
      gparts[k] = temp_gpart;
      ind[k] = target_cid;
      if (gparts[k].type == swift_type_gas) {
        parts[-gparts[k].id_or_neg_offset].gpart = &gparts[k];
      } else if (gparts[k].type == swift_type_stars) {
        sparts[-gparts[k].id_or_neg_offset].gpart = &gparts[k];
      }
    }
  }

#ifdef SWIFT_DEBUG_CHECKS
  for (int k = 0; k < num_bins; k++)
    if (offsets[k + 1] != offsets[k] + counts[k])
      error("Bad offsets after shuffle.");
#endif /* SWIFT_DEBUG_CHECKS */

  free(offsets);
}

/**
 * @brief Mapping function to free the sorted indices buffers.
 */
void space_map_clearsort(struct cell *c, void *data) {

  for (int i = 0; i < 13; i++)
    if (c->sort[i] != NULL) {
      free(c->sort[i]);
      c->sort[i] = NULL;
    }
}

/**
 * @brief Map a function to all particles in a cell recursively.
 *
 * @param c The #cell we are working in.
 * @param fun Function pointer to apply on the cells.
 * @param data Data passed to the function fun.
 */
static void rec_map_parts(struct cell *c,
                          void (*fun)(struct part *p, struct cell *c,
                                      void *data),
                          void *data) {
  /* No progeny? */
  if (!c->split)
    for (int k = 0; k < c->count; k++) fun(&c->parts[k], c, data);

  /* Otherwise, recurse. */
  else
    for (int k = 0; k < 8; k++)
      if (c->progeny[k] != NULL) rec_map_parts(c->progeny[k], fun, data);
}

/**
 * @brief Map a function to all particles in a space.
 *
 * @param s The #space we are working in.
 * @param fun Function pointer to apply on the cells.
 * @param data Data passed to the function fun.
 */
void space_map_parts(struct space *s,
                     void (*fun)(struct part *p, struct cell *c, void *data),
                     void *data) {

  /* Call the recursive function on all higher-level cells. */
  for (int cid = 0; cid < s->nr_cells; cid++)
    rec_map_parts(&s->cells_top[cid], fun, data);
}

/**
 * @brief Map a function to all particles in a cell recursively.
 *
 * @param c The #cell we are working in.
 * @param fun Function pointer to apply on the cells.
 */
static void rec_map_parts_xparts(struct cell *c,
                                 void (*fun)(struct part *p, struct xpart *xp,
                                             struct cell *c)) {

  /* No progeny? */
  if (!c->split)
    for (int k = 0; k < c->count; k++) fun(&c->parts[k], &c->xparts[k], c);

  /* Otherwise, recurse. */
  else
    for (int k = 0; k < 8; k++)
      if (c->progeny[k] != NULL) rec_map_parts_xparts(c->progeny[k], fun);
}

/**
 * @brief Map a function to all particles (#part and #xpart) in a space.
 *
 * @param s The #space we are working in.
 * @param fun Function pointer to apply on the particles in the cells.
 */
void space_map_parts_xparts(struct space *s,
                            void (*fun)(struct part *p, struct xpart *xp,
                                        struct cell *c)) {

  /* Call the recursive function on all higher-level cells. */
  for (int cid = 0; cid < s->nr_cells; cid++)
    rec_map_parts_xparts(&s->cells_top[cid], fun);
}

/**
 * @brief Map a function to all particles in a cell recursively.
 *
 * @param c The #cell we are working in.
 * @param full Map to all cells, including cells with sub-cells.
 * @param fun Function pointer to apply on the cells.
 * @param data Data passed to the function fun.
 */
static void rec_map_cells_post(struct cell *c, int full,
                               void (*fun)(struct cell *c, void *data),
                               void *data) {
  /* Recurse. */
  if (c->split)
    for (int k = 0; k < 8; k++)
      if (c->progeny[k] != NULL)
        rec_map_cells_post(c->progeny[k], full, fun, data);

  /* No progeny? */
  if (full || !c->split) fun(c, data);
}

/**
 * @brief Map a function to all particles in a aspace.
 *
 * @param s The #space we are working in.
 * @param full Map to all cells, including cells with sub-cells.
 * @param fun Function pointer to apply on the cells.
 * @param data Data passed to the function fun.
 */
void space_map_cells_post(struct space *s, int full,
                          void (*fun)(struct cell *c, void *data), void *data) {

  /* Call the recursive function on all higher-level cells. */
  for (int cid = 0; cid < s->nr_cells; cid++)
    rec_map_cells_post(&s->cells_top[cid], full, fun, data);
}

static void rec_map_cells_pre(struct cell *c, int full,
                              void (*fun)(struct cell *c, void *data),
                              void *data) {

  /* No progeny? */
  if (full || !c->split) fun(c, data);

  /* Recurse. */
  if (c->split)
    for (int k = 0; k < 8; k++)
      if (c->progeny[k] != NULL)
        rec_map_cells_pre(c->progeny[k], full, fun, data);
}

/**
 * @brief Calls function fun on the cells in the space s
 *
 * @param s The #space
 * @param full If true calls the function on all cells and not just on leaves
 * @param fun The function to call.
 * @param data Additional data passed to fun() when called
 */
void space_map_cells_pre(struct space *s, int full,
                         void (*fun)(struct cell *c, void *data), void *data) {

  /* Call the recursive function on all higher-level cells. */
  for (int cid = 0; cid < s->nr_cells; cid++)
    rec_map_cells_pre(&s->cells_top[cid], full, fun, data);
}

/**
 * @brief Recursively split a cell.
 *
 * @param s The #space in which the cell lives.
 * @param c The #cell to split recursively.
 * @param buff A buffer for particle sorting, should be of size at least
 *        c->count or @c NULL.
 * @param sbuff A buffer for particle sorting, should be of size at least
 *        c->scount or @c NULL.
 * @param gbuff A buffer for particle sorting, should be of size at least
 *        c->gcount or @c NULL.
 */
void space_split_recursive(struct space *s, struct cell *c,
                           struct cell_buff *buff, struct cell_buff *sbuff,
                           struct cell_buff *gbuff) {

  const int count = c->count;
  const int gcount = c->gcount;
  const int scount = c->scount;
  const int with_gravity = s->gravity;
  const int depth = c->depth;
  int maxdepth = 0;
  float h_max = 0.0f;
  integertime_t ti_hydro_end_min = max_nr_timesteps, ti_hydro_end_max = 0,
                ti_hydro_beg_max = 0;
  integertime_t ti_gravity_end_min = max_nr_timesteps, ti_gravity_end_max = 0,
                ti_gravity_beg_max = 0;
  struct part *parts = c->parts;
  struct gpart *gparts = c->gparts;
  struct spart *sparts = c->sparts;
  struct xpart *xparts = c->xparts;
  struct engine *e = s->e;
  const integertime_t ti_current = e->ti_current;

  /* If the buff is NULL, allocate it, and remember to free it. */
  const int allocate_buffer = (buff == NULL && gbuff == NULL && sbuff == NULL);
  if (allocate_buffer) {
    if (count > 0) {
      if (posix_memalign((void **)&buff, SWIFT_STRUCT_ALIGNMENT,
                         sizeof(struct cell_buff) * count) != 0)
        error("Failed to allocate temporary indices.");
      for (int k = 0; k < count; k++) {
        buff[k].x[0] = parts[k].x[0];
        buff[k].x[1] = parts[k].x[1];
        buff[k].x[2] = parts[k].x[2];
      }
    }
    if (gcount > 0) {
      if (posix_memalign((void **)&gbuff, SWIFT_STRUCT_ALIGNMENT,
                         sizeof(struct cell_buff) * gcount) != 0)
        error("Failed to allocate temporary indices.");
      for (int k = 0; k < gcount; k++) {
        gbuff[k].x[0] = gparts[k].x[0];
        gbuff[k].x[1] = gparts[k].x[1];
        gbuff[k].x[2] = gparts[k].x[2];
      }
    }
    if (scount > 0) {
      if (posix_memalign((void **)&sbuff, SWIFT_STRUCT_ALIGNMENT,
                         sizeof(struct cell_buff) * scount) != 0)
        error("Failed to allocate temporary indices.");
      for (int k = 0; k < scount; k++) {
        sbuff[k].x[0] = sparts[k].x[0];
        sbuff[k].x[1] = sparts[k].x[1];
        sbuff[k].x[2] = sparts[k].x[2];
      }
    }
  }

  /* Check the depth. */
  while (depth > (maxdepth = s->maxdepth)) {
    atomic_cas(&s->maxdepth, maxdepth, depth);
  }

  /* If the depth is too large, we have a problem and should stop. */
  if (maxdepth > space_cell_maxdepth) {
    error("Exceeded maximum depth (%d) when splitting cells, aborting",
          space_cell_maxdepth);
  }

  /* Split or let it be? */
  if ((with_gravity && gcount > space_splitsize) ||
      (!with_gravity &&
       (count > space_splitsize || scount > space_splitsize))) {

    /* No longer just a leaf. */
    c->split = 1;

    /* Create the cell's progeny. */
    space_getcells(s, 8, c->progeny);
    for (int k = 0; k < 8; k++) {
      struct cell *cp = c->progeny[k];
      cp->count = 0;
      cp->gcount = 0;
      cp->scount = 0;
      cp->ti_old_part = c->ti_old_part;
      cp->ti_old_gpart = c->ti_old_gpart;
      cp->ti_old_multipole = c->ti_old_multipole;
      cp->loc[0] = c->loc[0];
      cp->loc[1] = c->loc[1];
      cp->loc[2] = c->loc[2];
      cp->width[0] = c->width[0] / 2;
      cp->width[1] = c->width[1] / 2;
      cp->width[2] = c->width[2] / 2;
      cp->dmin = c->dmin / 2;
      if (k & 4) cp->loc[0] += cp->width[0];
      if (k & 2) cp->loc[1] += cp->width[1];
      if (k & 1) cp->loc[2] += cp->width[2];
      cp->depth = c->depth + 1;
      cp->split = 0;
      cp->h_max = 0.f;
      cp->dx_max_part = 0.f;
      cp->dx_max_sort = 0.f;
      cp->nodeID = c->nodeID;
      cp->parent = c;
      cp->super = NULL;
      cp->super_hydro = NULL;
      cp->super_gravity = NULL;
      cp->do_sub_sort = 0;
      cp->do_grav_sub_drift = 0;
      cp->do_sub_drift = 0;
#ifdef WITH_MPI
      cp->tag = -1;
#endif  // WITH_MPI
#ifdef SWIFT_DEBUG_CHECKS
      cp->cellID = last_cell_id++;
#endif
    }

    /* Split the cell's partcle data. */
    cell_split(c, c->parts - s->parts, c->sparts - s->sparts, buff, sbuff,
               gbuff);

    /* Buffers for the progenitors */
    struct cell_buff *progeny_buff = buff, *progeny_gbuff = gbuff,
                     *progeny_sbuff = sbuff;

    for (int k = 0; k < 8; k++) {

      /* Get the progenitor */
      struct cell *cp = c->progeny[k];

      /* Remove any progeny with zero particles. */
      if (cp->count == 0 && cp->gcount == 0 && cp->scount == 0) {

        space_recycle(s, cp);
        c->progeny[k] = NULL;

      } else {

        /* Recurse */
        space_split_recursive(s, cp, progeny_buff, progeny_sbuff,
                              progeny_gbuff);

        /* Update the pointers in the buffers */
        progeny_buff += cp->count;
        progeny_gbuff += cp->gcount;
        progeny_sbuff += cp->scount;

        /* Update the cell-wide properties */
        h_max = max(h_max, cp->h_max);
        ti_hydro_end_min = min(ti_hydro_end_min, cp->ti_hydro_end_min);
        ti_hydro_end_max = max(ti_hydro_end_max, cp->ti_hydro_end_max);
        ti_hydro_beg_max = max(ti_hydro_beg_max, cp->ti_hydro_beg_max);
        ti_gravity_end_min = min(ti_gravity_end_min, cp->ti_gravity_end_min);
        ti_gravity_end_max = max(ti_gravity_end_max, cp->ti_gravity_end_max);
        ti_gravity_beg_max = max(ti_gravity_beg_max, cp->ti_gravity_beg_max);

        /* Increase the depth */
        if (cp->maxdepth > maxdepth) maxdepth = cp->maxdepth;
      }
    }

    /* Deal with the multipole */
    if (s->gravity) {

      /* Reset everything */
      gravity_reset(c->multipole);

      /* Compute CoM and bulk velocity from all progenies */
      double CoM[3] = {0., 0., 0.};
      double vel[3] = {0., 0., 0.};
      float max_delta_vel[3] = {0.f, 0.f, 0.f};
      float min_delta_vel[3] = {0.f, 0.f, 0.f};
      double mass = 0.;

      for (int k = 0; k < 8; ++k) {
        if (c->progeny[k] != NULL) {
          const struct gravity_tensors *m = c->progeny[k]->multipole;

          mass += m->m_pole.M_000;

          CoM[0] += m->CoM[0] * m->m_pole.M_000;
          CoM[1] += m->CoM[1] * m->m_pole.M_000;
          CoM[2] += m->CoM[2] * m->m_pole.M_000;

          vel[0] += m->m_pole.vel[0] * m->m_pole.M_000;
          vel[1] += m->m_pole.vel[1] * m->m_pole.M_000;
          vel[2] += m->m_pole.vel[2] * m->m_pole.M_000;

          max_delta_vel[0] = max(m->m_pole.max_delta_vel[0], max_delta_vel[0]);
          max_delta_vel[1] = max(m->m_pole.max_delta_vel[1], max_delta_vel[1]);
          max_delta_vel[2] = max(m->m_pole.max_delta_vel[2], max_delta_vel[2]);

          min_delta_vel[0] = min(m->m_pole.min_delta_vel[0], min_delta_vel[0]);
          min_delta_vel[1] = min(m->m_pole.min_delta_vel[1], min_delta_vel[1]);
          min_delta_vel[2] = min(m->m_pole.min_delta_vel[2], min_delta_vel[2]);
        }
      }

      /* Final operation on the CoM and bulk velocity */
      const double inv_mass = 1. / mass;
      c->multipole->CoM[0] = CoM[0] * inv_mass;
      c->multipole->CoM[1] = CoM[1] * inv_mass;
      c->multipole->CoM[2] = CoM[2] * inv_mass;
      c->multipole->m_pole.vel[0] = vel[0] * inv_mass;
      c->multipole->m_pole.vel[1] = vel[1] * inv_mass;
      c->multipole->m_pole.vel[2] = vel[2] * inv_mass;

      /* Min max velocity along each axis */
      c->multipole->m_pole.max_delta_vel[0] = max_delta_vel[0];
      c->multipole->m_pole.max_delta_vel[1] = max_delta_vel[1];
      c->multipole->m_pole.max_delta_vel[2] = max_delta_vel[2];
      c->multipole->m_pole.min_delta_vel[0] = min_delta_vel[0];
      c->multipole->m_pole.min_delta_vel[1] = min_delta_vel[1];
      c->multipole->m_pole.min_delta_vel[2] = min_delta_vel[2];

      /* Now shift progeny multipoles and add them up */
      struct multipole temp;
      double r_max = 0.;
      for (int k = 0; k < 8; ++k) {
        if (c->progeny[k] != NULL) {
          const struct cell *cp = c->progeny[k];
          const struct multipole *m = &cp->multipole->m_pole;

          /* Contribution to multipole */
          gravity_M2M(&temp, m, c->multipole->CoM, cp->multipole->CoM);
          gravity_multipole_add(&c->multipole->m_pole, &temp);

          /* Upper limit of max CoM<->gpart distance */
          const double dx = c->multipole->CoM[0] - cp->multipole->CoM[0];
          const double dy = c->multipole->CoM[1] - cp->multipole->CoM[1];
          const double dz = c->multipole->CoM[2] - cp->multipole->CoM[2];
          const double r2 = dx * dx + dy * dy + dz * dz;
          r_max = max(r_max, cp->multipole->r_max + sqrt(r2));
        }
      }

      /* Alternative upper limit of max CoM<->gpart distance */
      const double dx = c->multipole->CoM[0] > c->loc[0] + c->width[0] / 2.
                            ? c->multipole->CoM[0] - c->loc[0]
                            : c->loc[0] + c->width[0] - c->multipole->CoM[0];
      const double dy = c->multipole->CoM[1] > c->loc[1] + c->width[1] / 2.
                            ? c->multipole->CoM[1] - c->loc[1]
                            : c->loc[1] + c->width[1] - c->multipole->CoM[1];
      const double dz = c->multipole->CoM[2] > c->loc[2] + c->width[2] / 2.
                            ? c->multipole->CoM[2] - c->loc[2]
                            : c->loc[2] + c->width[2] - c->multipole->CoM[2];

      /* Take minimum of both limits */
      c->multipole->r_max = min(r_max, sqrt(dx * dx + dy * dy + dz * dz));

      /* Store the value at rebuild time */
      c->multipole->r_max_rebuild = c->multipole->r_max;
      c->multipole->CoM_rebuild[0] = c->multipole->CoM[0];
      c->multipole->CoM_rebuild[1] = c->multipole->CoM[1];
      c->multipole->CoM_rebuild[2] = c->multipole->CoM[2];

      /* We know the first-order multipole (dipole) is 0. */
      c->multipole->m_pole.M_100 = 0.f;
      c->multipole->m_pole.M_010 = 0.f;
      c->multipole->m_pole.M_001 = 0.f;

    } /* Deal with gravity */
  }   /* Split or let it be? */

  /* Otherwise, collect the data from the particles this cell. */
  else {

    /* Clear the progeny. */
    bzero(c->progeny, sizeof(struct cell *) * 8);
    c->split = 0;
    maxdepth = c->depth;

    timebin_t hydro_time_bin_min = num_time_bins, hydro_time_bin_max = 0;
    timebin_t gravity_time_bin_min = num_time_bins, gravity_time_bin_max = 0;

    /* parts: Get dt_min/dt_max and h_max. */
    for (int k = 0; k < count; k++) {
#ifdef SWIFT_DEBUG_CHECKS
      if (parts[k].time_bin == time_bin_inhibited)
        error("Inhibited particle present in space_split()");
#endif
      hydro_time_bin_min = min(hydro_time_bin_min, parts[k].time_bin);
      hydro_time_bin_max = max(hydro_time_bin_max, parts[k].time_bin);
      h_max = max(h_max, parts[k].h);
    }

    /* xparts: Reset x_diff */
    for (int k = 0; k < count; k++) {
      xparts[k].x_diff[0] = 0.f;
      xparts[k].x_diff[1] = 0.f;
      xparts[k].x_diff[2] = 0.f;
    }

    /* gparts: Get dt_min/dt_max. */
    for (int k = 0; k < gcount; k++) {
#ifdef SWIFT_DEBUG_CHECKS
      if (gparts[k].time_bin == time_bin_inhibited)
        error("Inhibited g-particle present in space_split()");
#endif
      gravity_time_bin_min = min(gravity_time_bin_min, gparts[k].time_bin);
      gravity_time_bin_max = max(gravity_time_bin_max, gparts[k].time_bin);
    }

    /* sparts: Get dt_min/dt_max */
    for (int k = 0; k < scount; k++) {
#ifdef SWIFT_DEBUG_CHECKS
      if (sparts[k].time_bin == time_bin_inhibited)
        error("Inhibited s-particle present in space_split()");
#endif
      gravity_time_bin_min = min(gravity_time_bin_min, sparts[k].time_bin);
      gravity_time_bin_max = max(gravity_time_bin_max, sparts[k].time_bin);
    }

    /* Convert into integer times */
    ti_hydro_end_min = get_integer_time_end(ti_current, hydro_time_bin_min);
    ti_hydro_end_max = get_integer_time_end(ti_current, hydro_time_bin_max);
    ti_hydro_beg_max =
        get_integer_time_begin(ti_current + 1, hydro_time_bin_max);
    ti_gravity_end_min = get_integer_time_end(ti_current, gravity_time_bin_min);
    ti_gravity_end_max = get_integer_time_end(ti_current, gravity_time_bin_max);
    ti_gravity_beg_max =
        get_integer_time_begin(ti_current + 1, gravity_time_bin_max);

    /* Construct the multipole and the centre of mass*/
    if (s->gravity) {
      if (gcount > 0) {

        gravity_P2M(c->multipole, c->gparts, c->gcount);

      } else {

        /* No gparts in that leaf cell */

        /* Set the values to something sensible */
        gravity_multipole_init(&c->multipole->m_pole);
        if (c->nodeID == engine_rank) {
          c->multipole->CoM[0] = c->loc[0] + c->width[0] / 2.;
          c->multipole->CoM[1] = c->loc[1] + c->width[1] / 2.;
          c->multipole->CoM[2] = c->loc[2] + c->width[2] / 2.;
          c->multipole->r_max = 0.;
        }
      }

      /* Store the value at rebuild time */
      c->multipole->r_max_rebuild = c->multipole->r_max;
      c->multipole->CoM_rebuild[0] = c->multipole->CoM[0];
      c->multipole->CoM_rebuild[1] = c->multipole->CoM[1];
      c->multipole->CoM_rebuild[2] = c->multipole->CoM[2];
    }
  }

  /* Set the values for this cell. */
  c->h_max = h_max;
  c->ti_hydro_end_min = ti_hydro_end_min;
  c->ti_hydro_end_max = ti_hydro_end_max;
  c->ti_hydro_beg_max = ti_hydro_beg_max;
  c->ti_gravity_end_min = ti_gravity_end_min;
  c->ti_gravity_end_max = ti_gravity_end_max;
  c->ti_gravity_beg_max = ti_gravity_beg_max;
  c->maxdepth = maxdepth;

  /* Set ownership according to the start of the parts array. */
  if (s->nr_parts > 0)
    c->owner =
        ((c->parts - s->parts) % s->nr_parts) * s->nr_queues / s->nr_parts;
  else if (s->nr_sparts > 0)
    c->owner =
        ((c->sparts - s->sparts) % s->nr_sparts) * s->nr_queues / s->nr_sparts;
  else if (s->nr_gparts > 0)
    c->owner =
        ((c->gparts - s->gparts) % s->nr_gparts) * s->nr_queues / s->nr_gparts;
  else
    c->owner = 0; /* Ok, there is really nothing on this rank... */

  /* Clean up. */
  if (allocate_buffer) {
    if (buff != NULL) free(buff);
    if (gbuff != NULL) free(gbuff);
    if (sbuff != NULL) free(sbuff);
  }
}

/**
 * @brief #threadpool mapper function to split cells if they contain
 *        too many particles.
 *
 * @param map_data Pointer towards the top-cells.
 * @param num_cells The number of cells to treat.
 * @param extra_data Pointers to the #space.
 */
void space_split_mapper(void *map_data, int num_cells, void *extra_data) {

  /* Unpack the inputs. */
  struct space *s = (struct space *)extra_data;
  struct cell *restrict cells_top = (struct cell *)map_data;

  for (int ind = 0; ind < num_cells; ind++) {
    struct cell *c = &cells_top[ind];
    space_split_recursive(s, c, NULL, NULL, NULL);
  }

#ifdef SWIFT_DEBUG_CHECKS
  /* All cells and particles should have consistent h_max values. */
  for (int ind = 0; ind < num_cells; ind++) {
    int depth = 0;
    if (!checkCellhdxmax(&cells_top[ind], &depth))
      message("    at cell depth %d", depth);
  }
#endif
}

/**
 * @brief Return a used cell to the buffer of unused sub-cells.
 *
 * @param s The #space.
 * @param c The #cell.
 */
void space_recycle(struct space *s, struct cell *c) {

  /* Clear the cell. */
  if (lock_destroy(&c->lock) != 0 || lock_destroy(&c->glock) != 0 ||
      lock_destroy(&c->mlock) != 0 || lock_destroy(&c->slock) != 0)
    error("Failed to destroy spinlocks.");

  /* Lock the space. */
  lock_lock(&s->lock);

  /* Hook the multipole back in the buffer */
  if (s->gravity) {
    c->multipole->next = s->multipoles_sub;
    s->multipoles_sub = c->multipole;
  }

  /* Hook this cell into the buffer. */
  c->next = s->cells_sub;
  s->cells_sub = c;
  s->tot_cells -= 1;

  /* Unlock the space. */
  lock_unlock_blind(&s->lock);
}

/**
 * @brief Return a list of used cells to the buffer of unused sub-cells.
 *
 * @param s The #space.
 * @param cell_list_begin Pointer to the first #cell in the linked list of
 *        cells joined by their @c next pointers.
 * @param cell_list_end Pointer to the last #cell in the linked list of
 *        cells joined by their @c next pointers. It is assumed that this
 *        cell's @c next pointer is @c NULL.
 * @param multipole_list_begin Pointer to the first #multipole in the linked
 * list of
 *        multipoles joined by their @c next pointers.
 * @param multipole_list_end Pointer to the last #multipole in the linked list
 * of
 *        multipoles joined by their @c next pointers. It is assumed that this
 *        multipole's @c next pointer is @c NULL.
 */
void space_recycle_list(struct space *s, struct cell *cell_list_begin,
                        struct cell *cell_list_end,
                        struct gravity_tensors *multipole_list_begin,
                        struct gravity_tensors *multipole_list_end) {

  int count = 0;

  /* Clean up the list of cells. */
  for (struct cell *c = cell_list_begin; c != NULL; c = c->next) {
    /* Clear the cell. */
    if (lock_destroy(&c->lock) != 0 || lock_destroy(&c->glock) != 0 ||
        lock_destroy(&c->mlock) != 0 || lock_destroy(&c->slock) != 0)
      error("Failed to destroy spinlocks.");

    /* Count this cell. */
    count += 1;
  }

  /* Lock the space. */
  lock_lock(&s->lock);

  /* Hook the cells into the buffer. */
  cell_list_end->next = s->cells_sub;
  s->cells_sub = cell_list_begin;
  s->tot_cells -= count;

  /* Hook the multipoles into the buffer. */
  if (s->gravity) {
    multipole_list_end->next = s->multipoles_sub;
    s->multipoles_sub = multipole_list_begin;
  }

  /* Unlock the space. */
  lock_unlock_blind(&s->lock);
}

/**
 * @brief Get a new empty (sub-)#cell.
 *
 * If there are cells in the buffer, use the one at the end of the linked list.
 * If we have no cells, allocate a new chunk of memory and pick one from there.
 *
 * @param s The #space.
 * @param nr_cells Number of #cell to pick up.
 * @param cells Array of @c nr_cells #cell pointers in which to store the
 *        new cells.
 */
void space_getcells(struct space *s, int nr_cells, struct cell **cells) {

  /* Lock the space. */
  lock_lock(&s->lock);

  /* For each requested cell... */
  for (int j = 0; j < nr_cells; j++) {

    /* Is the cell buffer empty? */
    if (s->cells_sub == NULL) {
      if (posix_memalign((void **)&s->cells_sub, cell_align,
                         space_cellallocchunk * sizeof(struct cell)) != 0)
        error("Failed to allocate more cells.");

      /* Clear the newly-allocated cells. */
      bzero(s->cells_sub, sizeof(struct cell) * space_cellallocchunk);

      /* Constructed a linked list */
      for (int k = 0; k < space_cellallocchunk - 1; k++)
        s->cells_sub[k].next = &s->cells_sub[k + 1];
      s->cells_sub[space_cellallocchunk - 1].next = NULL;
    }

    /* Is the multipole buffer empty? */
    if (s->gravity && s->multipoles_sub == NULL) {
      if (posix_memalign(
              (void **)&s->multipoles_sub, multipole_align,
              space_cellallocchunk * sizeof(struct gravity_tensors)) != 0)
        error("Failed to allocate more multipoles.");

      /* Constructed a linked list */
      for (int k = 0; k < space_cellallocchunk - 1; k++)
        s->multipoles_sub[k].next = &s->multipoles_sub[k + 1];
      s->multipoles_sub[space_cellallocchunk - 1].next = NULL;
    }

    /* Pick off the next cell. */
    cells[j] = s->cells_sub;
    s->cells_sub = cells[j]->next;
    s->tot_cells += 1;

    /* Hook the multipole */
    if (s->gravity) {
      cells[j]->multipole = s->multipoles_sub;
      s->multipoles_sub = cells[j]->multipole->next;
    }
  }

  /* Unlock the space. */
  lock_unlock_blind(&s->lock);

  /* Init some things in the cell we just got. */
  for (int j = 0; j < nr_cells; j++) {
    for (int k = 0; k < 13; k++)
      if (cells[j]->sort[k] != NULL) free(cells[j]->sort[k]);
    struct gravity_tensors *temp = cells[j]->multipole;
    bzero(cells[j], sizeof(struct cell));
    cells[j]->multipole = temp;
    cells[j]->nodeID = -1;
    if (lock_init(&cells[j]->lock) != 0 || lock_init(&cells[j]->glock) != 0 ||
        lock_init(&cells[j]->mlock) != 0 || lock_init(&cells[j]->slock) != 0)
      error("Failed to initialize cell spinlocks.");
  }
}

/**
 * @brief Free sort arrays in any cells in the cell buffer.
 *
 * @param s The #space.
 */
void space_free_buff_sort_indices(struct space *s) {
  for (struct cell *finger = s->cells_sub; finger != NULL;
       finger = finger->next) {
    for (int k = 0; k < 13; k++)
      if (finger->sort[k] != NULL) {
        free(finger->sort[k]);
        finger->sort[k] = NULL;
      }
  }
}

/**
 * @brief Construct the list of top-level cells that have any tasks in
 * their hierarchy on this MPI rank.
 *
 * This assumes the list has been pre-allocated at a regrid.
 *
 * @param s The #space.
 */
void space_list_cells_with_tasks(struct space *s) {

  s->nr_local_cells_with_tasks = 0;

  for (int i = 0; i < s->nr_cells; ++i)
    if (cell_has_tasks(&s->cells_top[i])) {
      s->local_cells_with_tasks_top[s->nr_local_cells_with_tasks] = i;
      s->nr_local_cells_with_tasks++;
    }
  if (s->e->verbose)
    message("Have %d local top-level cells with tasks (total=%d)",
            s->nr_local_cells_with_tasks, s->nr_cells);
}

/**
 * @brief Construct the list of local top-level cells.
 *
 * This assumes the list has been pre-allocated at a regrid.
 *
 * @param s The #space.
 */
void space_list_local_cells(struct space *s) {

  s->nr_local_cells = 0;

  for (int i = 0; i < s->nr_cells; ++i)
    if (s->cells_top[i].nodeID == engine_rank) {
      s->local_cells_top[s->nr_local_cells] = i;
      s->nr_local_cells++;
    }

  if (s->e->verbose)
    message("Have %d local top-level cells (total=%d)", s->nr_local_cells,
            s->nr_cells);
}

void space_synchronize_particle_positions_mapper(void *map_data, int nr_gparts,
                                                 void *extra_data) {
  /* Unpack the data */
  struct gpart *restrict gparts = (struct gpart *)map_data;
  struct space *s = (struct space *)extra_data;

  for (int k = 0; k < nr_gparts; k++) {

    /* Get the particle */
    const struct gpart *restrict gp = &gparts[k];

    if (gp->type == swift_type_dark_matter)
      continue;

    else if (gp->type == swift_type_gas) {

      /* Get it's gassy friend */
      struct part *p = &s->parts[-gp->id_or_neg_offset];
      struct xpart *xp = &s->xparts[-gp->id_or_neg_offset];

      /* Synchronize positions and velocities */
      p->x[0] = gp->x[0];
      p->x[1] = gp->x[1];
      p->x[2] = gp->x[2];

      xp->v_full[0] = gp->v_full[0];
      xp->v_full[1] = gp->v_full[1];
      xp->v_full[2] = gp->v_full[2];
    }

    else if (gp->type == swift_type_stars) {

      /* Get it's stellar friend */
      struct spart *sp = &s->sparts[-gp->id_or_neg_offset];

      /* Synchronize positions */
      sp->x[0] = gp->x[0];
      sp->x[1] = gp->x[1];
      sp->x[2] = gp->x[2];
    }
  }
}

void space_synchronize_particle_positions(struct space *s) {

  if ((s->nr_gparts > 0 && s->nr_parts > 0) ||
      (s->nr_gparts > 0 && s->nr_sparts > 0))
    threadpool_map(&s->e->threadpool,
                   space_synchronize_particle_positions_mapper, s->gparts,
                   s->nr_gparts, sizeof(struct gpart), 0, (void *)s);
}

void space_first_init_parts_mapper(void *restrict map_data, int count,
                                   void *restrict extra_data) {

  struct part *restrict p = (struct part *)map_data;
  const struct space *restrict s = (struct space *)extra_data;
  const struct engine *e = s->e;

  const ptrdiff_t delta = p - s->parts;
  struct xpart *restrict xp = s->xparts + delta;

  /* Extract some constants */
  const struct cosmology *cosmo = s->e->cosmology;
  const struct phys_const *phys_const = s->e->physical_constants;
  const struct unit_system *us = s->e->internal_units;
  const float a_factor_vel = cosmo->a;

  const struct hydro_props *hydro_props = s->e->hydro_properties;
  const float u_init = hydro_props->initial_internal_energy;

  const struct chemistry_global_data *chemistry = e->chemistry;
  const struct cooling_function_data *cool_func = e->cooling_func;

  /* Convert velocities to internal units */
  for (int k = 0; k < count; k++) {
    p[k].v[0] *= a_factor_vel;
    p[k].v[1] *= a_factor_vel;
    p[k].v[2] *= a_factor_vel;

#ifdef HYDRO_DIMENSION_2D
    p[k].x[2] = 0.f;
    p[k].v[2] = 0.f;
#endif

#ifdef HYDRO_DIMENSION_1D
    p[k].x[1] = p[k].x[2] = 0.f;
    p[k].v[1] = p[k].v[2] = 0.f;
#endif
  }

  /* Initialise the rest */
  for (int k = 0; k < count; k++) {

    hydro_first_init_part(&p[k], &xp[k]);

    /* Overwrite the internal energy? */
    if (u_init > 0.f) hydro_set_init_internal_energy(&p[k], u_init);

    /* Also initialise the chemistry */
    chemistry_first_init_part(phys_const, us, cosmo, chemistry, &p[k], &xp[k]);

    /* And the cooling */
    cooling_first_init_part(phys_const, us, cosmo, cool_func, &p[k], &xp[k]);

#ifdef SWIFT_DEBUG_CHECKS
    /* Check part->gpart->part linkeage. */
    if (p[k].gpart && p[k].gpart->id_or_neg_offset != -(k + delta))
      error("Invalid gpart -> part link");

    /* Initialise the time-integration check variables */
    p[k].ti_drift = 0;
    p[k].ti_kick = 0;
#endif
  }
}

/**
 * @brief Initialises all the particles by setting them into a valid state
 *
 * Calls hydro_first_init_part() on all the particles
 * Calls chemistry_first_init_part() on all the particles
 * Calls cooling_first_init_part() on all the particles
 */
void space_first_init_parts(struct space *s, int verbose) {

  const ticks tic = getticks();
  if (s->nr_parts > 0)
    threadpool_map(&s->e->threadpool, space_first_init_parts_mapper, s->parts,
                   s->nr_parts, sizeof(struct part), 0, s);

  if (verbose)
    message("took %.3f %s.", clocks_from_ticks(getticks() - tic),
            clocks_getunit());
}

void space_first_init_gparts_mapper(void *restrict map_data, int count,
                                    void *restrict extra_data) {

  struct gpart *restrict gp = (struct gpart *)map_data;
  const struct space *restrict s = (struct space *)extra_data;

  const struct cosmology *cosmo = s->e->cosmology;
  const float a_factor_vel = cosmo->a;
  const struct gravity_props *grav_props = s->e->gravity_properties;

  /* Convert velocities to internal units */
  for (int k = 0; k < count; k++) {
    gp[k].v_full[0] *= a_factor_vel;
    gp[k].v_full[1] *= a_factor_vel;
    gp[k].v_full[2] *= a_factor_vel;

#ifdef HYDRO_DIMENSION_2D
    gp[k].x[2] = 0.f;
    gp[k].v_full[2] = 0.f;
#endif

#ifdef HYDRO_DIMENSION_1D
    gp[k].x[1] = gp[k].x[2] = 0.f;
    gp[k].v_full[1] = gp[k].v_full[2] = 0.f;
#endif
  }

  /* Initialise the rest */
  for (int k = 0; k < count; k++) {

    gravity_first_init_gpart(&gp[k], grav_props);

#ifdef SWIFT_DEBUG_CHECKS
    /* Initialise the time-integration check variables */
    gp[k].ti_drift = 0;
    gp[k].ti_kick = 0;
#endif
  }
}

/**
 * @brief Initialises all the g-particles by setting them into a valid state
 *
 * Calls gravity_first_init_gpart() on all the particles
 */
void space_first_init_gparts(struct space *s, int verbose) {

  const ticks tic = getticks();
  if (s->nr_gparts > 0)
    threadpool_map(&s->e->threadpool, space_first_init_gparts_mapper, s->gparts,
                   s->nr_gparts, sizeof(struct gpart), 0, s);

  if (verbose)
    message("took %.3f %s.", clocks_from_ticks(getticks() - tic),
            clocks_getunit());
}

void space_first_init_sparts_mapper(void *restrict map_data, int count,
                                    void *restrict extra_data) {

  struct spart *restrict sp = (struct spart *)map_data;
  const struct space *restrict s = (struct space *)extra_data;

#ifdef SWIFT_DEBUG_CHECKS
  const ptrdiff_t delta = sp - s->sparts;
#endif

  const struct cosmology *cosmo = s->e->cosmology;
  const float a_factor_vel = cosmo->a;

  /* Convert velocities to internal units */
  for (int k = 0; k < count; k++) {

    sp[k].v[0] *= a_factor_vel;
    sp[k].v[1] *= a_factor_vel;
    sp[k].v[2] *= a_factor_vel;

#ifdef HYDRO_DIMENSION_2D
    sp[k].x[2] = 0.f;
    sp[k].v[2] = 0.f;
#endif

#ifdef HYDRO_DIMENSION_1D
    sp[k].x[1] = sp[k].x[2] = 0.f;
    sp[k].v[1] = sp[k].v[2] = 0.f;
#endif
  }

  /* Initialise the rest */
  for (int k = 0; k < count; k++) {

    stars_first_init_spart(&sp[k]);

#ifdef SWIFT_DEBUG_CHECKS
    if (sp[k].gpart && sp[k].gpart->id_or_neg_offset != -(k + delta))
      error("Invalid gpart -> spart link");

    /* Initialise the time-integration check variables */
    sp[k].ti_drift = 0;
    sp[k].ti_kick = 0;
#endif
  }
}

/**
 * @brief Initialises all the s-particles by setting them into a valid state
 *
 * Calls stars_first_init_spart() on all the particles
 */
void space_first_init_sparts(struct space *s, int verbose) {
  const ticks tic = getticks();
  if (s->nr_sparts > 0)
    threadpool_map(&s->e->threadpool, space_first_init_sparts_mapper, s->sparts,
                   s->nr_sparts, sizeof(struct spart), 0, s);

  if (verbose)
    message("took %.3f %s.", clocks_from_ticks(getticks() - tic),
            clocks_getunit());
}

void space_init_parts_mapper(void *restrict map_data, int count,
                             void *restrict extra_data) {

  struct part *restrict parts = (struct part *)map_data;
  const struct hydro_space *restrict hs = (struct hydro_space *)extra_data;
  for (int k = 0; k < count; k++) hydro_init_part(&parts[k], hs);
}

/**
 * @brief Calls the #part initialisation function on all particles in the space.
 *
 * @param s The #space.
 * @param verbose Are we talkative?
 */
void space_init_parts(struct space *s, int verbose) {

  const ticks tic = getticks();

  if (s->nr_parts > 0)
    threadpool_map(&s->e->threadpool, space_init_parts_mapper, s->parts,
                   s->nr_parts, sizeof(struct part), 0, &s->hs);
  if (verbose)
    message("took %.3f %s.", clocks_from_ticks(getticks() - tic),
            clocks_getunit());
}

void space_init_gparts_mapper(void *restrict map_data, int count,
                              void *restrict extra_data) {

  struct gpart *gparts = (struct gpart *)map_data;
  for (int k = 0; k < count; k++) gravity_init_gpart(&gparts[k]);
}

/**
 * @brief Calls the #gpart initialisation function on all particles in the
 * space.
 *
 * @param s The #space.
 * @param verbose Are we talkative?
 */
void space_init_gparts(struct space *s, int verbose) {

  const ticks tic = getticks();

  if (s->nr_gparts > 0)
    threadpool_map(&s->e->threadpool, space_init_gparts_mapper, s->gparts,
                   s->nr_gparts, sizeof(struct gpart), 0, NULL);
  if (verbose)
    message("took %.3f %s.", clocks_from_ticks(getticks() - tic),
            clocks_getunit());
}

void space_init_sparts_mapper(void *restrict map_data, int scount,
                              void *restrict extra_data) {

  struct spart *restrict sparts = (struct spart *)map_data;
  for (int k = 0; k < scount; k++) stars_init_spart(&sparts[k]);
}

/**
 * @brief Calls the #spart initialisation function on all particles in the
 * space.
 *
 * @param s The #space.
 * @param verbose Are we talkative?
 */
void space_init_sparts(struct space *s, int verbose) {

  const ticks tic = getticks();

  if (s->nr_sparts > 0)
    threadpool_map(&s->e->threadpool, space_init_sparts_mapper, s->sparts,
                   s->nr_sparts, sizeof(struct spart), 0, NULL);
  if (verbose)
    message("took %.3f %s.", clocks_from_ticks(getticks() - tic),
            clocks_getunit());
}

void space_convert_quantities_mapper(void *restrict map_data, int count,
                                     void *restrict extra_data) {
  struct space *s = (struct space *)extra_data;
  const struct cosmology *cosmo = s->e->cosmology;
  const struct hydro_props *hydro_props = s->e->hydro_properties;
  struct part *restrict parts = (struct part *)map_data;
  const ptrdiff_t index = parts - s->parts;
  struct xpart *restrict xparts = s->xparts + index;

  for (int k = 0; k < count; k++)
    hydro_convert_quantities(&parts[k], &xparts[k], cosmo, hydro_props);
}

/**
 * @brief Calls the #part quantities conversion function on all particles in the
 * space.
 *
 * @param s The #space.
 * @param verbose Are we talkative?
 */
void space_convert_quantities(struct space *s, int verbose) {

  const ticks tic = getticks();

  if (s->nr_parts > 0)
    threadpool_map(&s->e->threadpool, space_convert_quantities_mapper, s->parts,
                   s->nr_parts, sizeof(struct part), 0, s);

  if (verbose)
    message("took %.3f %s.", clocks_from_ticks(getticks() - tic),
            clocks_getunit());
}

/**
 * @brief Split the space into cells given the array of particles.
 *
 * @param s The #space to initialize.
 * @param params The parsed parameter file.
 * @param cosmo The current cosmological model.
 * @param dim Spatial dimensions of the domain.
 * @param parts Array of Gas particles.
 * @param gparts Array of Gravity particles.
 * @param sparts Array of stars particles.
 * @param Npart The number of Gas particles in the space.
 * @param Ngpart The number of Gravity particles in the space.
 * @param Nspart The number of stars particles in the space.
 * @param periodic flag whether the domain is periodic or not.
 * @param replicate How many replications along each direction do we want?
 * @param generate_gas_in_ics Are we generating gas particles from the gparts?
 * @param hydro flag whether we are doing hydro or not?
 * @param self_gravity flag whether we are doing gravity or not?
 * @param verbose Print messages to stdout or not.
 * @param dry_run If 1, just initialise stuff, don't do anything with the parts.
 *
 * Makes a grid of edge length > r_max and fills the particles
 * into the respective cells. Cells containing more than #space_splitsize
 * parts with a cutoff below half the cell width are then split
 * recursively.
 */
void space_init(struct space *s, struct swift_params *params,
                const struct cosmology *cosmo, double dim[3],
                struct part *parts, struct gpart *gparts, struct spart *sparts,
                size_t Npart, size_t Ngpart, size_t Nspart, int periodic,
                int replicate, int generate_gas_in_ics, int hydro,
                int self_gravity, int verbose, int dry_run) {

  /* Clean-up everything */
  bzero(s, sizeof(struct space));

  /* Store everything in the space. */
  s->dim[0] = dim[0];
  s->dim[1] = dim[1];
  s->dim[2] = dim[2];
  s->periodic = periodic;
  s->gravity = self_gravity;
  s->hydro = hydro;
  s->nr_parts = Npart;
  s->size_parts = Npart;
  s->parts = parts;
  s->nr_gparts = Ngpart;
  s->size_gparts = Ngpart;
  s->gparts = gparts;
  s->nr_sparts = Nspart;
  s->size_sparts = Nspart;
  s->sparts = sparts;
  s->min_part_mass = FLT_MAX;
  s->min_gpart_mass = FLT_MAX;
  s->min_spart_mass = FLT_MAX;
  s->sum_part_vel_norm = 0.f;
  s->sum_gpart_vel_norm = 0.f;
  s->sum_spart_vel_norm = 0.f;
  s->nr_queues = 1; /* Temporary value until engine construction */

  /* Are we generating gas from the DM-only ICs? */
  if (generate_gas_in_ics) {
    space_generate_gas(s, cosmo, verbose);
    parts = s->parts;
    gparts = s->gparts;
    Npart = s->nr_parts;
    Ngpart = s->nr_gparts;

#ifdef SWIFT_DEBUG_CHECKS
    part_verify_links(parts, gparts, sparts, Npart, Ngpart, Nspart, 1);
#endif
  }

  /* Are we replicating the space ? */
  if (replicate < 1)
    error("Value of 'InitialConditions:replicate' (%d) is too small",
          replicate);
  if (replicate > 1) {
    space_replicate(s, replicate, verbose);
    parts = s->parts;
    gparts = s->gparts;
    sparts = s->sparts;
    Npart = s->nr_parts;
    Ngpart = s->nr_gparts;
    Nspart = s->nr_sparts;

#ifdef SWIFT_DEBUG_CHECKS
    part_verify_links(parts, gparts, sparts, Npart, Ngpart, Nspart, 1);
#endif
  }

  /* Decide on the minimal top-level cell size */
  const double dmax = max3(s->dim[0], s->dim[1], s->dim[2]);
  int maxtcells =
      parser_get_opt_param_int(params, "Scheduler:max_top_level_cells",
                               space_max_top_level_cells_default);
  s->cell_min = 0.99 * dmax / maxtcells;

  /* Check that it is big enough. */
  const double dmin = min3(s->dim[0], s->dim[1], s->dim[2]);
  int needtcells = 3 * dmax / dmin;
  if (maxtcells < needtcells)
    error(
        "Scheduler:max_top_level_cells is too small %d, needs to be at "
        "least %d",
        maxtcells, needtcells);

  /* Get the constants for the scheduler */
  space_maxsize = parser_get_opt_param_int(params, "Scheduler:cell_max_size",
                                           space_maxsize_default);
  space_subsize_pair_hydro =
      parser_get_opt_param_int(params, "Scheduler:cell_sub_size_pair_hydro",
                               space_subsize_pair_hydro_default);
  space_subsize_self_hydro =
      parser_get_opt_param_int(params, "Scheduler:cell_sub_size_self_hydro",
                               space_subsize_self_hydro_default);
  space_subsize_pair_grav =
      parser_get_opt_param_int(params, "Scheduler:cell_sub_size_pair_grav",
                               space_subsize_pair_grav_default);
  space_subsize_self_grav =
      parser_get_opt_param_int(params, "Scheduler:cell_sub_size_self_grav",
                               space_subsize_self_grav_default);
  space_subsize_pair_stars =
      parser_get_opt_param_int(params, "Scheduler:cell_sub_size_pair_stars",
                               space_subsize_pair_stars_default);
  space_subsize_self_stars =
      parser_get_opt_param_int(params, "Scheduler:cell_sub_size_self_stars",
                               space_subsize_self_stars_default);
  space_splitsize = parser_get_opt_param_int(
      params, "Scheduler:cell_split_size", space_splitsize_default);
  space_subdepth_grav = parser_get_opt_param_int(
      params, "Scheduler:cell_subdepth_grav", space_subdepth_grav_default);

  if (verbose) {
    message("max_size set to %d split_size set to %d", space_maxsize,
            space_splitsize);
    message("subdepth_grav set to %d", space_subdepth_grav);
    message("sub_size_pair_hydro set to %d, sub_size_self_hydro set to %d",
            space_subsize_pair_hydro, space_subsize_self_hydro);
    message("sub_size_pair_grav set to %d, sub_size_self_grav set to %d",
            space_subsize_pair_grav, space_subsize_self_grav);
    message("sub_size_pair_stars set to %d, sub_size_self_stars set to %d",
            space_subsize_pair_stars, space_subsize_self_stars);
  }

  /* Apply h scaling */
  const double scaling = parser_get_opt_param_double(
      params, "InitialConditions:smoothing_length_scaling", 1.0);
  if (scaling != 1.0 && !dry_run) {
    message("Re-scaling smoothing lengths by a factor %e", scaling);
    for (size_t k = 0; k < Npart; k++) parts[k].h *= scaling;
  }

  /* Apply shift */
  double shift[3] = {0.0, 0.0, 0.0};
  parser_get_opt_param_double_array(params, "InitialConditions:shift", 3,
                                    shift);
  if ((shift[0] != 0. || shift[1] != 0. || shift[2] != 0.) && !dry_run) {
    message("Shifting particles by [%e %e %e]", shift[0], shift[1], shift[2]);
    for (size_t k = 0; k < Npart; k++) {
      parts[k].x[0] += shift[0];
      parts[k].x[1] += shift[1];
      parts[k].x[2] += shift[2];
    }
    for (size_t k = 0; k < Ngpart; k++) {
      gparts[k].x[0] += shift[0];
      gparts[k].x[1] += shift[1];
      gparts[k].x[2] += shift[2];
    }
    for (size_t k = 0; k < Nspart; k++) {
      sparts[k].x[0] += shift[0];
      sparts[k].x[1] += shift[1];
      sparts[k].x[2] += shift[2];
    }
  }

  if (!dry_run) {

    /* Check that all the part positions are reasonable, wrap if periodic. */
    if (periodic) {
      for (size_t k = 0; k < Npart; k++)
        for (int j = 0; j < 3; j++) {
          while (parts[k].x[j] < 0) parts[k].x[j] += s->dim[j];
          while (parts[k].x[j] >= s->dim[j]) parts[k].x[j] -= s->dim[j];
        }
    } else {
      for (size_t k = 0; k < Npart; k++)
        for (int j = 0; j < 3; j++)
          if (parts[k].x[j] < 0 || parts[k].x[j] >= s->dim[j])
            error("Not all particles are within the specified domain.");
    }

    /* Same for the gparts */
    if (periodic) {
      for (size_t k = 0; k < Ngpart; k++)
        for (int j = 0; j < 3; j++) {
          while (gparts[k].x[j] < 0) gparts[k].x[j] += s->dim[j];
          while (gparts[k].x[j] >= s->dim[j]) gparts[k].x[j] -= s->dim[j];
        }
    } else {
      for (size_t k = 0; k < Ngpart; k++)
        for (int j = 0; j < 3; j++)
          if (gparts[k].x[j] < 0 || gparts[k].x[j] >= s->dim[j])
            error("Not all g-particles are within the specified domain.");
    }

    /* Same for the sparts */
    if (periodic) {
      for (size_t k = 0; k < Nspart; k++)
        for (int j = 0; j < 3; j++) {
          while (sparts[k].x[j] < 0) sparts[k].x[j] += s->dim[j];
          while (sparts[k].x[j] >= s->dim[j]) sparts[k].x[j] -= s->dim[j];
        }
    } else {
      for (size_t k = 0; k < Nspart; k++)
        for (int j = 0; j < 3; j++)
          if (sparts[k].x[j] < 0 || sparts[k].x[j] >= s->dim[j])
            error("Not all s-particles are within the specified domain.");
    }
  }

  /* Allocate the extra parts array for the gas particles. */
  if (Npart > 0) {
    if (posix_memalign((void **)&s->xparts, xpart_align,
                       Npart * sizeof(struct xpart)) != 0)
      error("Failed to allocate xparts.");
    bzero(s->xparts, Npart * sizeof(struct xpart));
  }

  hydro_space_init(&s->hs, s);

  /* Init the space lock. */
  if (lock_init(&s->lock) != 0) error("Failed to create space spin-lock.");

#ifdef SWIFT_DEBUG_CHECKS
  last_cell_id = 1;
#endif

  /* Build the cells recursively. */
  if (!dry_run) space_regrid(s, verbose);
}

/**
 * @brief Replicate the content of a space along each axis.
 *
 * Should only be called during initialisation.
 *
 * @param s The #space to replicate.
 * @param replicate The number of copies along each axis.
 * @param verbose Are we talkative ?
 */
void space_replicate(struct space *s, int replicate, int verbose) {

  if (replicate < 1) error("Invalid replicate value: %d", replicate);

  if (verbose)
    message("Replicating space %d times along each axis.", replicate);

  const int factor = replicate * replicate * replicate;

  /* Store the current values */
  const size_t nr_parts = s->nr_parts;
  const size_t nr_gparts = s->nr_gparts;
  const size_t nr_sparts = s->nr_sparts;
  const size_t nr_dm = nr_gparts - nr_parts - nr_sparts;

  s->size_parts = s->nr_parts = nr_parts * factor;
  s->size_gparts = s->nr_gparts = nr_gparts * factor;
  s->size_sparts = s->nr_sparts = nr_sparts * factor;

  /* Allocate space for new particles */
  struct part *parts = NULL;
  struct gpart *gparts = NULL;
  struct spart *sparts = NULL;

  if (posix_memalign((void **)&parts, part_align,
                     s->nr_parts * sizeof(struct part)) != 0)
    error("Failed to allocate new part array.");

  if (posix_memalign((void **)&gparts, gpart_align,
                     s->nr_gparts * sizeof(struct gpart)) != 0)
    error("Failed to allocate new gpart array.");

  if (posix_memalign((void **)&sparts, spart_align,
                     s->nr_sparts * sizeof(struct spart)) != 0)
    error("Failed to allocate new spart array.");

  /* Replicate everything */
  for (int i = 0; i < replicate; ++i) {
    for (int j = 0; j < replicate; ++j) {
      for (int k = 0; k < replicate; ++k) {
        const size_t offset = i * replicate * replicate + j * replicate + k;

        /* First copy the data */
        memcpy(parts + offset * nr_parts, s->parts,
               nr_parts * sizeof(struct part));
        memcpy(sparts + offset * nr_sparts, s->sparts,
               nr_sparts * sizeof(struct spart));
        memcpy(gparts + offset * nr_gparts, s->gparts,
               nr_gparts * sizeof(struct gpart));

        /* Shift the positions */
        const double shift[3] = {i * s->dim[0], j * s->dim[1], k * s->dim[2]};

        for (size_t n = offset * nr_parts; n < (offset + 1) * nr_parts; ++n) {
          parts[n].x[0] += shift[0];
          parts[n].x[1] += shift[1];
          parts[n].x[2] += shift[2];
        }
        for (size_t n = offset * nr_gparts; n < (offset + 1) * nr_gparts; ++n) {
          gparts[n].x[0] += shift[0];
          gparts[n].x[1] += shift[1];
          gparts[n].x[2] += shift[2];
        }
        for (size_t n = offset * nr_sparts; n < (offset + 1) * nr_sparts; ++n) {
          sparts[n].x[0] += shift[0];
          sparts[n].x[1] += shift[1];
          sparts[n].x[2] += shift[2];
        }

        /* Set the correct links (recall gpart are sorted by type at start-up):
           first DM (unassociated gpart), then gas, then stars */
        if (nr_parts > 0 && nr_gparts > 0) {
          const size_t offset_part = offset * nr_parts;
          const size_t offset_gpart = offset * nr_gparts + nr_dm;

          for (size_t n = 0; n < nr_parts; ++n) {
            parts[offset_part + n].gpart = &gparts[offset_gpart + n];
            gparts[offset_gpart + n].id_or_neg_offset = -(offset_part + n);
          }
        }
        if (nr_sparts > 0 && nr_gparts > 0) {
          const size_t offset_spart = offset * nr_sparts;
          const size_t offset_gpart = offset * nr_gparts + nr_dm + nr_parts;

          for (size_t n = 0; n < nr_sparts; ++n) {
            sparts[offset_spart + n].gpart = &gparts[offset_gpart + n];
            gparts[offset_gpart + n].id_or_neg_offset = -(offset_spart + n);
          }
        }
      }
    }
  }

  /* Replace the content of the space */
  free(s->parts);
  free(s->gparts);
  free(s->sparts);
  s->parts = parts;
  s->gparts = gparts;
  s->sparts = sparts;

  /* Finally, update the domain size */
  s->dim[0] *= replicate;
  s->dim[1] *= replicate;
  s->dim[2] *= replicate;

#ifdef SWIFT_DEBUG_CHECKS
  /* Verify that everything is correct */
  part_verify_links(s->parts, s->gparts, s->sparts, s->nr_parts, s->nr_gparts,
                    s->nr_sparts, verbose);
#endif
}

/**
 * @brief Duplicate all the dark matter particles to create the same number
 * of gas particles with mass ratios given by the cosmology.
 *
 * Note that this function alters the dark matter particle masses and positions.
 * Velocities are unchanged. We also leave the thermodynamic properties of the
 * gas un-initialised as they will be given a value from the parameter file at a
 * later stage.
 *
 * @param s The #space to create the particles in.
 * @param cosmo The current #cosmology model.
 * @param verbose Are we talkative?
 */
void space_generate_gas(struct space *s, const struct cosmology *cosmo,
                        int verbose) {

  /* Check that this is a sensible ting to do */
  if (!s->hydro)
    error(
        "Cannot generate gas from ICs if we are running without "
        "hydrodynamics. Need to run with -s and the corresponding "
        "hydrodynamics parameters in the YAML file.");

  if (verbose) message("Generating gas particles from gparts");

  /* Store the current values */
  const size_t nr_parts = s->nr_parts;
  const size_t nr_gparts = s->nr_gparts;

  if (nr_parts != 0)
    error("Generating gas particles from DM but gas already exists!");

  s->size_parts = s->nr_parts = nr_gparts;
  s->size_gparts = s->nr_gparts = 2 * nr_gparts;

  /* Allocate space for new particles */
  struct part *parts = NULL;
  struct gpart *gparts = NULL;

  if (posix_memalign((void **)&parts, part_align,
                     s->nr_parts * sizeof(struct part)) != 0)
    error("Failed to allocate new part array.");

  if (posix_memalign((void **)&gparts, gpart_align,
                     s->nr_gparts * sizeof(struct gpart)) != 0)
    error("Failed to allocate new gpart array.");

  /* Start by copying the gparts */
  memcpy(gparts, s->gparts, nr_gparts * sizeof(struct gpart));
  memcpy(gparts + nr_gparts, s->gparts, nr_gparts * sizeof(struct gpart));

  /* And zero the parts */
  bzero(parts, s->nr_parts * sizeof(struct part));

  /* Compute some constants */
  const double mass_ratio = cosmo->Omega_b / cosmo->Omega_m;
  const double bg_density = cosmo->Omega_m * cosmo->critical_density;
  const double bg_density_inv = 1. / bg_density;

  /* Update the particle properties */
  for (size_t i = 0; i < nr_gparts; ++i) {

    struct part *p = &parts[i];
    struct gpart *gp_gas = &gparts[i];
    struct gpart *gp_dm = &gparts[nr_gparts + i];

    /* Set the IDs */
    p->id = gp_gas->id_or_neg_offset * 2 + 1;
    gp_dm->id_or_neg_offset *= 2;

    if (gp_dm->id_or_neg_offset <= 0) error("DM particle ID overflowd");

    if (p->id <= 0) error("gas particle ID overflowd");

    /* Set the links correctly */
    p->gpart = gp_gas;
    gp_gas->id_or_neg_offset = -i;
    gp_gas->type = swift_type_gas;

    /* Compute positions shift */
    const double d = cbrt(gp_dm->mass * bg_density_inv);
    const double shift_dm = d * mass_ratio;
    const double shift_gas = d * (1. - mass_ratio);

    /* Set the masses */
    gp_dm->mass *= (1. - mass_ratio);
    gp_gas->mass *= mass_ratio;
    hydro_set_mass(p, gp_gas->mass);

    /* Set the new positions */
    gp_dm->x[0] += shift_dm;
    gp_dm->x[1] += shift_dm;
    gp_dm->x[2] += shift_dm;
    gp_gas->x[0] += shift_gas;
    gp_gas->x[1] += shift_gas;
    gp_gas->x[2] += shift_gas;
    p->x[0] = gp_gas->x[0];
    p->x[1] = gp_gas->x[1];
    p->x[2] = gp_gas->x[2];

    /* Also copy the velocities */
    p->v[0] = gp_gas->v_full[0];
    p->v[1] = gp_gas->v_full[1];
    p->v[2] = gp_gas->v_full[2];

    /* Set the smoothing length to the mean inter-particle separation */
    p->h = 30. * d;

    /* Note that the thermodynamic properties (u, S, ...) will be set later */
  }

  /* Replace the content of the space */
  free(s->gparts);
  s->parts = parts;
  s->gparts = gparts;
}

/**
 * @brief Verify that the matter content matches the cosmology model.
 *
 * @param s The #space.
 * @param cosmo The current cosmology model.
 * @param rank The MPI rank of this #space.
 */
void space_check_cosmology(struct space *s, const struct cosmology *cosmo,
                           int rank) {

  struct gpart *gparts = s->gparts;
  const size_t nr_gparts = s->nr_gparts;

  /* Sum up the mass in this space */
  double mass = 0.;
  for (size_t i = 0; i < nr_gparts; ++i) {
    mass += gparts[i].mass;
  }

/* Reduce the total mass */
#ifdef WITH_MPI
  double total_mass;
  MPI_Reduce(&mass, &total_mass, 1, MPI_DOUBLE, MPI_SUM, 0, MPI_COMM_WORLD);
#else
  double total_mass = mass;
#endif

  if (rank == 0) {

    const double volume = s->dim[0] * s->dim[1] * s->dim[2];

    /* Current Hubble constant */
    const double H = cosmo->H;

    /* z=0 Hubble parameter */
    const double H0 = cosmo->H0;

    /* Critical density at z=0 */
    const double rho_crit0 = cosmo->critical_density * H0 * H0 / (H * H);

    /* Compute the mass density */
    const double Omega_m = (total_mass / volume) / rho_crit0;

    if (fabs(Omega_m - cosmo->Omega_m) > 1e-3)
      error(
          "The matter content of the simulation does not match the cosmology "
          "in the parameter file cosmo.Omega_m=%e Omega_m=%e",
          cosmo->Omega_m, Omega_m);
  }
}

/**
 * @brief Cleans-up all the cell links in the space
 *
 * Expensive funtion. Should only be used for debugging purposes.
 *
 * @param s The #space to clean.
 */
void space_link_cleanup(struct space *s) {

  /* Recursively apply the cell link cleaning routine */
  space_map_cells_pre(s, 1, cell_clean_links, NULL);
}

/**
 * @brief Checks that all cells have been drifted to a given point in time
 *
 * Should only be used for debugging purposes.
 *
 * @param s The #space to check.
 * @param ti_drift The (integer) time.
 * @param multipole Are we also checking the multipoles ?
 */
void space_check_drift_point(struct space *s, integertime_t ti_drift,
                             int multipole) {
#ifdef SWIFT_DEBUG_CHECKS
  /* Recursively check all cells */
  space_map_cells_pre(s, 1, cell_check_part_drift_point, &ti_drift);
  space_map_cells_pre(s, 1, cell_check_gpart_drift_point, &ti_drift);
  if (multipole)
    space_map_cells_pre(s, 1, cell_check_multipole_drift_point, &ti_drift);
#else
  error("Calling debugging code without debugging flag activated.");
#endif
}

void space_check_top_multipoles_drift_point(struct space *s,
                                            integertime_t ti_drift) {
#ifdef SWIFT_DEBUG_CHECKS
  for (int i = 0; i < s->nr_cells; ++i) {
    cell_check_multipole_drift_point(&s->cells_top[i], &ti_drift);
  }
#else
  error("Calling debugging code without debugging flag activated.");
#endif
}

/**
 * @brief Checks that all particles and local cells have a non-zero time-step.
 *
 * Should only be used for debugging purposes.
 *
 * @param s The #space to check.
 */
void space_check_timesteps(struct space *s) {
#ifdef SWIFT_DEBUG_CHECKS
  for (int i = 0; i < s->nr_cells; ++i) {
    cell_check_timesteps(&s->cells_top[i]);
  }
#else
  error("Calling debugging code without debugging flag activated.");
#endif
}

/**
 * @brief Resets all the individual cell task counters to 0.
 *
 * Should only be used for debugging purposes.
 *
 * @param s The #space to reset.
 */
void space_reset_task_counters(struct space *s) {
#ifdef SWIFT_DEBUG_CHECKS
  for (int i = 0; i < s->nr_cells; ++i) {
    cell_reset_task_counters(&s->cells_top[i]);
  }
#else
  error("Calling debugging code without debugging flag activated.");
#endif
}

/**
 * @brief Frees up the memory allocated for this #space
 */
void space_clean(struct space *s) {

  for (int i = 0; i < s->nr_cells; ++i) cell_clean(&s->cells_top[i]);
  free(s->cells_top);
  free(s->multipoles_top);
  free(s->local_cells_top);
  free(s->local_cells_with_tasks_top);
  free(s->parts);
  free(s->xparts);
  free(s->gparts);
  free(s->sparts);
  free(s->fof_data.group_index);
  free(s->fof_data.group_size);
  free(s->fof_data.group_mass);
  free(s->fof_data.group_CoM);
}

/**
 * @brief Write the space struct and its contents to the given FILE as a
 * stream of bytes.
 *
 * @param s the space
 * @param stream the file stream
 */
void space_struct_dump(struct space *s, FILE *stream) {

  restart_write_blocks(s, sizeof(struct space), 1, stream, "space",
                       "space struct");

  /* More things to write. */
  if (s->nr_parts > 0) {
    restart_write_blocks(s->parts, s->nr_parts, sizeof(struct part), stream,
                         "parts", "parts");
    restart_write_blocks(s->xparts, s->nr_parts, sizeof(struct xpart), stream,
                         "xparts", "xparts");
  }
  if (s->nr_gparts > 0)
    restart_write_blocks(s->gparts, s->nr_gparts, sizeof(struct gpart), stream,
                         "gparts", "gparts");

  if (s->nr_sparts > 0)
    restart_write_blocks(s->sparts, s->nr_sparts, sizeof(struct spart), stream,
                         "sparts", "sparts");
}

/**
 * @brief Re-create a space struct and its contents from the given FILE
 *        stream.
 *
 * @param s the space
 * @param stream the file stream
 */
void space_struct_restore(struct space *s, FILE *stream) {

  restart_read_blocks(s, sizeof(struct space), 1, stream, NULL, "space struct");

  /* Things that should be reconstructed in a rebuild. */
  s->cells_top = NULL;
  s->cells_sub = NULL;
  s->multipoles_top = NULL;
  s->multipoles_sub = NULL;
  s->local_cells_top = NULL;
  s->local_cells_with_tasks_top = NULL;
  s->grav_top_level = NULL;
#ifdef WITH_MPI
  s->parts_foreign = NULL;
  s->size_parts_foreign = 0;
  s->gparts_foreign = NULL;
  s->size_gparts_foreign = 0;
  s->sparts_foreign = NULL;
  s->size_sparts_foreign = 0;
#endif

  /* More things to read. */
  s->parts = NULL;
  s->xparts = NULL;
  if (s->nr_parts > 0) {

    /* Need the memory for these. */
    if (posix_memalign((void **)&s->parts, part_align,
                       s->size_parts * sizeof(struct part)) != 0)
      error("Failed to allocate restore part array.");
    if (posix_memalign((void **)&s->xparts, xpart_align,
                       s->size_parts * sizeof(struct xpart)) != 0)
      error("Failed to allocate restore xpart array.");

    restart_read_blocks(s->parts, s->nr_parts, sizeof(struct part), stream,
                        NULL, "parts");
    restart_read_blocks(s->xparts, s->nr_parts, sizeof(struct xpart), stream,
                        NULL, "xparts");
  }
  s->gparts = NULL;
  if (s->nr_gparts > 0) {
    if (posix_memalign((void **)&s->gparts, gpart_align,
                       s->size_gparts * sizeof(struct gpart)) != 0)
      error("Failed to allocate restore gpart array.");

    restart_read_blocks(s->gparts, s->nr_gparts, sizeof(struct gpart), stream,
                        NULL, "gparts");
  }

  s->sparts = NULL;
  if (s->nr_sparts > 0) {
    if (posix_memalign((void **)&s->sparts, spart_align,
                       s->size_sparts * sizeof(struct spart)) != 0)
      error("Failed to allocate restore spart array.");

    restart_read_blocks(s->sparts, s->nr_sparts, sizeof(struct spart), stream,
                        NULL, "sparts");
  }

  /* Need to reconnect the gravity parts to their hydro and stars particles. */
  /* Re-link the parts. */
  if (s->nr_parts > 0 && s->nr_gparts > 0)
    part_relink_parts_to_gparts(s->gparts, s->nr_gparts, s->parts);

  /* Re-link the sparts. */
  if (s->nr_sparts > 0 && s->nr_gparts > 0)
    part_relink_sparts_to_gparts(s->gparts, s->nr_gparts, s->sparts);

#ifdef SWIFT_DEBUG_CHECKS
  /* Verify that everything is correct */
  part_verify_links(s->parts, s->gparts, s->sparts, s->nr_parts, s->nr_gparts,
                    s->nr_sparts, 1);
#endif
}<|MERGE_RESOLUTION|>--- conflicted
+++ resolved
@@ -419,20 +419,18 @@
       error("Failed to allocate indices of local top-level cells.");
     bzero(s->local_cells_top, s->nr_cells * sizeof(int));
 
-<<<<<<< HEAD
     /* Allocate and initialise array of cell indices. */
     if (posix_memalign((void **)&s->cell_index, 32, s->nr_cells * sizeof(int)) != 0)
       error("Failed to allocate list of cells for FOF search.");
 
     /* Set cell index into list of top-level cells. */
     for(int i = 0; i < s->nr_cells; i++) s->cell_index[i] = i;
-=======
+    
     /* Allocate the indices of local cells with tasks */
     if (posix_memalign((void **)&s->local_cells_with_tasks_top,
                        SWIFT_STRUCT_ALIGNMENT, s->nr_cells * sizeof(int)) != 0)
       error("Failed to allocate indices of local top-level cells.");
     bzero(s->local_cells_with_tasks_top, s->nr_cells * sizeof(int));
->>>>>>> cee4c633
 
     /* Set the cells' locks */
     for (int k = 0; k < s->nr_cells; k++) {
