/*******************************************************************************
 * This file is part of SWIFT.
 * Copyright (c) 2012 Pedro Gonnet (pedro.gonnet@durham.ac.uk)
 *                    Matthieu Schaller (matthieu.schaller@durham.ac.uk)
 *               2015 Peter W. Draper (p.w.draper@durham.ac.uk)
 *                    Angus Lepper (angus.lepper@ed.ac.uk)
 *               2016 John A. Regan (john.a.regan@durham.ac.uk)
 *                    Tom Theuns (tom.theuns@durham.ac.uk)
 *
 * This program is free software: you can redistribute it and/or modify
 * it under the terms of the GNU Lesser General Public License as published
 * by the Free Software Foundation, either version 3 of the License, or
 * (at your option) any later version.
 *
 * This program is distributed in the hope that it will be useful,
 * but WITHOUT ANY WARRANTY; without even the implied warranty of
 * MERCHANTABILITY or FITNESS FOR A PARTICULAR PURPOSE.  See the
 * GNU General Public License for more details.
 *
 * You should have received a copy of the GNU Lesser General Public License
 * along with this program.  If not, see <http://www.gnu.org/licenses/>.
 *
 ******************************************************************************/

/* Config parameters. */
#include "../config.h"

/* Some standard headers. */
#include <float.h>
#include <limits.h>
#include <sched.h>
#include <stdbool.h>
#include <stdio.h>
#include <stdlib.h>
#include <string.h>
#include <unistd.h>

/* MPI headers. */
#ifdef WITH_MPI
#include <mpi.h>
#endif

#ifdef HAVE_LIBNUMA
#include <numa.h>
#endif

/* Load the profiler header, if needed. */
#ifdef WITH_PROFILER
#include <gperftools/profiler.h>
#endif

/* This object's header. */
#include "engine.h"

/* Local headers. */
#include "active.h"
#include "atomic.h"
#include "cell.h"
#include "chemistry.h"
#include "clocks.h"
#include "cooling.h"
#include "cosmology.h"
#include "cycle.h"
#include "debug.h"
#include "equation_of_state.h"
#include "error.h"
#include "gravity.h"
#include "gravity_cache.h"
#include "hydro.h"
#include "logger.h"
#include "logger_io.h"
#include "map.h"
#include "memswap.h"
#include "minmax.h"
#include "outputlist.h"
#include "parallel_io.h"
#include "part.h"
#include "partition.h"
#include "profiler.h"
#include "proxy.h"
#include "restart.h"
#include "runner.h"
#include "serial_io.h"
#include "single_io.h"
#include "sort_part.h"
#include "stars_io.h"
#include "statistics.h"
#include "timers.h"
#include "tools.h"
#include "units.h"
#include "velociraptor_interface.h"
#include "version.h"

/* Particle cache size. */
#define CACHE_SIZE 512

const char *engine_policy_names[] = {"none",
                                     "rand",
                                     "steal",
                                     "keep",
                                     "block",
                                     "cpu tight",
                                     "mpi",
                                     "numa affinity",
                                     "hydro",
                                     "self gravity",
                                     "external gravity",
                                     "cosmological integration",
                                     "drift everything",
                                     "reconstruct multi-poles",
                                     "cooling",
                                     "stars",
                                     "structure finding",
                                     "star formation",
                                     "feedback"};

/** The rank of the engine as a global variable (for messages). */
int engine_rank;

/**
 * @brief Data collected from the cells at the end of a time-step
 */
struct end_of_step_data {

  size_t updated, g_updated, s_updated;
  size_t inhibited, g_inhibited, s_inhibited;
  integertime_t ti_hydro_end_min, ti_hydro_end_max, ti_hydro_beg_max;
  integertime_t ti_gravity_end_min, ti_gravity_end_max, ti_gravity_beg_max;
  integertime_t ti_stars_end_min;
  struct engine *e;
};

/**
 * @brief Link a density/force task to a cell.
 *
 * @param e The #engine.
 * @param l A pointer to the #link, will be modified atomically.
 * @param t The #task.
 *
 * @return The new #link pointer.
 */
void engine_addlink(struct engine *e, struct link **l, struct task *t) {

  /* Get the next free link. */
  const size_t ind = atomic_inc(&e->nr_links);
  if (ind >= e->size_links) {
    error("Link table overflow.");
  }
  struct link *res = &e->links[ind];

  /* Set it atomically. */
  res->t = t;
  res->next = atomic_swap(l, res);
}

#ifdef WITH_MPI
/**
 * Do the exchange of one type of particles with all the other nodes.
 *
 * @param counts 2D array with the counts of particles to exchange with
 *               each other node.
 * @param parts the particle data to exchange
 * @param new_nr_parts the number of particles this node will have after all
 *                     exchanges have completed.
 * @param sizeofparts sizeof the particle struct.
 * @param alignsize the memory alignment required for this particle type.
 * @param mpi_type the MPI_Datatype for these particles.
 * @param nr_nodes the number of nodes to exchange with.
 * @param nodeID the id of this node.
 *
 * @result new particle data constructed from all the exchanges with the
 *         given alignment.
 */
static void *engine_do_redistribute(int *counts, char *parts,
                                    size_t new_nr_parts, size_t sizeofparts,
                                    size_t alignsize, MPI_Datatype mpi_type,
                                    int nr_nodes, int nodeID) {

  /* Allocate a new particle array with some extra margin */
  char *parts_new = NULL;
  if (posix_memalign(
          (void **)&parts_new, alignsize,
          sizeofparts * new_nr_parts * engine_redistribute_alloc_margin) != 0)
    error("Failed to allocate new particle data.");

  /* Prepare MPI requests for the asynchronous communications */
  MPI_Request *reqs;
  if ((reqs = (MPI_Request *)malloc(sizeof(MPI_Request) * 2 * nr_nodes)) ==
      NULL)
    error("Failed to allocate MPI request list.");

  /* Only send and receive only "chunk" particles per request. So we need to
   * loop as many times as necessary here. Make 2Gb/sizeofparts so we only
   * send 2Gb packets. */
  const int chunk = INT_MAX / sizeofparts;
  int sent = 0;
  int recvd = 0;

  int activenodes = 1;
  while (activenodes) {

    for (int k = 0; k < 2 * nr_nodes; k++) reqs[k] = MPI_REQUEST_NULL;

    /* Emit the sends and recvs for the data. */
    size_t offset_send = sent;
    size_t offset_recv = recvd;
    activenodes = 0;

    for (int k = 0; k < nr_nodes; k++) {

      /* Indices in the count arrays of the node of interest */
      const int ind_send = nodeID * nr_nodes + k;
      const int ind_recv = k * nr_nodes + nodeID;

      /* Are we sending any data this loop? */
      int sending = counts[ind_send] - sent;
      if (sending > 0) {
        activenodes++;
        if (sending > chunk) sending = chunk;

        /* If the send and receive is local then just copy. */
        if (k == nodeID) {
          int receiving = counts[ind_recv] - recvd;
          if (receiving > chunk) receiving = chunk;
          memcpy(&parts_new[offset_recv * sizeofparts],
                 &parts[offset_send * sizeofparts], sizeofparts * receiving);
        } else {
          /* Otherwise send it. */
          int res =
              MPI_Isend(&parts[offset_send * sizeofparts], sending, mpi_type, k,
                        ind_send, MPI_COMM_WORLD, &reqs[2 * k + 0]);
          if (res != MPI_SUCCESS)
            mpi_error(res, "Failed to isend parts to node %i.", k);
        }
      }

      /* If we're sending to this node, then move past it to next. */
      if (counts[ind_send] > 0) offset_send += counts[ind_send];

      /* Are we receiving any data from this node? Note already done if coming
       * from this node. */
      if (k != nodeID) {
        int receiving = counts[ind_recv] - recvd;
        if (receiving > 0) {
          activenodes++;
          if (receiving > chunk) receiving = chunk;
          int res = MPI_Irecv(&parts_new[offset_recv * sizeofparts], receiving,
                              mpi_type, k, ind_recv, MPI_COMM_WORLD,
                              &reqs[2 * k + 1]);
          if (res != MPI_SUCCESS)
            mpi_error(res, "Failed to emit irecv of parts from node %i.", k);
        }
      }

      /* If we're receiving from this node, then move past it to next. */
      if (counts[ind_recv] > 0) offset_recv += counts[ind_recv];
    }

    /* Wait for all the sends and recvs to tumble in. */
    MPI_Status stats[2 * nr_nodes];
    int res;
    if ((res = MPI_Waitall(2 * nr_nodes, reqs, stats)) != MPI_SUCCESS) {
      for (int k = 0; k < 2 * nr_nodes; k++) {
        char buff[MPI_MAX_ERROR_STRING];
        MPI_Error_string(stats[k].MPI_ERROR, buff, &res);
        message("request from source %i, tag %i has error '%s'.",
                stats[k].MPI_SOURCE, stats[k].MPI_TAG, buff);
      }
      error("Failed during waitall for part data.");
    }

    /* Move to next chunks. */
    sent += chunk;
    recvd += chunk;
  }

  /* Free temps. */
  free(reqs);

  /* And return new memory. */
  return parts_new;
}
#endif

#ifdef WITH_MPI /* redist_mapper */

/* Support for engine_redistribute threadpool dest mappers. */
struct redist_mapper_data {
  int *counts;
  int *dest;
  int nodeID;
  int nr_nodes;
  struct cell *cells;
  struct space *s;
  void *base;
};

/* Generic function for accumulating counts for TYPE parts. Note
 * we use a local counts array to avoid the atomic_add in the parts
 * loop. */
#define ENGINE_REDISTRIBUTE_DEST_MAPPER(TYPE)                              \
  engine_redistribute_dest_mapper_##TYPE(void *map_data, int num_elements, \
                                         void *extra_data) {               \
    struct TYPE *parts = (struct TYPE *)map_data;                          \
    struct redist_mapper_data *mydata =                                    \
        (struct redist_mapper_data *)extra_data;                           \
    struct space *s = mydata->s;                                           \
    int *dest =                                                            \
        mydata->dest + (ptrdiff_t)(parts - (struct TYPE *)mydata->base);   \
    int *lcounts = NULL;                                                   \
    if ((lcounts = (int *)calloc(                                          \
             sizeof(int), mydata->nr_nodes * mydata->nr_nodes)) == NULL)   \
      error("Failed to allocate counts thread-specific buffer");           \
    for (int k = 0; k < num_elements; k++) {                               \
      for (int j = 0; j < 3; j++) {                                        \
        if (parts[k].x[j] < 0.0)                                           \
          parts[k].x[j] += s->dim[j];                                      \
        else if (parts[k].x[j] >= s->dim[j])                               \
          parts[k].x[j] -= s->dim[j];                                      \
      }                                                                    \
      const int cid = cell_getid(s->cdim, parts[k].x[0] * s->iwidth[0],    \
                                 parts[k].x[1] * s->iwidth[1],             \
                                 parts[k].x[2] * s->iwidth[2]);            \
      dest[k] = s->cells_top[cid].nodeID;                                  \
      size_t ind = mydata->nodeID * mydata->nr_nodes + dest[k];            \
      lcounts[ind] += 1;                                                   \
    }                                                                      \
    for (int k = 0; k < (mydata->nr_nodes * mydata->nr_nodes); k++)        \
      atomic_add(&mydata->counts[k], lcounts[k]);                          \
    free(lcounts);                                                         \
  }

/**
 * @brief Accumulate the counts of particles per cell.
 * Threadpool helper for accumulating the counts of particles per cell.
 *
 * part version.
 */
static void ENGINE_REDISTRIBUTE_DEST_MAPPER(part);

/**
 * @brief Accumulate the counts of star particles per cell.
 * Threadpool helper for accumulating the counts of particles per cell.
 *
 * spart version.
 */
static void ENGINE_REDISTRIBUTE_DEST_MAPPER(spart);

/**
 * @brief Accumulate the counts of gravity particles per cell.
 * Threadpool helper for accumulating the counts of particles per cell.
 *
 * gpart version.
 */
static void ENGINE_REDISTRIBUTE_DEST_MAPPER(gpart);

#endif /* redist_mapper_data */

#ifdef WITH_MPI /* savelink_mapper_data */

/* Support for saving the linkage between gparts and parts/sparts. */
struct savelink_mapper_data {
  int nr_nodes;
  int *counts;
  void *parts;
  int nodeID;
};

/**
 * @brief Save the offset of each gravity partner of a part or spart.
 *
 * The offset is from the start of the sorted particles to be sent to a node.
 * This is possible as parts without gravity partners have a positive id.
 * These offsets are used to restore the pointers on the receiving node.
 *
 * CHECKS should be eliminated as dead code when optimizing.
 */
#define ENGINE_REDISTRIBUTE_SAVELINK_MAPPER(TYPE, CHECKS)                      \
  engine_redistribute_savelink_mapper_##TYPE(void *map_data, int num_elements, \
                                             void *extra_data) {               \
    int *nodes = (int *)map_data;                                              \
    struct savelink_mapper_data *mydata =                                      \
        (struct savelink_mapper_data *)extra_data;                             \
    int nodeID = mydata->nodeID;                                               \
    int nr_nodes = mydata->nr_nodes;                                           \
    int *counts = mydata->counts;                                              \
    struct TYPE *parts = (struct TYPE *)mydata->parts;                         \
                                                                               \
    for (int j = 0; j < num_elements; j++) {                                   \
      int node = nodes[j];                                                     \
      int count = 0;                                                           \
      size_t offset = 0;                                                       \
      for (int i = 0; i < node; i++) offset += counts[nodeID * nr_nodes + i];  \
                                                                               \
      for (int k = 0; k < counts[nodeID * nr_nodes + node]; k++) {             \
        if (parts[k + offset].gpart != NULL) {                                 \
          if (CHECKS)                                                          \
            if (parts[k + offset].gpart->id_or_neg_offset > 0)                 \
              error("Trying to link a partnerless " #TYPE "!");                \
          parts[k + offset].gpart->id_or_neg_offset = -count;                  \
          count++;                                                             \
        }                                                                      \
      }                                                                        \
    }                                                                          \
  }

/**
 * @brief Save position of part-gpart links.
 * Threadpool helper for accumulating the counts of particles per cell.
 */
#ifdef SWIFT_DEBUG_CHECKS
static void ENGINE_REDISTRIBUTE_SAVELINK_MAPPER(part, 1);
#else
static void ENGINE_REDISTRIBUTE_SAVELINK_MAPPER(part, 0);
#endif

/**
 * @brief Save position of spart-gpart links.
 * Threadpool helper for accumulating the counts of particles per cell.
 */
#ifdef SWIFT_DEBUG_CHECKS
static void ENGINE_REDISTRIBUTE_SAVELINK_MAPPER(spart, 1);
#else
static void ENGINE_REDISTRIBUTE_SAVELINK_MAPPER(spart, 0);
#endif

#endif /* savelink_mapper_data */

#ifdef WITH_MPI /* relink_mapper_data */

/* Support for relinking parts, gparts and sparts after moving between nodes. */
struct relink_mapper_data {
  int nodeID;
  int nr_nodes;
  int *counts;
  int *s_counts;
  int *g_counts;
  struct space *s;
};

/**
 * @brief Restore the part/gpart and spart/gpart links for a list of nodes.
 *
 * @param map_data address of nodes to process.
 * @param num_elements the number nodes to process.
 * @param extra_data additional data defining the context (a
 * relink_mapper_data).
 */
static void engine_redistribute_relink_mapper(void *map_data, int num_elements,
                                              void *extra_data) {

  int *nodes = (int *)map_data;
  struct relink_mapper_data *mydata = (struct relink_mapper_data *)extra_data;

  int nodeID = mydata->nodeID;
  int nr_nodes = mydata->nr_nodes;
  int *counts = mydata->counts;
  int *g_counts = mydata->g_counts;
  int *s_counts = mydata->s_counts;
  struct space *s = mydata->s;

  for (int i = 0; i < num_elements; i++) {

    int node = nodes[i];

    /* Get offsets to correct parts of the counts arrays for this node. */
    size_t offset_parts = 0;
    size_t offset_gparts = 0;
    size_t offset_sparts = 0;
    for (int n = 0; n < node; n++) {
      int ind_recv = n * nr_nodes + nodeID;
      offset_parts += counts[ind_recv];
      offset_gparts += g_counts[ind_recv];
      offset_sparts += s_counts[ind_recv];
    }

    /* Number of gparts sent from this node. */
    int ind_recv = node * nr_nodes + nodeID;
    const size_t count_gparts = g_counts[ind_recv];

    /* Loop over the gparts received from this node */
    for (size_t k = offset_gparts; k < offset_gparts + count_gparts; k++) {

      /* Does this gpart have a gas partner ? */
      if (s->gparts[k].type == swift_type_gas) {

        const ptrdiff_t partner_index =
            offset_parts - s->gparts[k].id_or_neg_offset;

        /* Re-link */
        s->gparts[k].id_or_neg_offset = -partner_index;
        s->parts[partner_index].gpart = &s->gparts[k];
      }

      /* Does this gpart have a star partner ? */
      else if (s->gparts[k].type == swift_type_stars) {

        const ptrdiff_t partner_index =
            offset_sparts - s->gparts[k].id_or_neg_offset;

        /* Re-link */
        s->gparts[k].id_or_neg_offset = -partner_index;
        s->sparts[partner_index].gpart = &s->gparts[k];
      }
    }
  }
}

#endif /* relink_mapper_data */

/**
 * @brief Redistribute the particles amongst the nodes according
 *      to their cell's node IDs.
 *
 * The strategy here is as follows:
 * 1) Each node counts the number of particles it has to send to each other
 * node.
 * 2) The number of particles of each type is then exchanged.
 * 3) The particles to send are placed in a temporary buffer in which the
 * part-gpart links are preserved.
 * 4) Each node allocates enough space for the new particles.
 * 5) (Asynchronous) communications are issued to transfer the data.
 *
 *
 * @param e The #engine.
 */
void engine_redistribute(struct engine *e) {

#ifdef WITH_MPI

  const int nr_nodes = e->nr_nodes;
  const int nodeID = e->nodeID;
  struct space *s = e->s;
  struct cell *cells = s->cells_top;
  const int nr_cells = s->nr_cells;
  struct xpart *xparts = s->xparts;
  struct part *parts = s->parts;
  struct gpart *gparts = s->gparts;
  struct spart *sparts = s->sparts;
  ticks tic = getticks();

  size_t nr_parts = s->nr_parts;
  size_t nr_gparts = s->nr_gparts;
  size_t nr_sparts = s->nr_sparts;

  /* Start by moving inhibited particles to the end of the arrays */
  for (size_t k = 0; k < nr_parts; /* void */) {
    if (parts[k].time_bin == time_bin_inhibited) {
      nr_parts -= 1;

      /* Swap the particle */
      memswap(&parts[k], &parts[nr_parts], sizeof(struct part));

      /* Swap the xpart */
      memswap(&xparts[k], &xparts[nr_parts], sizeof(struct xpart));

      /* Swap the link with the gpart */
      if (parts[k].gpart != NULL) {
        parts[k].gpart->id_or_neg_offset = -k;
      }
      if (parts[nr_parts].gpart != NULL) {
        parts[nr_parts].gpart->id_or_neg_offset = -nr_parts;
      }
    } else {
      k++;
    }
  }

  /* Now move inhibited star particles to the end of the arrays */
  for (size_t k = 0; k < nr_sparts; /* void */) {
    if (sparts[k].time_bin == time_bin_inhibited) {
      nr_sparts -= 1;

      /* Swap the particle */
      memswap(&s->sparts[k], &s->sparts[nr_sparts], sizeof(struct spart));

      /* Swap the link with the gpart */
      if (s->sparts[k].gpart != NULL) {
        s->sparts[k].gpart->id_or_neg_offset = -k;
      }
      if (s->sparts[nr_sparts].gpart != NULL) {
        s->sparts[nr_sparts].gpart->id_or_neg_offset = -nr_sparts;
      }
    } else {
      k++;
    }
  }

  /* Finally do the same with the gravity particles */
  for (size_t k = 0; k < nr_gparts; /* void */) {
    if (gparts[k].time_bin == time_bin_inhibited) {
      nr_gparts -= 1;

      /* Swap the particle */
      memswap(&s->gparts[k], &s->gparts[nr_gparts], sizeof(struct gpart));

      /* Swap the link with part/spart */
      if (s->gparts[k].type == swift_type_gas) {
        s->parts[-s->gparts[k].id_or_neg_offset].gpart = &s->gparts[k];
      } else if (s->gparts[k].type == swift_type_stars) {
        s->sparts[-s->gparts[k].id_or_neg_offset].gpart = &s->gparts[k];
      }
      if (s->gparts[nr_gparts].type == swift_type_gas) {
        s->parts[-s->gparts[nr_gparts].id_or_neg_offset].gpart =
            &s->gparts[nr_gparts];
      } else if (s->gparts[nr_gparts].type == swift_type_stars) {
        s->sparts[-s->gparts[nr_gparts].id_or_neg_offset].gpart =
            &s->gparts[nr_gparts];
      }
    } else {
      k++;
    }
  }

  /* Now we are ready to deal with real particles and can start the exchange. */

  /* Allocate temporary arrays to store the counts of particles to be sent
   * and the destination of each particle */
  int *counts;
  if ((counts = (int *)calloc(sizeof(int), nr_nodes * nr_nodes)) == NULL)
    error("Failed to allocate counts temporary buffer.");

  int *dest;
  if ((dest = (int *)malloc(sizeof(int) * nr_parts)) == NULL)
    error("Failed to allocate dest temporary buffer.");

  /* Simple index of node IDs, used for mappers over nodes. */
  int *nodes = NULL;
  if ((nodes = (int *)malloc(sizeof(int) * nr_nodes)) == NULL)
    error("Failed to allocate nodes temporary buffer.");
  for (int k = 0; k < nr_nodes; k++) nodes[k] = k;

  /* Get destination of each particle */
  struct redist_mapper_data redist_data;
  redist_data.s = s;
  redist_data.nodeID = nodeID;
  redist_data.nr_nodes = nr_nodes;

  redist_data.counts = counts;
  redist_data.dest = dest;
  redist_data.base = (void *)parts;

  threadpool_map(&e->threadpool, engine_redistribute_dest_mapper_part, parts,
                 nr_parts, sizeof(struct part), 0, &redist_data);

  /* Sort the particles according to their cell index. */
  if (nr_parts > 0)
    space_parts_sort(s->parts, s->xparts, dest, &counts[nodeID * nr_nodes],
                     nr_nodes, 0);

#ifdef SWIFT_DEBUG_CHECKS
  /* Verify that the part have been sorted correctly. */
  for (size_t k = 0; k < nr_parts; k++) {
    const struct part *p = &s->parts[k];

    /* New cell index */
    const int new_cid =
        cell_getid(s->cdim, p->x[0] * s->iwidth[0], p->x[1] * s->iwidth[1],
                   p->x[2] * s->iwidth[2]);

    /* New cell of this part */
    const struct cell *c = &s->cells_top[new_cid];
    const int new_node = c->nodeID;

    if (dest[k] != new_node)
      error("part's new node index not matching sorted index.");

    if (p->x[0] < c->loc[0] || p->x[0] > c->loc[0] + c->width[0] ||
        p->x[1] < c->loc[1] || p->x[1] > c->loc[1] + c->width[1] ||
        p->x[2] < c->loc[2] || p->x[2] > c->loc[2] + c->width[2])
      error("part not sorted into the right top-level cell!");
  }
#endif

  /* We will need to re-link the gpart partners of parts, so save their
   * relative positions in the sent lists. */
  if (nr_parts > 0 && nr_gparts > 0) {

    struct savelink_mapper_data savelink_data;
    savelink_data.nr_nodes = nr_nodes;
    savelink_data.counts = counts;
    savelink_data.parts = (void *)parts;
    savelink_data.nodeID = nodeID;
    threadpool_map(&e->threadpool, engine_redistribute_savelink_mapper_part,
                   nodes, nr_nodes, sizeof(int), 0, &savelink_data);
  }
  free(dest);

  /* Get destination of each s-particle */
  int *s_counts;
  if ((s_counts = (int *)calloc(sizeof(int), nr_nodes * nr_nodes)) == NULL)
    error("Failed to allocate s_counts temporary buffer.");

  int *s_dest;
  if ((s_dest = (int *)malloc(sizeof(int) * nr_sparts)) == NULL)
    error("Failed to allocate s_dest temporary buffer.");

  redist_data.counts = s_counts;
  redist_data.dest = s_dest;
  redist_data.base = (void *)sparts;

  threadpool_map(&e->threadpool, engine_redistribute_dest_mapper_spart, sparts,
                 nr_sparts, sizeof(struct spart), 0, &redist_data);

  /* Sort the particles according to their cell index. */
  if (nr_sparts > 0)
    space_sparts_sort(s->sparts, s_dest, &s_counts[nodeID * nr_nodes], nr_nodes,
                      0);

#ifdef SWIFT_DEBUG_CHECKS
  /* Verify that the spart have been sorted correctly. */
  for (size_t k = 0; k < nr_sparts; k++) {
    const struct spart *sp = &s->sparts[k];

    /* New cell index */
    const int new_cid =
        cell_getid(s->cdim, sp->x[0] * s->iwidth[0], sp->x[1] * s->iwidth[1],
                   sp->x[2] * s->iwidth[2]);

    /* New cell of this spart */
    const struct cell *c = &s->cells_top[new_cid];
    const int new_node = c->nodeID;

    if (s_dest[k] != new_node)
      error("spart's new node index not matching sorted index.");

    if (sp->x[0] < c->loc[0] || sp->x[0] > c->loc[0] + c->width[0] ||
        sp->x[1] < c->loc[1] || sp->x[1] > c->loc[1] + c->width[1] ||
        sp->x[2] < c->loc[2] || sp->x[2] > c->loc[2] + c->width[2])
      error("spart not sorted into the right top-level cell!");
  }
#endif

  /* We need to re-link the gpart partners of sparts. */
  if (nr_sparts > 0) {

    struct savelink_mapper_data savelink_data;
    savelink_data.nr_nodes = nr_nodes;
    savelink_data.counts = s_counts;
    savelink_data.parts = (void *)sparts;
    savelink_data.nodeID = nodeID;
    threadpool_map(&e->threadpool, engine_redistribute_savelink_mapper_spart,
                   nodes, nr_nodes, sizeof(int), 0, &savelink_data);
  }
  free(s_dest);

  /* Get destination of each g-particle */
  int *g_counts;
  if ((g_counts = (int *)calloc(sizeof(int), nr_nodes * nr_nodes)) == NULL)
    error("Failed to allocate g_gcount temporary buffer.");

  int *g_dest;
  if ((g_dest = (int *)malloc(sizeof(int) * nr_gparts)) == NULL)
    error("Failed to allocate g_dest temporary buffer.");

  redist_data.counts = g_counts;
  redist_data.dest = g_dest;
  redist_data.base = (void *)gparts;

  threadpool_map(&e->threadpool, engine_redistribute_dest_mapper_gpart, gparts,
                 nr_gparts, sizeof(struct gpart), 0, &redist_data);

  /* Sort the gparticles according to their cell index. */
  if (nr_gparts > 0)
    space_gparts_sort(s->gparts, s->parts, s->sparts, g_dest,
                      &g_counts[nodeID * nr_nodes], nr_nodes);

#ifdef SWIFT_DEBUG_CHECKS
  /* Verify that the gpart have been sorted correctly. */
  for (size_t k = 0; k < nr_gparts; k++) {
    const struct gpart *gp = &s->gparts[k];

    /* New cell index */
    const int new_cid =
        cell_getid(s->cdim, gp->x[0] * s->iwidth[0], gp->x[1] * s->iwidth[1],
                   gp->x[2] * s->iwidth[2]);

    /* New cell of this gpart */
    const struct cell *c = &s->cells_top[new_cid];
    const int new_node = c->nodeID;

    if (g_dest[k] != new_node)
      error("gpart's new node index not matching sorted index (%d != %d).",
            g_dest[k], new_node);

    if (gp->x[0] < c->loc[0] || gp->x[0] > c->loc[0] + c->width[0] ||
        gp->x[1] < c->loc[1] || gp->x[1] > c->loc[1] + c->width[1] ||
        gp->x[2] < c->loc[2] || gp->x[2] > c->loc[2] + c->width[2])
      error("gpart not sorted into the right top-level cell!");
  }
#endif

  free(g_dest);

  /* Get all the counts from all the nodes. */
  if (MPI_Allreduce(MPI_IN_PLACE, counts, nr_nodes * nr_nodes, MPI_INT, MPI_SUM,
                    MPI_COMM_WORLD) != MPI_SUCCESS)
    error("Failed to allreduce particle transfer counts.");

  /* Get all the s_counts from all the nodes. */
  if (MPI_Allreduce(MPI_IN_PLACE, g_counts, nr_nodes * nr_nodes, MPI_INT,
                    MPI_SUM, MPI_COMM_WORLD) != MPI_SUCCESS)
    error("Failed to allreduce gparticle transfer counts.");

  /* Get all the g_counts from all the nodes. */
  if (MPI_Allreduce(MPI_IN_PLACE, s_counts, nr_nodes * nr_nodes, MPI_INT,
                    MPI_SUM, MPI_COMM_WORLD) != MPI_SUCCESS)
    error("Failed to allreduce sparticle transfer counts.");

  /* Report how many particles will be moved. */
  if (e->verbose) {
    if (e->nodeID == 0) {
      size_t total = 0, g_total = 0, s_total = 0;
      size_t unmoved = 0, g_unmoved = 0, s_unmoved = 0;
      for (int p = 0, r = 0; p < nr_nodes; p++) {
        for (int n = 0; n < nr_nodes; n++) {
          total += counts[r];
          g_total += g_counts[r];
          s_total += s_counts[r];
          if (p == n) {
            unmoved += counts[r];
            g_unmoved += g_counts[r];
            s_unmoved += s_counts[r];
          }
          r++;
        }
      }
      if (total > 0)
        message("%ld of %ld (%.2f%%) of particles moved", total - unmoved,
                total, 100.0 * (double)(total - unmoved) / (double)total);
      if (g_total > 0)
        message("%ld of %ld (%.2f%%) of g-particles moved", g_total - g_unmoved,
                g_total,
                100.0 * (double)(g_total - g_unmoved) / (double)g_total);
      if (s_total > 0)
        message("%ld of %ld (%.2f%%) of s-particles moved", s_total - s_unmoved,
                s_total,
                100.0 * (double)(s_total - s_unmoved) / (double)s_total);
    }
  }

  /* Now each node knows how many parts, sparts and gparts will be transferred
   * to every other node.
   * Get the new numbers of particles for this node. */
  size_t nr_parts_new = 0, nr_gparts_new = 0, nr_sparts_new = 0;
  for (int k = 0; k < nr_nodes; k++)
    nr_parts_new += counts[k * nr_nodes + nodeID];
  for (int k = 0; k < nr_nodes; k++)
    nr_gparts_new += g_counts[k * nr_nodes + nodeID];
  for (int k = 0; k < nr_nodes; k++)
    nr_sparts_new += s_counts[k * nr_nodes + nodeID];

  /* Now exchange the particles, type by type to keep the memory required
   * under control. */

  /* SPH particles. */
  void *new_parts = engine_do_redistribute(
      counts, (char *)s->parts, nr_parts_new, sizeof(struct part), part_align,
      part_mpi_type, nr_nodes, nodeID);
  free(s->parts);
  s->parts = (struct part *)new_parts;
  s->nr_parts = nr_parts_new;
  s->size_parts = engine_redistribute_alloc_margin * nr_parts_new;

  /* Extra SPH particle properties. */
  new_parts = engine_do_redistribute(counts, (char *)s->xparts, nr_parts_new,
                                     sizeof(struct xpart), xpart_align,
                                     xpart_mpi_type, nr_nodes, nodeID);
  free(s->xparts);
  s->xparts = (struct xpart *)new_parts;

  /* Gravity particles. */
  new_parts = engine_do_redistribute(g_counts, (char *)s->gparts, nr_gparts_new,
                                     sizeof(struct gpart), gpart_align,
                                     gpart_mpi_type, nr_nodes, nodeID);
  free(s->gparts);
  s->gparts = (struct gpart *)new_parts;
  s->nr_gparts = nr_gparts_new;
  s->size_gparts = engine_redistribute_alloc_margin * nr_gparts_new;

  /* Star particles. */
  new_parts = engine_do_redistribute(s_counts, (char *)s->sparts, nr_sparts_new,
                                     sizeof(struct spart), spart_align,
                                     spart_mpi_type, nr_nodes, nodeID);
  free(s->sparts);
  s->sparts = (struct spart *)new_parts;
  s->nr_sparts = nr_sparts_new;
  s->size_sparts = engine_redistribute_alloc_margin * nr_sparts_new;

  /* All particles have now arrived. Time for some final operations on the
     stuff we just received */

  /* Restore the part<->gpart and spart<->gpart links.
   * Generate indices and counts for threadpool tasks. Note we process a node
   * at a time. */
  struct relink_mapper_data relink_data;
  relink_data.s = s;
  relink_data.counts = counts;
  relink_data.g_counts = g_counts;
  relink_data.s_counts = s_counts;
  relink_data.nodeID = nodeID;
  relink_data.nr_nodes = nr_nodes;

  threadpool_map(&e->threadpool, engine_redistribute_relink_mapper, nodes,
                 nr_nodes, sizeof(int), 1, &relink_data);
  free(nodes);

  /* Clean up the counts now we are done. */
  free(counts);
  free(g_counts);
  free(s_counts);

#ifdef SWIFT_DEBUG_CHECKS
  /* Verify that all parts are in the right place. */
  for (size_t k = 0; k < nr_parts_new; k++) {
    const int cid = cell_getid(s->cdim, s->parts[k].x[0] * s->iwidth[0],
                               s->parts[k].x[1] * s->iwidth[1],
                               s->parts[k].x[2] * s->iwidth[2]);
    if (cells[cid].nodeID != nodeID)
      error("Received particle (%zu) that does not belong here (nodeID=%i).", k,
            cells[cid].nodeID);
  }
  for (size_t k = 0; k < nr_gparts_new; k++) {
    const int cid = cell_getid(s->cdim, s->gparts[k].x[0] * s->iwidth[0],
                               s->gparts[k].x[1] * s->iwidth[1],
                               s->gparts[k].x[2] * s->iwidth[2]);
    if (cells[cid].nodeID != nodeID)
      error("Received g-particle (%zu) that does not belong here (nodeID=%i).",
            k, cells[cid].nodeID);
  }
  for (size_t k = 0; k < nr_sparts_new; k++) {
    const int cid = cell_getid(s->cdim, s->sparts[k].x[0] * s->iwidth[0],
                               s->sparts[k].x[1] * s->iwidth[1],
                               s->sparts[k].x[2] * s->iwidth[2]);
    if (cells[cid].nodeID != nodeID)
      error("Received s-particle (%zu) that does not belong here (nodeID=%i).",
            k, cells[cid].nodeID);
  }

  /* Verify that the links are correct */
  part_verify_links(s->parts, s->gparts, s->sparts, nr_parts_new, nr_gparts_new,
                    nr_sparts_new, e->verbose);
#endif

  /* Be verbose about what just happened. */
  if (e->verbose) {
    int my_cells = 0;
    for (int k = 0; k < nr_cells; k++)
      if (cells[k].nodeID == nodeID) my_cells += 1;
    message("node %i now has %zu parts, %zu sparts and %zu gparts in %i cells.",
            nodeID, nr_parts_new, nr_sparts_new, nr_gparts_new, my_cells);
  }

  /* Flag that a redistribute has taken place */
  e->step_props |= engine_step_prop_redistribute;

  if (e->verbose)
    message("took %.3f %s.", clocks_from_ticks(getticks() - tic),
            clocks_getunit());
#else
  error("SWIFT was not compiled with MPI support.");
#endif
}

/**
 * @brief Repartition the cells amongst the nodes.
 *
 * @param e The #engine.
 */
void engine_repartition(struct engine *e) {

#if defined(WITH_MPI) && (defined(HAVE_PARMETIS) || defined(HAVE_METIS))

  ticks tic = getticks();

#ifdef SWIFT_DEBUG_CHECKS
  /* Be verbose about this. */
  if (e->nodeID == 0 || e->verbose) message("repartitioning space");
  fflush(stdout);

  /* Check that all cells have been drifted to the current time */
  space_check_drift_point(e->s, e->ti_current, /*check_multipoles=*/0);
#endif

  /* Clear the repartition flag. */
  e->forcerepart = 0;

  /* Nothing to do if only using a single node. Also avoids METIS
   * bug that doesn't handle this case well. */
  if (e->nr_nodes == 1) return;

  /* Do the repartitioning. */
  partition_repartition(e->reparttype, e->nodeID, e->nr_nodes, e->s,
                        e->sched.tasks, e->sched.nr_tasks);

  /* Partitioning requires copies of the particles, so we need to reduce the
   * memory in use to the minimum, we can free the sorting indices and the
   * tasks as these will be regenerated at the next rebuild. */

  /* Sorting indices. */
  if (e->s->cells_top != NULL) space_free_cells(e->s);

  /* Task arrays. */
  scheduler_free_tasks(&e->sched);

  /* Now comes the tricky part: Exchange particles between all nodes.
     This is done in two steps, first allreducing a matrix of
     how many particles go from where to where, then re-allocating
     the parts array, and emitting the sends and receives.
     Finally, the space, tasks, and proxies need to be rebuilt. */

  /* Redistribute the particles between the nodes. */
  engine_redistribute(e);

  /* Make the proxies. */
  engine_makeproxies(e);

  /* Tell the engine it should re-build whenever possible */
  e->forcerebuild = 1;

  /* Flag that a repartition has taken place */
  e->step_props |= engine_step_prop_repartition;

  if (e->verbose)
    message("took %.3f %s.", clocks_from_ticks(getticks() - tic),
            clocks_getunit());
#else
  if (e->reparttype->type != REPART_NONE)
    error("SWIFT was not compiled with MPI and METIS or ParMETIS support.");

  /* Clear the repartition flag. */
  e->forcerepart = 0;
#endif
}

/**
 * @brief Decide whether trigger a repartition the cells amongst the nodes.
 *
 * @param e The #engine.
 */
void engine_repartition_trigger(struct engine *e) {

#ifdef WITH_MPI

  const ticks tic = getticks();

  /* Do nothing if there have not been enough steps since the last
   * repartition, don't want to repeat this too often or immediately after
   * a repartition step. Also nothing to do when requested. */
  if (e->step - e->last_repartition >= 2 &&
      e->reparttype->type != REPART_NONE) {

    /* Old style if trigger is >1 or this is the second step (want an early
     * repartition following the initial repartition). */
    if (e->reparttype->trigger > 1 || e->step == 2) {
      if (e->reparttype->trigger > 1) {
        if ((e->step % (int)e->reparttype->trigger) == 0) e->forcerepart = 1;
      } else {
        e->forcerepart = 1;
      }

    } else {

      /* Use cputimes from ranks to estimate the imbalance. */
      /* First check if we are going to skip this stage anyway, if so do that
       * now. If is only worth checking the CPU loads when we have processed a
       * significant number of all particles. */
      if ((e->updates > 1 &&
           e->updates >= e->total_nr_parts * e->reparttype->minfrac) ||
          (e->g_updates > 1 &&
           e->g_updates >= e->total_nr_gparts * e->reparttype->minfrac)) {

        /* Get CPU time used since the last call to this function. */
        double elapsed_cputime =
            clocks_get_cputime_used() - e->cputime_last_step;

        /* Gather the elapsed CPU times from all ranks for the last step. */
        double elapsed_cputimes[e->nr_nodes];
        MPI_Gather(&elapsed_cputime, 1, MPI_DOUBLE, elapsed_cputimes, 1,
                   MPI_DOUBLE, 0, MPI_COMM_WORLD);
        if (e->nodeID == 0) {

          /* Get the range and mean of cputimes. */
          double mintime = elapsed_cputimes[0];
          double maxtime = elapsed_cputimes[0];
          double sum = elapsed_cputimes[0];
          for (int k = 1; k < e->nr_nodes; k++) {
            if (elapsed_cputimes[k] > maxtime) maxtime = elapsed_cputimes[k];
            if (elapsed_cputimes[k] < mintime) mintime = elapsed_cputimes[k];
            sum += elapsed_cputimes[k];
          }
          double mean = sum / (double)e->nr_nodes;

          /* Are we out of balance? */
          if (((maxtime - mintime) / mean) > e->reparttype->trigger) {
            if (e->verbose)
              message("trigger fraction %.3f exceeds %.3f will repartition",
                      (maxtime - mintime) / mintime, e->reparttype->trigger);
            e->forcerepart = 1;
          }
        }

        /* All nodes do this together. */
        MPI_Bcast(&e->forcerepart, 1, MPI_INT, 0, MPI_COMM_WORLD);
      }
    }

    /* Remember we did this. */
    if (e->forcerepart) e->last_repartition = e->step;
  }

  /* We always reset CPU time for next check, unless it will not be used. */
  if (e->reparttype->type != REPART_NONE)
    e->cputime_last_step = clocks_get_cputime_used();

  if (e->verbose)
    message("took %.3f %s", clocks_from_ticks(getticks() - tic),
            clocks_getunit());
#endif
}

/**
 * @brief Exchange cell structures with other nodes.
 *
 * @param e The #engine.
 */
void engine_exchange_cells(struct engine *e) {

#ifdef WITH_MPI

  struct space *s = e->s;
  const int nr_proxies = e->nr_proxies;
  const int with_gravity = e->policy & engine_policy_self_gravity;
  const ticks tic = getticks();

  /* Exchange the cell structure with neighbouring ranks. */
  proxy_cells_exchange(e->proxies, e->nr_proxies, e->s, with_gravity);

  ticks tic2 = getticks();

  /* Count the number of particles we need to import and re-allocate
     the buffer if needed. */
  size_t count_parts_in = 0, count_gparts_in = 0, count_sparts_in = 0;
  for (int k = 0; k < nr_proxies; k++)
    for (int j = 0; j < e->proxies[k].nr_cells_in; j++) {
      if (e->proxies[k].cells_in_type[j] & proxy_cell_type_hydro)
        count_parts_in += e->proxies[k].cells_in[j]->hydro.count;
      if (e->proxies[k].cells_in_type[j] & proxy_cell_type_gravity)
        count_gparts_in += e->proxies[k].cells_in[j]->grav.count;
      count_sparts_in += e->proxies[k].cells_in[j]->stars.count;
    }
  if (count_parts_in > s->size_parts_foreign) {
    if (s->parts_foreign != NULL) free(s->parts_foreign);
    s->size_parts_foreign = 1.1 * count_parts_in;
    if (posix_memalign((void **)&s->parts_foreign, part_align,
                       sizeof(struct part) * s->size_parts_foreign) != 0)
      error("Failed to allocate foreign part data.");
  }
  if (count_gparts_in > s->size_gparts_foreign) {
    if (s->gparts_foreign != NULL) free(s->gparts_foreign);
    s->size_gparts_foreign = 1.1 * count_gparts_in;
    if (posix_memalign((void **)&s->gparts_foreign, gpart_align,
                       sizeof(struct gpart) * s->size_gparts_foreign) != 0)
      error("Failed to allocate foreign gpart data.");
  }
  if (count_sparts_in > s->size_sparts_foreign) {
    if (s->sparts_foreign != NULL) free(s->sparts_foreign);
    s->size_sparts_foreign = 1.1 * count_sparts_in;
    if (posix_memalign((void **)&s->sparts_foreign, spart_align,
                       sizeof(struct spart) * s->size_sparts_foreign) != 0)
      error("Failed to allocate foreign spart data.");
  }

  if (e->verbose)
    message("Counting and allocating arrays took %.3f %s.",
            clocks_from_ticks(getticks() - tic2), clocks_getunit());

  tic2 = getticks();

  /* Unpack the cells and link to the particle data. */
  struct part *parts = s->parts_foreign;
  struct gpart *gparts = s->gparts_foreign;
  struct spart *sparts = s->sparts_foreign;
  for (int k = 0; k < nr_proxies; k++) {
    for (int j = 0; j < e->proxies[k].nr_cells_in; j++) {

      if (e->proxies[k].cells_in_type[j] & proxy_cell_type_hydro) {
        cell_link_parts(e->proxies[k].cells_in[j], parts);
        parts = &parts[e->proxies[k].cells_in[j]->hydro.count];
      }

      if (e->proxies[k].cells_in_type[j] & proxy_cell_type_gravity) {
        cell_link_gparts(e->proxies[k].cells_in[j], gparts);
        gparts = &gparts[e->proxies[k].cells_in[j]->grav.count];
      }

      cell_link_sparts(e->proxies[k].cells_in[j], sparts);
      sparts = &sparts[e->proxies[k].cells_in[j]->stars.count];
    }
  }
  s->nr_parts_foreign = parts - s->parts_foreign;
  s->nr_gparts_foreign = gparts - s->gparts_foreign;
  s->nr_sparts_foreign = sparts - s->sparts_foreign;

  if (e->verbose)
    message("Recursively linking arrays took %.3f %s.",
            clocks_from_ticks(getticks() - tic2), clocks_getunit());

  if (e->verbose)
    message("took %.3f %s.", clocks_from_ticks(getticks() - tic),
            clocks_getunit());

#else
  error("SWIFT was not compiled with MPI support.");
#endif
}

/**
 * @brief Exchange straying particles with other nodes.
 *
 * @param e The #engine.
 * @param offset_parts The index in the parts array as of which the foreign
 *        parts reside (i.e. the current number of local #part).
 * @param ind_part The foreign #cell ID of each part.
 * @param Npart The number of stray parts, contains the number of parts received
 *        on return.
 * @param offset_gparts The index in the gparts array as of which the foreign
 *        parts reside (i.e. the current number of local #gpart).
 * @param ind_gpart The foreign #cell ID of each gpart.
 * @param Ngpart The number of stray gparts, contains the number of gparts
 *        received on return.
 * @param offset_sparts The index in the sparts array as of which the foreign
 *        parts reside (i.e. the current number of local #spart).
 * @param ind_spart The foreign #cell ID of each spart.
 * @param Nspart The number of stray sparts, contains the number of sparts
 *        received on return.
 *
 * Note that this function does not mess-up the linkage between parts and
 * gparts, i.e. the received particles have correct linkeage.
 */
void engine_exchange_strays(struct engine *e, const size_t offset_parts,
                            const int *ind_part, size_t *Npart,
                            const size_t offset_gparts, const int *ind_gpart,
                            size_t *Ngpart, const size_t offset_sparts,
                            const int *ind_spart, size_t *Nspart) {

#ifdef WITH_MPI

  struct space *s = e->s;
  ticks tic = getticks();

  /* Re-set the proxies. */
  for (int k = 0; k < e->nr_proxies; k++) {
    e->proxies[k].nr_parts_out = 0;
    e->proxies[k].nr_gparts_out = 0;
    e->proxies[k].nr_sparts_out = 0;
  }

  /* Put the parts into the corresponding proxies. */
  for (size_t k = 0; k < *Npart; k++) {

    /* Ignore the particles we want to get rid of (inhibited, ...). */
    if (ind_part[k] == -1) continue;

    /* Get the target node and proxy ID. */
    const int node_id = e->s->cells_top[ind_part[k]].nodeID;
    if (node_id < 0 || node_id >= e->nr_nodes)
      error("Bad node ID %i.", node_id);
    const int pid = e->proxy_ind[node_id];
    if (pid < 0) {
      error(
          "Do not have a proxy for the requested nodeID %i for part with "
          "id=%lld, x=[%e,%e,%e].",
          node_id, s->parts[offset_parts + k].id,
          s->parts[offset_parts + k].x[0], s->parts[offset_parts + k].x[1],
          s->parts[offset_parts + k].x[2]);
    }

    /* Re-link the associated gpart with the buffer offset of the part. */
    if (s->parts[offset_parts + k].gpart != NULL) {
      s->parts[offset_parts + k].gpart->id_or_neg_offset =
          -e->proxies[pid].nr_parts_out;
    }

#ifdef SWIFT_DEBUG_CHECKS
    if (s->parts[offset_parts + k].time_bin == time_bin_inhibited)
      error("Attempting to exchange an inhibited particle");
#endif

    /* Load the part and xpart into the proxy. */
    proxy_parts_load(&e->proxies[pid], &s->parts[offset_parts + k],
                     &s->xparts[offset_parts + k], 1);
  }

  /* Put the sparts into the corresponding proxies. */
  for (size_t k = 0; k < *Nspart; k++) {

    /* Ignore the particles we want to get rid of (inhibited, ...). */
    if (ind_spart[k] == -1) continue;

    /* Get the target node and proxy ID. */
    const int node_id = e->s->cells_top[ind_spart[k]].nodeID;
    if (node_id < 0 || node_id >= e->nr_nodes)
      error("Bad node ID %i.", node_id);
    const int pid = e->proxy_ind[node_id];
    if (pid < 0) {
      error(
          "Do not have a proxy for the requested nodeID %i for part with "
          "id=%lld, x=[%e,%e,%e].",
          node_id, s->sparts[offset_sparts + k].id,
          s->sparts[offset_sparts + k].x[0], s->sparts[offset_sparts + k].x[1],
          s->sparts[offset_sparts + k].x[2]);
    }

    /* Re-link the associated gpart with the buffer offset of the spart. */
    if (s->sparts[offset_sparts + k].gpart != NULL) {
      s->sparts[offset_sparts + k].gpart->id_or_neg_offset =
          -e->proxies[pid].nr_sparts_out;
    }

#ifdef SWIFT_DEBUG_CHECKS
    if (s->sparts[offset_sparts + k].time_bin == time_bin_inhibited)
      error("Attempting to exchange an inhibited particle");
#endif

    /* Load the spart into the proxy */
    proxy_sparts_load(&e->proxies[pid], &s->sparts[offset_sparts + k], 1);
  }

  /* Put the gparts into the corresponding proxies. */
  for (size_t k = 0; k < *Ngpart; k++) {

    /* Ignore the particles we want to get rid of (inhibited, ...). */
    if (ind_gpart[k] == -1) continue;

    /* Get the target node and proxy ID. */
    const int node_id = e->s->cells_top[ind_gpart[k]].nodeID;
    if (node_id < 0 || node_id >= e->nr_nodes)
      error("Bad node ID %i.", node_id);
    const int pid = e->proxy_ind[node_id];
    if (pid < 0) {
      error(
          "Do not have a proxy for the requested nodeID %i for part with "
          "id=%lli, x=[%e,%e,%e].",
          node_id, s->gparts[offset_gparts + k].id_or_neg_offset,
          s->gparts[offset_gparts + k].x[0], s->gparts[offset_gparts + k].x[1],
          s->gparts[offset_gparts + k].x[2]);
    }

#ifdef SWIFT_DEBUG_CHECKS
    if (s->gparts[offset_gparts + k].time_bin == time_bin_inhibited)
      error("Attempting to exchange an inhibited particle");
#endif

    /* Load the gpart into the proxy */
    proxy_gparts_load(&e->proxies[pid], &s->gparts[offset_gparts + k], 1);
  }

  /* Launch the proxies. */
  MPI_Request reqs_in[4 * engine_maxproxies];
  MPI_Request reqs_out[4 * engine_maxproxies];
  for (int k = 0; k < e->nr_proxies; k++) {
    proxy_parts_exchange_first(&e->proxies[k]);
    reqs_in[k] = e->proxies[k].req_parts_count_in;
    reqs_out[k] = e->proxies[k].req_parts_count_out;
  }

  /* Wait for each count to come in and start the recv. */
  for (int k = 0; k < e->nr_proxies; k++) {
    int pid = MPI_UNDEFINED;
    if (MPI_Waitany(e->nr_proxies, reqs_in, &pid, MPI_STATUS_IGNORE) !=
            MPI_SUCCESS ||
        pid == MPI_UNDEFINED)
      error("MPI_Waitany failed.");
    // message( "request from proxy %i has arrived." , pid );
    proxy_parts_exchange_second(&e->proxies[pid]);
  }

  /* Wait for all the sends to have finished too. */
  if (MPI_Waitall(e->nr_proxies, reqs_out, MPI_STATUSES_IGNORE) != MPI_SUCCESS)
    error("MPI_Waitall on sends failed.");

  /* Count the total number of incoming particles and make sure we have
     enough space to accommodate them. */
  int count_parts_in = 0;
  int count_gparts_in = 0;
  int count_sparts_in = 0;
  for (int k = 0; k < e->nr_proxies; k++) {
    count_parts_in += e->proxies[k].nr_parts_in;
    count_gparts_in += e->proxies[k].nr_gparts_in;
    count_sparts_in += e->proxies[k].nr_sparts_in;
  }
  if (e->verbose) {
    message("sent out %zu/%zu/%zu parts/gparts/sparts, got %i/%i/%i back.",
            *Npart, *Ngpart, *Nspart, count_parts_in, count_gparts_in,
            count_sparts_in);
  }

  /* Reallocate the particle arrays if necessary */
  if (offset_parts + count_parts_in > s->size_parts) {
    message("re-allocating parts array.");
    s->size_parts = (offset_parts + count_parts_in) * engine_parts_size_grow;
    struct part *parts_new = NULL;
    struct xpart *xparts_new = NULL;
    if (posix_memalign((void **)&parts_new, part_align,
                       sizeof(struct part) * s->size_parts) != 0 ||
        posix_memalign((void **)&xparts_new, xpart_align,
                       sizeof(struct xpart) * s->size_parts) != 0)
      error("Failed to allocate new part data.");
    memcpy(parts_new, s->parts, sizeof(struct part) * offset_parts);
    memcpy(xparts_new, s->xparts, sizeof(struct xpart) * offset_parts);
    free(s->parts);
    free(s->xparts);
    s->parts = parts_new;
    s->xparts = xparts_new;

    /* Reset the links */
    for (size_t k = 0; k < offset_parts; k++) {
      if (s->parts[k].gpart != NULL) {
        s->parts[k].gpart->id_or_neg_offset = -k;
      }
    }
  }
  if (offset_sparts + count_sparts_in > s->size_sparts) {
    message("re-allocating sparts array.");
    s->size_sparts = (offset_sparts + count_sparts_in) * engine_parts_size_grow;
    struct spart *sparts_new = NULL;
    if (posix_memalign((void **)&sparts_new, spart_align,
                       sizeof(struct spart) * s->size_sparts) != 0)
      error("Failed to allocate new spart data.");
    memcpy(sparts_new, s->sparts, sizeof(struct spart) * offset_sparts);
    free(s->sparts);
    s->sparts = sparts_new;

    /* Reset the links */
    for (size_t k = 0; k < offset_sparts; k++) {
      if (s->sparts[k].gpart != NULL) {
        s->sparts[k].gpart->id_or_neg_offset = -k;
      }
    }
  }
  if (offset_gparts + count_gparts_in > s->size_gparts) {
    message("re-allocating gparts array.");
    s->size_gparts = (offset_gparts + count_gparts_in) * engine_parts_size_grow;
    struct gpart *gparts_new = NULL;
    if (posix_memalign((void **)&gparts_new, gpart_align,
                       sizeof(struct gpart) * s->size_gparts) != 0)
      error("Failed to allocate new gpart data.");
    memcpy(gparts_new, s->gparts, sizeof(struct gpart) * offset_gparts);
    free(s->gparts);
    s->gparts = gparts_new;

    /* Reset the links */
    for (size_t k = 0; k < offset_gparts; k++) {
      if (s->gparts[k].type == swift_type_gas) {
        s->parts[-s->gparts[k].id_or_neg_offset].gpart = &s->gparts[k];
      } else if (s->gparts[k].type == swift_type_stars) {
        s->sparts[-s->gparts[k].id_or_neg_offset].gpart = &s->gparts[k];
      }
    }
  }

  /* Collect the requests for the particle data from the proxies. */
  int nr_in = 0, nr_out = 0;
  for (int k = 0; k < e->nr_proxies; k++) {
    if (e->proxies[k].nr_parts_in > 0) {
      reqs_in[4 * k] = e->proxies[k].req_parts_in;
      reqs_in[4 * k + 1] = e->proxies[k].req_xparts_in;
      nr_in += 2;
    } else {
      reqs_in[4 * k] = reqs_in[4 * k + 1] = MPI_REQUEST_NULL;
    }
    if (e->proxies[k].nr_gparts_in > 0) {
      reqs_in[4 * k + 2] = e->proxies[k].req_gparts_in;
      nr_in += 1;
    } else {
      reqs_in[4 * k + 2] = MPI_REQUEST_NULL;
    }
    if (e->proxies[k].nr_sparts_in > 0) {
      reqs_in[4 * k + 3] = e->proxies[k].req_sparts_in;
      nr_in += 1;
    } else {
      reqs_in[4 * k + 3] = MPI_REQUEST_NULL;
    }

    if (e->proxies[k].nr_parts_out > 0) {
      reqs_out[4 * k] = e->proxies[k].req_parts_out;
      reqs_out[4 * k + 1] = e->proxies[k].req_xparts_out;
      nr_out += 2;
    } else {
      reqs_out[4 * k] = reqs_out[4 * k + 1] = MPI_REQUEST_NULL;
    }
    if (e->proxies[k].nr_gparts_out > 0) {
      reqs_out[4 * k + 2] = e->proxies[k].req_gparts_out;
      nr_out += 1;
    } else {
      reqs_out[4 * k + 2] = MPI_REQUEST_NULL;
    }
    if (e->proxies[k].nr_sparts_out > 0) {
      reqs_out[4 * k + 3] = e->proxies[k].req_sparts_out;
      nr_out += 1;
    } else {
      reqs_out[4 * k + 3] = MPI_REQUEST_NULL;
    }
  }

  /* Wait for each part array to come in and collect the new
     parts from the proxies. */
  int count_parts = 0, count_gparts = 0, count_sparts = 0;
  for (int k = 0; k < nr_in; k++) {
    int err, pid;
    if ((err = MPI_Waitany(4 * e->nr_proxies, reqs_in, &pid,
                           MPI_STATUS_IGNORE)) != MPI_SUCCESS) {
      char buff[MPI_MAX_ERROR_STRING];
      int res;
      MPI_Error_string(err, buff, &res);
      error("MPI_Waitany failed (%s).", buff);
    }
    if (pid == MPI_UNDEFINED) break;
    // message( "request from proxy %i has arrived." , pid / 4 );
    pid = 4 * (pid / 4);

    /* If all the requests for a given proxy have arrived... */
    if (reqs_in[pid + 0] == MPI_REQUEST_NULL &&
        reqs_in[pid + 1] == MPI_REQUEST_NULL &&
        reqs_in[pid + 2] == MPI_REQUEST_NULL &&
        reqs_in[pid + 3] == MPI_REQUEST_NULL) {
      /* Copy the particle data to the part/xpart/gpart arrays. */
      struct proxy *prox = &e->proxies[pid / 4];
      memcpy(&s->parts[offset_parts + count_parts], prox->parts_in,
             sizeof(struct part) * prox->nr_parts_in);
      memcpy(&s->xparts[offset_parts + count_parts], prox->xparts_in,
             sizeof(struct xpart) * prox->nr_parts_in);
      memcpy(&s->gparts[offset_gparts + count_gparts], prox->gparts_in,
             sizeof(struct gpart) * prox->nr_gparts_in);
      memcpy(&s->sparts[offset_sparts + count_sparts], prox->sparts_in,
             sizeof(struct spart) * prox->nr_sparts_in);
      /* for (int k = offset; k < offset + count; k++)
         message(
            "received particle %lli, x=[%.3e %.3e %.3e], h=%.3e, from node %i.",
            s->parts[k].id, s->parts[k].x[0], s->parts[k].x[1],
            s->parts[k].x[2], s->parts[k].h, p->nodeID); */

      /* Re-link the gparts. */
      for (int kk = 0; kk < prox->nr_gparts_in; kk++) {
        struct gpart *gp = &s->gparts[offset_gparts + count_gparts + kk];

        if (gp->type == swift_type_gas) {
          struct part *p =
              &s->parts[offset_parts + count_parts - gp->id_or_neg_offset];
          gp->id_or_neg_offset = s->parts - p;
          p->gpart = gp;
        } else if (gp->type == swift_type_stars) {
          struct spart *sp =
              &s->sparts[offset_sparts + count_sparts - gp->id_or_neg_offset];
          gp->id_or_neg_offset = s->sparts - sp;
          sp->gpart = gp;
        }
      }

      /* Advance the counters. */
      count_parts += prox->nr_parts_in;
      count_gparts += prox->nr_gparts_in;
      count_sparts += prox->nr_sparts_in;
    }
  }

  /* Wait for all the sends to have finished too. */
  if (nr_out > 0)
    if (MPI_Waitall(4 * e->nr_proxies, reqs_out, MPI_STATUSES_IGNORE) !=
        MPI_SUCCESS)
      error("MPI_Waitall on sends failed.");

  if (e->verbose)
    message("took %.3f %s.", clocks_from_ticks(getticks() - tic),
            clocks_getunit());

  /* Return the number of harvested parts. */
  *Npart = count_parts;
  *Ngpart = count_gparts;
  *Nspart = count_sparts;

#else
  error("SWIFT was not compiled with MPI support.");
#endif
}

/**
 * @brief Exchanges the top-level multipoles between all the nodes
 * such that every node has a multipole for each top-level cell.
 *
 * @param e The #engine.
 */
void engine_exchange_top_multipoles(struct engine *e) {

#ifdef WITH_MPI

  ticks tic = getticks();

#ifdef SWIFT_DEBUG_CHECKS
  for (int i = 0; i < e->s->nr_cells; ++i) {
    const struct gravity_tensors *m = &e->s->multipoles_top[i];
    if (e->s->cells_top[i].nodeID == engine_rank) {
      if (m->m_pole.M_000 > 0.) {
        if (m->CoM[0] < 0. || m->CoM[0] > e->s->dim[0])
          error("Invalid multipole position in X");
        if (m->CoM[1] < 0. || m->CoM[1] > e->s->dim[1])
          error("Invalid multipole position in Y");
        if (m->CoM[2] < 0. || m->CoM[2] > e->s->dim[2])
          error("Invalid multipole position in Z");
      }
    } else {
      if (m->m_pole.M_000 != 0.) error("Non-zero mass for foreign m-pole");
      if (m->CoM[0] != 0.) error("Non-zero position in X for foreign m-pole");
      if (m->CoM[1] != 0.) error("Non-zero position in Y for foreign m-pole");
      if (m->CoM[2] != 0.) error("Non-zero position in Z for foreign m-pole");
      if (m->m_pole.num_gpart != 0)
        error("Non-zero gpart count in foreign m-pole");
    }
  }
#endif

  /* Each node (space) has constructed its own top-level multipoles.
   * We now need to make sure every other node has a copy of everything.
   *
   * We use our home-made reduction operation that simply performs a XOR
   * operation on the multipoles. Since only local multipoles are non-zero and
   * each multipole is only present once, the bit-by-bit XOR will
   * create the desired result.
   */
  int err = MPI_Allreduce(MPI_IN_PLACE, e->s->multipoles_top, e->s->nr_cells,
                          multipole_mpi_type, multipole_mpi_reduce_op,
                          MPI_COMM_WORLD);
  if (err != MPI_SUCCESS)
    mpi_error(err, "Failed to all-reduce the top-level multipoles.");

#ifdef SWIFT_DEBUG_CHECKS
  long long counter = 0;

  /* Let's check that what we received makes sense */
  for (int i = 0; i < e->s->nr_cells; ++i) {
    const struct gravity_tensors *m = &e->s->multipoles_top[i];
    counter += m->m_pole.num_gpart;
    if (m->m_pole.num_gpart < 0) {
      error("m->m_pole.num_gpart is negative: %lld", m->m_pole.num_gpart);
    }
    if (m->m_pole.M_000 > 0.) {
      if (m->CoM[0] < 0. || m->CoM[0] > e->s->dim[0])
        error("Invalid multipole position in X");
      if (m->CoM[1] < 0. || m->CoM[1] > e->s->dim[1])
        error("Invalid multipole position in Y");
      if (m->CoM[2] < 0. || m->CoM[2] > e->s->dim[2])
        error("Invalid multipole position in Z");
    }
  }
  if (counter != e->total_nr_gparts)
    error(
        "Total particles in multipoles inconsistent with engine.\n "
        "  counter = %lld, nr_gparts = %lld",
        counter, e->total_nr_gparts);
#endif

  if (e->verbose)
    message("took %.3f %s.", clocks_from_ticks(getticks() - tic),
            clocks_getunit());
#else
  error("SWIFT was not compiled with MPI support.");
#endif
}

void engine_exchange_proxy_multipoles(struct engine *e) {

#ifdef WITH_MPI

  const ticks tic = getticks();

  /* Start by counting the number of cells to send and receive */
  int count_send_cells = 0;
  int count_recv_cells = 0;
  int count_send_requests = 0;
  int count_recv_requests = 0;

  /* Loop over the proxies. */
  for (int pid = 0; pid < e->nr_proxies; pid++) {

    /* Get a handle on the proxy. */
    const struct proxy *p = &e->proxies[pid];

    /* Now collect the number of requests associated */
    count_recv_requests += p->nr_cells_in;
    count_send_requests += p->nr_cells_out;

    /* And the actual number of things we are going to ship */
    for (int k = 0; k < p->nr_cells_in; k++)
      count_recv_cells += p->cells_in[k]->mpi.pcell_size;

    for (int k = 0; k < p->nr_cells_out; k++)
      count_send_cells += p->cells_out[k]->mpi.pcell_size;
  }

  /* Allocate the buffers for the packed data */
  struct gravity_tensors *buffer_send = NULL;
  if (posix_memalign((void **)&buffer_send, SWIFT_CACHE_ALIGNMENT,
                     count_send_cells * sizeof(struct gravity_tensors)) != 0)
    error("Unable to allocate memory for multipole transactions");

  struct gravity_tensors *buffer_recv = NULL;
  if (posix_memalign((void **)&buffer_recv, SWIFT_CACHE_ALIGNMENT,
                     count_recv_cells * sizeof(struct gravity_tensors)) != 0)
    error("Unable to allocate memory for multipole transactions");

  /* Also allocate the MPI requests */
  const int count_requests = count_send_requests + count_recv_requests;
  MPI_Request *requests =
      (MPI_Request *)malloc(sizeof(MPI_Request) * count_requests);
  if (requests == NULL) error("Unable to allocate memory for MPI requests");

  int this_request = 0;
  int this_recv = 0;
  int this_send = 0;

  /* Loop over the proxies to issue the receives. */
  for (int pid = 0; pid < e->nr_proxies; pid++) {

    /* Get a handle on the proxy. */
    const struct proxy *p = &e->proxies[pid];

    for (int k = 0; k < p->nr_cells_in; k++) {

      const int num_elements = p->cells_in[k]->mpi.pcell_size;

      /* Receive everything */
      MPI_Irecv(&buffer_recv[this_recv], num_elements, multipole_mpi_type,
                p->cells_in[k]->nodeID, p->cells_in[k]->mpi.tag, MPI_COMM_WORLD,
                &requests[this_request]);

      /* Move to the next slot in the buffers */
      this_recv += num_elements;
      this_request++;
    }

    /* Loop over the proxies to issue the sends. */
    for (int k = 0; k < p->nr_cells_out; k++) {

      /* Number of multipoles in this cell hierarchy */
      const int num_elements = p->cells_out[k]->mpi.pcell_size;

      /* Let's pack everything recursively */
      cell_pack_multipoles(p->cells_out[k], &buffer_send[this_send]);

      /* Send everything (note the use of cells_in[0] to get the correct node
       * ID. */
      MPI_Isend(&buffer_send[this_send], num_elements, multipole_mpi_type,
                p->cells_in[0]->nodeID, p->cells_out[k]->mpi.tag,
                MPI_COMM_WORLD, &requests[this_request]);

      /* Move to the next slot in the buffers */
      this_send += num_elements;
      this_request++;
    }
  }

  /* Wait for all the requests to arrive home */
  MPI_Status *stats = (MPI_Status *)malloc(count_requests * sizeof(MPI_Status));
  int res;
  if ((res = MPI_Waitall(count_requests, requests, stats)) != MPI_SUCCESS) {
    for (int k = 0; k < count_requests; ++k) {
      char buff[MPI_MAX_ERROR_STRING];
      MPI_Error_string(stats[k].MPI_ERROR, buff, &res);
      message("request from source %i, tag %i has error '%s'.",
              stats[k].MPI_SOURCE, stats[k].MPI_TAG, buff);
    }
    error("Failed during waitall for multipole data.");
  }

  /* Let's now unpack the multipoles at the right place */
  this_recv = 0;
  for (int pid = 0; pid < e->nr_proxies; pid++) {

    /* Get a handle on the proxy. */
    const struct proxy *p = &e->proxies[pid];

    for (int k = 0; k < p->nr_cells_in; k++) {

      const int num_elements = p->cells_in[k]->mpi.pcell_size;

#ifdef SWIFT_DEBUG_CHECKS

      /* Check that the first element (top-level cell's multipole) matches what
       * we received */
      if (p->cells_in[k]->grav.multipole->m_pole.num_gpart !=
          buffer_recv[this_recv].m_pole.num_gpart)
        error("Current: M_000=%e num_gpart=%lld\n New: M_000=%e num_gpart=%lld",
              p->cells_in[k]->grav.multipole->m_pole.M_000,
              p->cells_in[k]->grav.multipole->m_pole.num_gpart,
              buffer_recv[this_recv].m_pole.M_000,
              buffer_recv[this_recv].m_pole.num_gpart);
#endif

      /* Unpack recursively */
      cell_unpack_multipoles(p->cells_in[k], &buffer_recv[this_recv]);

      /* Move to the next slot in the buffers */
      this_recv += num_elements;
    }
  }

  /* Free everything */
  free(stats);
  free(buffer_send);
  free(buffer_recv);
  free(requests);

  /* How much time did this take? */
  if (e->verbose)
    message("took %.3f %s.", clocks_from_ticks(getticks() - tic),
            clocks_getunit());
#else
  error("SWIFT was not compiled with MPI support.");
#endif
}

/**
 * @brief Prints the number of tasks in the engine
 *
 * @param e The #engine.
 */
void engine_print_task_counts(struct engine *e) {

  const ticks tic = getticks();
  struct scheduler *const sched = &e->sched;
  const int nr_tasks = sched->nr_tasks;
  const struct task *const tasks = sched->tasks;

  /* Count and print the number of each task type. */
  int counts[task_type_count + 1];
  for (int k = 0; k <= task_type_count; k++) counts[k] = 0;
  for (int k = 0; k < nr_tasks; k++) {
    if (tasks[k].skip)
      counts[task_type_count] += 1;
    else
      counts[(int)tasks[k].type] += 1;
  }
  message("Total = %d  (per cell = %d)", nr_tasks,
          (int)ceil((double)nr_tasks / e->s->tot_cells));
#ifdef WITH_MPI
  printf("[%04i] %s engine_print_task_counts: task counts are [ %s=%i",
         e->nodeID, clocks_get_timesincestart(), taskID_names[0], counts[0]);
#else
  printf("%s engine_print_task_counts: task counts are [ %s=%i",
         clocks_get_timesincestart(), taskID_names[0], counts[0]);
#endif
  for (int k = 1; k < task_type_count; k++)
    printf(" %s=%i", taskID_names[k], counts[k]);
  printf(" skipped=%i ]\n", counts[task_type_count]);
  fflush(stdout);
  message("nr_parts = %zu.", e->s->nr_parts);
  message("nr_gparts = %zu.", e->s->nr_gparts);
  message("nr_sparts = %zu.", e->s->nr_sparts);

  if (e->verbose)
    message("took %.3f %s.", clocks_from_ticks(getticks() - tic),
            clocks_getunit());
}

/**
 * @brief if necessary, estimate the number of tasks required given
 *        the current tasks in use and the numbers of cells.
 *
 * If e->tasks_per_cell is set greater than 0 then that value is used
 * as the estimate of the average number of tasks per cell,
 * otherwise we attempt an estimate.
 *
 * @param e the #engine
 *
 * @return the estimated total number of tasks
 */
int engine_estimate_nr_tasks(struct engine *e) {

  int tasks_per_cell = e->tasks_per_cell;
  if (tasks_per_cell > 0) return e->s->tot_cells * tasks_per_cell;

  /* Our guess differs depending on the types of tasks we are using, but we
   * basically use a formula <n1>*ntopcells + <n2>*(totcells - ntopcells).
   * Where <n1> is the expected maximum tasks per top-level/super cell, and
   * <n2> the expected maximum tasks for all other cells. These should give
   * a safe upper limit.
   */
  int n1 = 0;
  int n2 = 0;
  if (e->policy & engine_policy_hydro) {
    /* 2 self (density, force), 1 sort, 26/2 density pairs
       26/2 force pairs, 1 drift, 3 ghosts, 2 kicks, 1 time-step,
       1 end_force, 2 extra space
     */
    n1 += 37;
    n2 += 2;
#ifdef WITH_MPI
    n1 += 6;
#endif

#ifdef EXTRA_HYDRO_LOOP
    n1 += 15;
#ifdef WITH_MPI
    n1 += 2;
#endif
#endif
  }
  if (e->policy & engine_policy_self_gravity) {
    n1 += 125;
    n2 += 8;
#ifdef WITH_MPI
    n2 += 2;
#endif
  }
  if (e->policy & engine_policy_external_gravity) {
    n1 += 2;
  }
  if (e->policy & engine_policy_cosmology) {
    n1 += 2;
  }
  if (e->policy & engine_policy_cooling) {
    /* Cooling task + extra space */
    n1 += 2;
  }
  if (e->policy & engine_policy_star_formation) {
    n1 += 1;
  }
  if (e->policy & engine_policy_stars) {
    /* 2 self (density, feedback), 1 sort, 26/2 density pairs
       26/2 feedback pairs, 1 drift, 3 ghosts, 2 kicks, 1 time-step,
       1 end_force, 2 extra space
     */
    n1 += 37;
    n2 += 2;
#ifdef WITH_MPI
    n1 += 6;
#endif
  }
#if defined(WITH_LOGGER)
  /* each cell logs its particles */
  n1 += 1;
#endif

#ifdef WITH_MPI

  /* We need fewer tasks per rank when using MPI, but we could have
   * imbalances, so we need to work using the locally active cells, not just
   * some equipartition amongst the nodes. Don't want to recurse the whole
   * cell tree, so just make a guess of the maximum possible total cells. */
  int ntop = 0;
  int ncells = 0;
  for (int k = 0; k < e->s->nr_cells; k++) {
    struct cell *c = &e->s->cells_top[k];

    /* Any cells with particles will have tasks (local & foreign). */
    int nparts = c->hydro.count + c->grav.count + c->stars.count;
    if (nparts > 0) {
      ntop++;
      ncells++;

      /* Count cell depth until we get below the parts per cell threshold. */
      int depth = 0;
      while (nparts > space_splitsize) {
        depth++;
        nparts /= 8;
        ncells += (1 << (depth * 3));
      }
    }
  }

  /* If no local cells, we are probably still initialising, so just keep
   * room for the top-level. */
  if (ncells == 0) {
    ntop = e->s->nr_cells;
    ncells = ntop;
  }
#else
  int ntop = e->s->nr_cells;
  int ncells = e->s->tot_cells;
#endif

  double ntasks = n1 * ntop + n2 * (ncells - ntop);
  if (ncells > 0) tasks_per_cell = ceil(ntasks / ncells);

  if (tasks_per_cell < 1.0) tasks_per_cell = 1.0;
  if (e->verbose)
    message("tasks per cell estimated as: %d, maximum tasks: %d",
            tasks_per_cell, ncells * tasks_per_cell);

  return ncells * tasks_per_cell;
}

/**
 * @brief Rebuild the space and tasks.
 *
 * @param e The #engine.
 * @param repartitioned Did we just redistribute?
 * @param clean_smoothing_length_values Are we cleaning up the values of
 * the smoothing lengths before building the tasks ?
 */
void engine_rebuild(struct engine *e, int repartitioned,
                    int clean_smoothing_length_values) {

  const ticks tic = getticks();

  /* Clear the forcerebuild flag, whatever it was. */
  e->forcerebuild = 0;
  e->restarting = 0;

  /* Re-build the space. */
  space_rebuild(e->s, repartitioned, e->verbose);

  const ticks tic2 = getticks();

  /* Update the global counters of particles */
  long long num_particles[3] = {
      (long long)(e->s->nr_parts - e->s->nr_extra_parts),
      (long long)(e->s->nr_gparts - e->s->nr_extra_gparts),
      (long long)(e->s->nr_sparts - e->s->nr_extra_sparts)};
#ifdef WITH_MPI
  MPI_Allreduce(MPI_IN_PLACE, num_particles, 3, MPI_LONG_LONG, MPI_SUM,
                MPI_COMM_WORLD);
#endif
  e->total_nr_parts = num_particles[0];
  e->total_nr_gparts = num_particles[1];
  e->total_nr_sparts = num_particles[2];

  /* Flag that there are no inhibited particles */
  e->nr_inhibited_parts = 0;
  e->nr_inhibited_gparts = 0;
  e->nr_inhibited_sparts = 0;

  if (e->verbose)
    message("updating particle counts took %.3f %s.",
            clocks_from_ticks(getticks() - tic2), clocks_getunit());

  /* Re-compute the mesh forces */
  if ((e->policy & engine_policy_self_gravity) && e->s->periodic)
    pm_mesh_compute_potential(e->mesh, e->s, &e->threadpool, e->verbose);

  /* Re-compute the maximal RMS displacement constraint */
  if (e->policy & engine_policy_cosmology)
    engine_recompute_displacement_constraint(e);

#ifdef SWIFT_DEBUG_CHECKS
  part_verify_links(e->s->parts, e->s->gparts, e->s->sparts, e->s->nr_parts,
                    e->s->nr_gparts, e->s->nr_sparts, e->verbose);
#endif

  /* Initial cleaning up session ? */
  if (clean_smoothing_length_values) space_sanitize(e->s);

/* If in parallel, exchange the cell structure, top-level and neighbouring
 * multipoles. */
#ifdef WITH_MPI
  if (e->policy & engine_policy_self_gravity) engine_exchange_top_multipoles(e);

  engine_exchange_cells(e);
#endif

#ifdef SWIFT_DEBUG_CHECKS

  /* Let's check that what we received makes sense */
  if (e->policy & engine_policy_self_gravity) {
    long long counter = 0;

    for (int i = 0; i < e->s->nr_cells; ++i) {
      const struct gravity_tensors *m = &e->s->multipoles_top[i];
      counter += m->m_pole.num_gpart;
    }
    if (counter != e->total_nr_gparts)
      error("Total particles in multipoles inconsistent with engine");
  }
#endif

  /* Re-build the tasks. */
  engine_maketasks(e);

  /* Make the list of top-level cells that have tasks */
  space_list_useful_top_level_cells(e->s);

#ifdef SWIFT_DEBUG_CHECKS
  /* Check that all cells have been drifted to the current time.
   * That can include cells that have not
   * previously been active on this rank. */
  space_check_drift_point(e->s, e->ti_current,
                          e->policy & engine_policy_self_gravity);

  if (e->policy & engine_policy_self_gravity) {
    for (int k = 0; k < e->s->nr_local_cells; k++)
      cell_check_foreign_multipole(&e->s->cells_top[e->s->local_cells_top[k]]);
  }
#endif

  /* Run through the tasks and mark as skip or not. */
  if (engine_marktasks(e))
    error("engine_marktasks failed after space_rebuild.");

  /* Print the status of the system */
  if (e->verbose) engine_print_task_counts(e);

  /* Clear the counters of updates since the last rebuild */
  e->updates_since_rebuild = 0;
  e->g_updates_since_rebuild = 0;
  e->s_updates_since_rebuild = 0;

  /* Flag that a rebuild has taken place */
  e->step_props |= engine_step_prop_rebuild;

  if (e->verbose)
    message("took %.3f %s.", clocks_from_ticks(getticks() - tic),
            clocks_getunit());
}

/**
 * @brief Prepare the #engine by re-building the cells and tasks.
 *
 * @param e The #engine to prepare.
 */
void engine_prepare(struct engine *e) {

  TIMER_TIC2;
  const ticks tic = getticks();

  int drifted_all = 0;
  int repartitioned = 0;

  /* Unskip active tasks and check for rebuild */
  if (!e->forcerebuild && !e->forcerepart && !e->restarting) engine_unskip(e);

  const ticks tic3 = getticks();

#ifdef WITH_MPI
  MPI_Allreduce(MPI_IN_PLACE, &e->forcerebuild, 1, MPI_INT, MPI_MAX,
                MPI_COMM_WORLD);
#endif

  if (e->verbose)
    message("Communicating rebuild flag took %.3f %s.",
            clocks_from_ticks(getticks() - tic3), clocks_getunit());

  /* Do we need repartitioning ? */
  if (e->forcerepart) {

    /* Let's start by drifting everybody to the current time */
    engine_drift_all(e, /*drift_mpole=*/0);
    drifted_all = 1;

    /* And repartition */
    engine_repartition(e);
    repartitioned = 1;
  }

  /* Do we need rebuilding ? */
  if (e->forcerebuild) {

    /* Let's start by drifting everybody to the current time */
    if (!e->restarting && !drifted_all) engine_drift_all(e, /*drift_mpole=*/0);

    /* And rebuild */
    engine_rebuild(e, repartitioned, 0);
  }

#ifdef SWIFT_DEBUG_CHECKS
  if (e->forcerepart || e->forcerebuild) {
    /* Check that all cells have been drifted to the current time.
     * That can include cells that have not previously been active on this
     * rank. Skip if haven't got any cells (yet). */
    if (e->s->cells_top != NULL)
      space_check_drift_point(e->s, e->ti_current,
                              e->policy & engine_policy_self_gravity);
  }
#endif

  /* Re-rank the tasks every now and then. XXX this never executes. */
  if (e->tasks_age % engine_tasksreweight == 1) {
    scheduler_reweight(&e->sched, e->verbose);
  }
  e->tasks_age += 1;

  TIMER_TOC2(timer_prepare);

  if (e->verbose)
    message("took %.3f %s (including unskip, rebuild and reweight).",
            clocks_from_ticks(getticks() - tic), clocks_getunit());
}

/**
 * @brief Implements a barrier for the #runner threads.
 *
 * @param e The #engine.
 */
void engine_barrier(struct engine *e) {

  /* Wait at the wait barrier. */
  swift_barrier_wait(&e->wait_barrier);

  /* Wait at the run barrier. */
  swift_barrier_wait(&e->run_barrier);
}

/**
 * @brief Recursive function gathering end-of-step data.
 *
 * We recurse until we encounter a timestep or time-step MPI recv task
 * as the values will have been set at that level. We then bring these
 * values upwards.
 *
 * @param c The #cell to recurse into.
 * @param e The #engine.
 */
void engine_collect_end_of_step_recurse(struct cell *c,
                                        const struct engine *e) {

/* Skip super-cells (Their values are already set) */
#ifdef WITH_MPI
  if (c->timestep != NULL || c->mpi.recv_ti != NULL) return;
#else
  if (c->timestep != NULL) return;
#endif /* WITH_MPI */

  /* Counters for the different quantities. */
  size_t updated = 0, g_updated = 0, s_updated = 0;
  size_t inhibited = 0, g_inhibited = 0, s_inhibited = 0;
  integertime_t ti_hydro_end_min = max_nr_timesteps, ti_hydro_end_max = 0,
                ti_hydro_beg_max = 0;
  integertime_t ti_gravity_end_min = max_nr_timesteps, ti_gravity_end_max = 0,
                ti_gravity_beg_max = 0;
  integertime_t ti_stars_end_min = max_nr_timesteps;

  /* Collect the values from the progeny. */
  for (int k = 0; k < 8; k++) {
    struct cell *cp = c->progeny[k];
    if (cp != NULL &&
        (cp->hydro.count > 0 || cp->grav.count > 0 || cp->stars.count > 0)) {

      /* Recurse */
      engine_collect_end_of_step_recurse(cp, e);

      /* And update */
      ti_hydro_end_min = min(ti_hydro_end_min, cp->hydro.ti_end_min);
      ti_hydro_end_max = max(ti_hydro_end_max, cp->hydro.ti_end_max);
      ti_hydro_beg_max = max(ti_hydro_beg_max, cp->hydro.ti_beg_max);

      ti_gravity_end_min = min(ti_gravity_end_min, cp->grav.ti_end_min);
      ti_gravity_end_max = max(ti_gravity_end_max, cp->grav.ti_end_max);
      ti_gravity_beg_max = max(ti_gravity_beg_max, cp->grav.ti_beg_max);

      ti_stars_end_min = min(ti_stars_end_min, cp->stars.ti_end_min);

      updated += cp->hydro.updated;
      g_updated += cp->grav.updated;
      s_updated += cp->stars.updated;

      inhibited += cp->hydro.inhibited;
      g_inhibited += cp->grav.inhibited;
      s_inhibited += cp->stars.inhibited;

      /* Collected, so clear for next time. */
      cp->hydro.updated = 0;
      cp->grav.updated = 0;
      cp->stars.updated = 0;
    }
  }

  /* Store the collected values in the cell. */
  c->hydro.ti_end_min = ti_hydro_end_min;
  c->hydro.ti_end_max = ti_hydro_end_max;
  c->hydro.ti_beg_max = ti_hydro_beg_max;
  c->grav.ti_end_min = ti_gravity_end_min;
  c->grav.ti_end_max = ti_gravity_end_max;
  c->grav.ti_beg_max = ti_gravity_beg_max;
  c->stars.ti_end_min = ti_stars_end_min;
  c->hydro.updated = updated;
  c->grav.updated = g_updated;
  c->stars.updated = s_updated;
  c->hydro.inhibited = inhibited;
  c->grav.inhibited = g_inhibited;
  c->stars.inhibited = s_inhibited;
}

/**
 * @brief Mapping function to collect the data from the end of the step
 *
 * This function will call a recursive function on all the top-level cells
 * to collect the information we are after.
 *
 * @param map_data The list of cells with tasks on this node.
 * @param num_elements The number of elements in the list this thread will work
 * on.
 * @param extra_data The #engine.
 */
void engine_collect_end_of_step_mapper(void *map_data, int num_elements,
                                       void *extra_data) {

  struct end_of_step_data *data = (struct end_of_step_data *)extra_data;
  const struct engine *e = data->e;
  struct space *s = e->s;
  int *local_cells = (int *)map_data;

  /* Local collectible */
  size_t updated = 0, g_updated = 0, s_updated = 0;
  size_t inhibited = 0, g_inhibited = 0, s_inhibited = 0;
  integertime_t ti_hydro_end_min = max_nr_timesteps, ti_hydro_end_max = 0,
                ti_hydro_beg_max = 0;
  integertime_t ti_gravity_end_min = max_nr_timesteps, ti_gravity_end_max = 0,
                ti_gravity_beg_max = 0;
  integertime_t ti_stars_end_min = max_nr_timesteps;

  for (int ind = 0; ind < num_elements; ind++) {
    struct cell *c = &s->cells_top[local_cells[ind]];

    if (c->hydro.count > 0 || c->grav.count > 0 || c->stars.count > 0) {

      /* Make the top-cells recurse */
      engine_collect_end_of_step_recurse(c, e);

      /* And aggregate */
      if (c->hydro.ti_end_min > e->ti_current)
        ti_hydro_end_min = min(ti_hydro_end_min, c->hydro.ti_end_min);
      ti_hydro_end_max = max(ti_hydro_end_max, c->hydro.ti_end_max);
      ti_hydro_beg_max = max(ti_hydro_beg_max, c->hydro.ti_beg_max);

      if (c->grav.ti_end_min > e->ti_current)
        ti_gravity_end_min = min(ti_gravity_end_min, c->grav.ti_end_min);
      ti_gravity_end_max = max(ti_gravity_end_max, c->grav.ti_end_max);
      ti_gravity_beg_max = max(ti_gravity_beg_max, c->grav.ti_beg_max);

      if (c->stars.ti_end_min > e->ti_current)
        ti_stars_end_min = min(ti_stars_end_min, c->stars.ti_end_min);

      updated += c->hydro.updated;
      g_updated += c->grav.updated;
      s_updated += c->stars.updated;

      inhibited += c->hydro.inhibited;
      g_inhibited += c->grav.inhibited;
      s_inhibited += c->stars.inhibited;

      /* Collected, so clear for next time. */
      c->hydro.updated = 0;
      c->grav.updated = 0;
      c->stars.updated = 0;
    }
  }

  /* Let's write back to the global data.
   * We use the space lock to garanty single access*/
  if (lock_lock(&s->lock) == 0) {
    data->updated += updated;
    data->g_updated += g_updated;
    data->s_updated += s_updated;

    data->inhibited += inhibited;
    data->g_inhibited += g_inhibited;
    data->s_inhibited += s_inhibited;

    if (ti_hydro_end_min > e->ti_current)
      data->ti_hydro_end_min = min(ti_hydro_end_min, data->ti_hydro_end_min);
    data->ti_hydro_end_max = max(ti_hydro_end_max, data->ti_hydro_end_max);
    data->ti_hydro_beg_max = max(ti_hydro_beg_max, data->ti_hydro_beg_max);

    if (ti_gravity_end_min > e->ti_current)
      data->ti_gravity_end_min =
          min(ti_gravity_end_min, data->ti_gravity_end_min);
    data->ti_gravity_end_max =
        max(ti_gravity_end_max, data->ti_gravity_end_max);
    data->ti_gravity_beg_max =
        max(ti_gravity_beg_max, data->ti_gravity_beg_max);

    if (ti_stars_end_min > e->ti_current)
      data->ti_stars_end_min = min(ti_stars_end_min, data->ti_stars_end_min);
  }

  if (lock_unlock(&s->lock) != 0) error("Failed to unlock the space");
}

/**
 * @brief Collects the next time-step and rebuild flag.
 *
 * The next time-step is determined by making each super-cell recurse to
 * collect the minimal of ti_end and the number of updated particles.  When in
 * MPI mode this routines reduces these across all nodes and also collects the
 * forcerebuild flag -- this is so that we only use a single collective MPI
 * call per step for all these values.
 *
 * Note that the results are stored in e->collect_group1 struct not in the
 * engine fields, unless apply is true. These can be applied field-by-field
 * or all at once using collectgroup1_copy();
 *
 * @param e The #engine.
 * @param apply whether to apply the results to the engine or just keep in the
 *              group1 struct.
 */
void engine_collect_end_of_step(struct engine *e, int apply) {

  const ticks tic = getticks();
  struct space *s = e->s;
  struct end_of_step_data data;
  data.updated = 0, data.g_updated = 0, data.s_updated = 0;
  data.inhibited = 0, data.g_inhibited = 0, data.s_inhibited = 0;
  data.ti_hydro_end_min = max_nr_timesteps, data.ti_hydro_end_max = 0,
  data.ti_hydro_beg_max = 0;
  data.ti_gravity_end_min = max_nr_timesteps, data.ti_gravity_end_max = 0,
  data.ti_gravity_beg_max = 0;
  data.e = e;

  /* Collect information from the local top-level cells */
  threadpool_map(&e->threadpool, engine_collect_end_of_step_mapper,
                 s->local_cells_with_tasks_top, s->nr_local_cells_with_tasks,
                 sizeof(int), 0, &data);

  /* Store the local number of inhibited particles */
  s->nr_inhibited_parts = data.inhibited;
  s->nr_inhibited_gparts = data.g_inhibited;
  s->nr_inhibited_sparts = data.s_inhibited;

  /* Store these in the temporary collection group. */
  collectgroup1_init(
      &e->collect_group1, data.updated, data.g_updated, data.s_updated,
      data.inhibited, data.g_inhibited, data.s_inhibited, data.ti_hydro_end_min,
      data.ti_hydro_end_max, data.ti_hydro_beg_max, data.ti_gravity_end_min,
      data.ti_gravity_end_max, data.ti_gravity_beg_max, e->forcerebuild);

/* Aggregate collective data from the different nodes for this step. */
#ifdef WITH_MPI
  collectgroup1_reduce(&e->collect_group1);

#ifdef SWIFT_DEBUG_CHECKS
  {
    /* Check the above using the original MPI calls. */
    integertime_t in_i[2], out_i[2];
    in_i[0] = 0;
    in_i[1] = 0;
    out_i[0] = data.ti_hydro_end_min;
    out_i[1] = data.ti_gravity_end_min;
    if (MPI_Allreduce(out_i, in_i, 2, MPI_LONG_LONG_INT, MPI_MIN,
                      MPI_COMM_WORLD) != MPI_SUCCESS)
      error("Failed to aggregate ti_end_min.");
    if (in_i[0] != (long long)e->collect_group1.ti_hydro_end_min)
      error("Failed to get same ti_hydro_end_min, is %lld, should be %lld",
            in_i[0], e->collect_group1.ti_hydro_end_min);
    if (in_i[1] != (long long)e->collect_group1.ti_gravity_end_min)
      error("Failed to get same ti_gravity_end_min, is %lld, should be %lld",
            in_i[1], e->collect_group1.ti_gravity_end_min);

    long long in_ll[3], out_ll[3];
    out_ll[0] = data.updated;
    out_ll[1] = data.g_updated;
    out_ll[2] = data.s_updated;
    if (MPI_Allreduce(out_ll, in_ll, 3, MPI_LONG_LONG_INT, MPI_SUM,
                      MPI_COMM_WORLD) != MPI_SUCCESS)
      error("Failed to aggregate particle counts.");
    if (in_ll[0] != (long long)e->collect_group1.updated)
      error("Failed to get same updated, is %lld, should be %lld", in_ll[0],
            e->collect_group1.updated);
    if (in_ll[1] != (long long)e->collect_group1.g_updated)
      error("Failed to get same g_updated, is %lld, should be %lld", in_ll[1],
            e->collect_group1.g_updated);
    if (in_ll[2] != (long long)e->collect_group1.s_updated)
      error("Failed to get same s_updated, is %lld, should be %lld", in_ll[2],
            e->collect_group1.s_updated);

    out_ll[0] = data.inhibited;
    out_ll[1] = data.g_inhibited;
    out_ll[2] = data.s_inhibited;
    if (MPI_Allreduce(out_ll, in_ll, 3, MPI_LONG_LONG_INT, MPI_SUM,
                      MPI_COMM_WORLD) != MPI_SUCCESS)
      error("Failed to aggregate particle counts.");
    if (in_ll[0] != (long long)e->collect_group1.inhibited)
      error("Failed to get same inhibited, is %lld, should be %lld", in_ll[0],
            e->collect_group1.inhibited);
    if (in_ll[1] != (long long)e->collect_group1.g_inhibited)
      error("Failed to get same g_inhibited, is %lld, should be %lld", in_ll[1],
            e->collect_group1.g_inhibited);
    if (in_ll[2] != (long long)e->collect_group1.s_inhibited)
      error("Failed to get same s_inhibited, is %lld, should be %lld", in_ll[2],
            e->collect_group1.s_inhibited);

    int buff = 0;
    if (MPI_Allreduce(&e->forcerebuild, &buff, 1, MPI_INT, MPI_MAX,
                      MPI_COMM_WORLD) != MPI_SUCCESS)
      error("Failed to aggregate the rebuild flag across nodes.");
    if (!!buff != !!e->collect_group1.forcerebuild)
      error(
          "Failed to get same rebuild flag from all nodes, is %d,"
          "should be %d",
          buff, e->collect_group1.forcerebuild);
  }
#endif
#endif

  /* Apply to the engine, if requested. */
  if (apply) collectgroup1_apply(&e->collect_group1, e);

  if (e->verbose)
    message("took %.3f %s.", clocks_from_ticks(getticks() - tic),
            clocks_getunit());
}

/**
 * @brief Print the conserved quantities statistics to a log file
 *
 * @param e The #engine.
 */
void engine_print_stats(struct engine *e) {

  const ticks tic = getticks();

#ifdef SWIFT_DEBUG_CHECKS
  /* Check that all cells have been drifted to the current time.
   * That can include cells that have not
   * previously been active on this rank. */
  space_check_drift_point(e->s, e->ti_current, /*chek_mpoles=*/0);

  /* Be verbose about this */
  if (e->nodeID == 0) {
    if (e->policy & engine_policy_cosmology)
      message("Saving statistics at a=%e",
              exp(e->ti_current * e->time_base) * e->cosmology->a_begin);
    else
      message("Saving statistics at t=%e",
              e->ti_current * e->time_base + e->time_begin);
  }
#else
  if (e->verbose) {
    if (e->policy & engine_policy_cosmology)
      message("Saving statistics at a=%e",
              exp(e->ti_current * e->time_base) * e->cosmology->a_begin);
    else
      message("Saving statistics at t=%e",
              e->ti_current * e->time_base + e->time_begin);
  }
#endif

  struct statistics stats;
  stats_init(&stats);

  /* Collect the stats on this node */
  stats_collect(e->s, &stats);

/* Aggregate the data from the different nodes. */
#ifdef WITH_MPI
  struct statistics global_stats;
  stats_init(&global_stats);

  if (MPI_Reduce(&stats, &global_stats, 1, statistics_mpi_type,
                 statistics_mpi_reduce_op, 0, MPI_COMM_WORLD) != MPI_SUCCESS)
    error("Failed to aggregate stats.");
#else
  struct statistics global_stats = stats;
#endif

  /* Finalize operations */
  stats_finalize(&stats);

  /* Print info */
  if (e->nodeID == 0)
    stats_print_to_file(e->file_stats, &global_stats, e->time);

  /* Flag that we dumped some statistics */
  e->step_props |= engine_step_prop_statistics;

  if (e->verbose)
    message("took %.3f %s.", clocks_from_ticks(getticks() - tic),
            clocks_getunit());
}

/**
 * @brief Sets all the force, drift and kick tasks to be skipped.
 *
 * @param e The #engine to act on.
 */
void engine_skip_force_and_kick(struct engine *e) {

  struct task *tasks = e->sched.tasks;
  const int nr_tasks = e->sched.nr_tasks;

  for (int i = 0; i < nr_tasks; ++i) {

    struct task *t = &tasks[i];

    /* Skip everything that updates the particles */
    if (t->type == task_type_drift_part || t->type == task_type_drift_gpart ||
        t->type == task_type_kick1 || t->type == task_type_kick2 ||
        t->type == task_type_timestep || t->subtype == task_subtype_force ||
        t->subtype == task_subtype_grav || t->type == task_type_end_force ||
        t->type == task_type_grav_long_range || t->type == task_type_grav_mm ||
        t->type == task_type_grav_down || t->type == task_type_cooling)
      t->skip = 1;
  }

  /* Run through the cells and clear some flags. */
  space_map_cells_pre(e->s, 1, cell_clear_drift_flags, NULL);
}

/**
 * @brief Sets all the drift and first kick tasks to be skipped.
 *
 * @param e The #engine to act on.
 */
void engine_skip_drift(struct engine *e) {

  struct task *tasks = e->sched.tasks;
  const int nr_tasks = e->sched.nr_tasks;

  for (int i = 0; i < nr_tasks; ++i) {

    struct task *t = &tasks[i];

    /* Skip everything that moves the particles */
    if (t->type == task_type_drift_part || t->type == task_type_drift_gpart)
      t->skip = 1;
  }

  /* Run through the cells and clear some flags. */
  space_map_cells_pre(e->s, 1, cell_clear_drift_flags, NULL);
}

/**
 * @brief Launch the runners.
 *
 * @param e The #engine.
 */
void engine_launch(struct engine *e) {

  const ticks tic = getticks();

#ifdef SWIFT_DEBUG_CHECKS
  /* Re-set all the cell task counters to 0 */
  space_reset_task_counters(e->s);
#endif

  /* Prepare the scheduler. */
  atomic_inc(&e->sched.waiting);

  /* Cry havoc and let loose the dogs of war. */
  swift_barrier_wait(&e->run_barrier);

  /* Load the tasks. */
  scheduler_start(&e->sched);

  /* Remove the safeguard. */
  pthread_mutex_lock(&e->sched.sleep_mutex);
  atomic_dec(&e->sched.waiting);
  pthread_cond_broadcast(&e->sched.sleep_cond);
  pthread_mutex_unlock(&e->sched.sleep_mutex);

  /* Sit back and wait for the runners to come home. */
  swift_barrier_wait(&e->wait_barrier);

  if (e->verbose)
    message("took %.3f %s.", clocks_from_ticks(getticks() - tic),
            clocks_getunit());
}

/**
 * @brief Calls the 'first init' function on the particles of all types.
 *
 * @param e The #engine.
 */
void engine_first_init_particles(struct engine *e) {

  const ticks tic = getticks();

  /* Set the particles in a state where they are ready for a run. */
  space_first_init_parts(e->s, e->verbose);
  space_first_init_gparts(e->s, e->verbose);
  space_first_init_sparts(e->s, e->verbose);

  if (e->verbose)
    message("took %.3f %s.", clocks_from_ticks(getticks() - tic),
            clocks_getunit());
}

/**
 * @brief Initialises the particles and set them in a state ready to move
 *forward in time.
 *
 * @param e The #engine
 * @param flag_entropy_ICs Did the 'Internal Energy' of the particles actually
 * contain entropy ?
 * @param clean_h_values Are we cleaning up the values of h before building
 * the tasks ?
 */
void engine_init_particles(struct engine *e, int flag_entropy_ICs,
                           int clean_h_values) {

  struct space *s = e->s;

  struct clocks_time time1, time2;
  clocks_gettime(&time1);

  /* Update the softening lengths */
  if (e->policy & engine_policy_self_gravity)
    gravity_update(e->gravity_properties, e->cosmology);

  /* Start by setting the particles in a good state */
  if (e->nodeID == 0) message("Setting particles to a valid state...");
  engine_first_init_particles(e);

  if (e->nodeID == 0) message("Computing initial gas densities.");

  /* Construct all cells and tasks to start everything */
  engine_rebuild(e, 0, clean_h_values);

  /* No time integration. We just want the density and ghosts */
  engine_skip_force_and_kick(e);

  /* Print the number of active tasks ? */
  if (e->verbose) engine_print_task_counts(e);

  /* Init the particle data (by hand). */
  space_init_parts(s, e->verbose);
  space_init_gparts(s, e->verbose);
  space_init_sparts(s, e->verbose);

  /* Update the cooling function */
  if (e->policy & engine_policy_cooling)
    cooling_update(e->cosmology, e->cooling_func, /*restart_flag=*/0);

#ifdef WITH_LOGGER
  /* Mark the first time step in the particle logger file. */
  logger_log_timestamp(e->logger, e->ti_current, e->time,
                       &e->logger->timestamp_offset);
  /* Make sure that we have enough space in the particle logger file
   * to store the particles in current time step. */
  logger_ensure_size(e->logger, e->total_nr_parts, e->total_nr_gparts, 0);
#endif

  /* Now, launch the calculation */
  TIMER_TIC;
  engine_launch(e);
  TIMER_TOC(timer_runners);

  /* Apply some conversions (e.g. internal energy -> entropy) */
  if (!flag_entropy_ICs) {

    if (e->nodeID == 0) message("Converting internal energy variable.");

    space_convert_quantities(e->s, e->verbose);

    /* Correct what we did (e.g. in PE-SPH, need to recompute rho_bar) */
    if (hydro_need_extra_init_loop) {
      engine_marktasks(e);
      engine_skip_force_and_kick(e);
      engine_launch(e);
    }
  }

#ifdef SWIFT_DEBUG_CHECKS
  /* Check that we have the correct total mass in the top-level multipoles */
  long long num_gpart_mpole = 0;
  if (e->policy & engine_policy_self_gravity) {
    for (int i = 0; i < e->s->nr_cells; ++i)
      num_gpart_mpole += e->s->cells_top[i].grav.multipole->m_pole.num_gpart;
    if (num_gpart_mpole != e->total_nr_gparts)
      error(
          "Top-level multipoles don't contain the total number of gpart "
          "s->nr_gpart=%lld, "
          "m_poles=%lld",
          e->total_nr_gparts, num_gpart_mpole);
  }
#endif

  /* Now time to get ready for the first time-step */
  if (e->nodeID == 0) message("Running initial fake time-step.");

  /* Prepare all the tasks again for a new round */
  engine_marktasks(e);

  /* No drift this time */
  engine_skip_drift(e);

  /* Init the particle data (by hand). */
  space_init_parts(e->s, e->verbose);
  space_init_gparts(e->s, e->verbose);
  space_init_sparts(e->s, e->verbose);

  /* Print the number of active tasks ? */
  if (e->verbose) engine_print_task_counts(e);

#ifdef SWIFT_GRAVITY_FORCE_CHECKS
  /* Run the brute-force gravity calculation for some gparts */
  if (e->policy & engine_policy_self_gravity)
    gravity_exact_force_compute(e->s, e);
#endif

  if (e->nodeID == 0) scheduler_write_dependencies(&e->sched, e->verbose);
  if (e->nodeID == 0) scheduler_write_task_level(&e->sched);

  /* Run the 0th time-step */
  TIMER_TIC2;
  engine_launch(e);
  TIMER_TOC2(timer_runners);

#ifdef SWIFT_GRAVITY_FORCE_CHECKS
  /* Check the accuracy of the gravity calculation */
  if (e->policy & engine_policy_self_gravity)
    gravity_exact_force_check(e->s, e, 1e-1);
#endif

  /* Recover the (integer) end of the next time-step */
  engine_collect_end_of_step(e, 1);

  /* Check if any particles have the same position. This is not
   * allowed (/0) so we abort.*/
  if (s->nr_parts > 0) {

    /* Sorting should put the same positions next to each other... */
    int failed = 0;
    double *prev_x = s->parts[0].x;
    long long *prev_id = &s->parts[0].id;
    for (size_t k = 1; k < s->nr_parts; k++) {

      /* Ignore fake buffer particles for on-the-fly creation */
      if (s->parts[k].time_bin == time_bin_not_created) continue;

      if (prev_x[0] == s->parts[k].x[0] && prev_x[1] == s->parts[k].x[1] &&
          prev_x[2] == s->parts[k].x[2]) {
        if (e->verbose)
          message("Two particles occupy location: %f %f %f id=%lld id=%lld",
                  prev_x[0], prev_x[1], prev_x[2], *prev_id, s->parts[k].id);
        failed++;
      }
      prev_x = s->parts[k].x;
      prev_id = &s->parts[k].id;
    }
    if (failed > 0)
      error(
          "Have %d particle pairs with the same locations.\n"
          "Cannot continue",
          failed);
  }

  /* Also check any gparts. This is not supposed to be fatal so only warn. */
  if (s->nr_gparts > 0) {
    int failed = 0;
    double *prev_x = s->gparts[0].x;
    for (size_t k = 1; k < s->nr_gparts; k++) {

      /* Ignore fake buffer particles for on-the-fly creation */
      if (s->gparts[k].time_bin == time_bin_not_created) continue;

      if (prev_x[0] == s->gparts[k].x[0] && prev_x[1] == s->gparts[k].x[1] &&
          prev_x[2] == s->gparts[k].x[2]) {
        if (e->verbose)
          message("Two gparts occupy location: %f %f %f / %f %f %f", prev_x[0],
                  prev_x[1], prev_x[2], s->gparts[k].x[0], s->gparts[k].x[1],
                  s->gparts[k].x[2]);
        failed++;
      }
      prev_x = s->gparts[k].x;
    }
    if (failed > 0)
      message(
          "WARNING: found %d gpart pairs at the same location. "
          "That is not optimal",
          failed);
  }

  /* Check the top-level cell h_max matches the particles as these can be
   * updated in the the ghost tasks (only a problem if the ICs estimates for h
   * are too small). Note this must be followed by a rebuild as sub-cells will
   * not be updated until that is done. */
  if (s->cells_top != NULL && s->nr_parts > 0) {
    for (int i = 0; i < s->nr_cells; i++) {
      struct cell *c = &s->cells_top[i];
      if (c->nodeID == engine_rank && c->hydro.count > 0) {
        float part_h_max = c->hydro.parts[0].h;
        for (int k = 1; k < c->hydro.count; k++) {
          if (c->hydro.parts[k].h > part_h_max)
            part_h_max = c->hydro.parts[k].h;
        }
        c->hydro.h_max = max(part_h_max, c->hydro.h_max);
      }
    }
  }

  if (s->cells_top != NULL && s->nr_sparts > 0) {
    for (int i = 0; i < s->nr_cells; i++) {
      struct cell *c = &s->cells_top[i];
      if (c->nodeID == engine_rank && c->stars.count > 0) {
        float spart_h_max = c->stars.parts[0].h;
        for (int k = 1; k < c->stars.count; k++) {
          if (c->stars.parts[k].h > spart_h_max)
            spart_h_max = c->stars.parts[k].h;
        }
        c->stars.h_max = max(spart_h_max, c->stars.h_max);
      }
    }
  }

  clocks_gettime(&time2);

#ifdef SWIFT_DEBUG_CHECKS
  space_check_timesteps(e->s);
  part_verify_links(e->s->parts, e->s->gparts, e->s->sparts, e->s->nr_parts,
                    e->s->nr_gparts, e->s->nr_sparts, e->verbose);
#endif

  /* Ready to go */
  e->step = 0;
  e->forcerebuild = 1;
  e->wallclock_time = (float)clocks_diff(&time1, &time2);

  if (e->verbose) message("took %.3f %s.", e->wallclock_time, clocks_getunit());
}

/**
 * @brief Let the #engine loose to compute the forces.
 *
 * @param e The #engine.
 */
void engine_step(struct engine *e) {

  TIMER_TIC2;

  struct clocks_time time1, time2;
  clocks_gettime(&time1);

#ifdef SWIFT_DEBUG_TASKS
  e->tic_step = getticks();
#endif

  if (e->nodeID == 0) {

    /* Print some information to the screen */
    printf(
        "  %6d %14e %12.7f %12.7f %14e %4d %4d %12lld %12lld %12lld %21.3f "
        "%6d\n",
        e->step, e->time, e->cosmology->a, e->cosmology->z, e->time_step,
        e->min_active_bin, e->max_active_bin, e->updates, e->g_updates,
        e->s_updates, e->wallclock_time, e->step_props);
    fflush(stdout);

    if (!e->restarting)
      fprintf(
          e->file_timesteps,
          "  %6d %14e %12.7f %12.7f %14e %4d %4d %12lld %12lld %12lld %21.3f "
          "%6d\n",
          e->step, e->time, e->cosmology->a, e->cosmology->z, e->time_step,
          e->min_active_bin, e->max_active_bin, e->updates, e->g_updates,
          e->s_updates, e->wallclock_time, e->step_props);
    fflush(e->file_timesteps);
  }

  /* We need some cells to exist but not the whole task stuff. */
  if (e->restarting) space_rebuild(e->s, 0, e->verbose);

  /* Move forward in time */
  e->ti_old = e->ti_current;
  e->ti_current = e->ti_end_min;
  e->max_active_bin = get_max_active_bin(e->ti_end_min);
  e->min_active_bin = get_min_active_bin(e->ti_current, e->ti_old);
  e->step += 1;
  e->step_props = engine_step_prop_none;

  /* When restarting, move everyone to the current time. */
  if (e->restarting) engine_drift_all(e, /*drift_mpole=*/1);

  /* Get the physical value of the time and time-step size */
  if (e->policy & engine_policy_cosmology) {
    e->time_old = e->time;
    cosmology_update(e->cosmology, e->physical_constants, e->ti_current);
    e->time = e->cosmology->time;
    e->time_step = e->time - e->time_old;
  } else {
    e->time = e->ti_current * e->time_base + e->time_begin;
    e->time_old = e->ti_old * e->time_base + e->time_begin;
    e->time_step = (e->ti_current - e->ti_old) * e->time_base;
  }

  /* Update the cooling function */
  if (e->policy & engine_policy_cooling)
    cooling_update(e->cosmology, e->cooling_func, /*restart_flag=*/0);

  /*****************************************************/
  /* OK, we now know what the next end of time-step is */
  /*****************************************************/

  /* Update the softening lengths */
  if (e->policy & engine_policy_self_gravity)
    gravity_update(e->gravity_properties, e->cosmology);

  /* Trigger a tree-rebuild if we passed the frequency threshold */
  if ((e->policy & engine_policy_self_gravity) &&
      ((double)e->g_updates_since_rebuild >
       ((double)e->total_nr_gparts) * e->gravity_properties->rebuild_frequency))
    e->forcerebuild = 1;

#ifdef WITH_LOGGER
  /* Mark the current time step in the particle logger file. */
  logger_log_timestamp(e->logger, e->ti_current, e->time,
                       &e->logger->timestamp_offset);
  /* Make sure that we have enough space in the particle logger file
   * to store the particles in current time step. */
  logger_ensure_size(e->logger, e->total_nr_parts, e->total_nr_gparts, 0);
#endif

  /* Are we drifting everything (a la Gadget/GIZMO) ? */
  if (e->policy & engine_policy_drift_all && !e->forcerebuild)
    engine_drift_all(e, /*drift_mpole=*/1);

  /* Are we reconstructing the multipoles or drifting them ?*/
  if ((e->policy & engine_policy_self_gravity) && !e->forcerebuild) {

    if (e->policy & engine_policy_reconstruct_mpoles)
      engine_reconstruct_multipoles(e);
    else
      engine_drift_top_multipoles(e);
  }

#ifdef WITH_MPI
  /* Repartition the space amongst the nodes? */
  engine_repartition_trigger(e);
#endif

  /* Prepare the tasks to be launched, rebuild or repartition if needed. */
  engine_prepare(e);

  /* Print the number of active tasks ? */
  if (e->verbose) engine_print_task_counts(e);

    /* Dump local cells and active particle counts. */
    // dumpCells("cells", 1, 0, 0, 0, e->s, e->nodeID, e->step);

#ifdef SWIFT_DEBUG_CHECKS
  /* Check that we have the correct total mass in the top-level multipoles */
  long long num_gpart_mpole = 0;
  if (e->policy & engine_policy_self_gravity) {
    for (int i = 0; i < e->s->nr_cells; ++i)
      num_gpart_mpole += e->s->cells_top[i].grav.multipole->m_pole.num_gpart;
    if (num_gpart_mpole != e->total_nr_gparts)
      error(
          "Multipoles don't contain the total number of gpart mpoles=%lld "
          "ngparts=%lld",
          num_gpart_mpole, e->total_nr_gparts);
  }
#endif

#ifdef SWIFT_GRAVITY_FORCE_CHECKS
  /* Run the brute-force gravity calculation for some gparts */
  if (e->policy & engine_policy_self_gravity)
    gravity_exact_force_compute(e->s, e);
#endif

  /* Start all the tasks. */
  TIMER_TIC;
  engine_launch(e);
  TIMER_TOC(timer_runners);

#ifdef SWIFT_GRAVITY_FORCE_CHECKS
  /* Check the accuracy of the gravity calculation */
  if (e->policy & engine_policy_self_gravity)
    gravity_exact_force_check(e->s, e, 1e-1);
#endif

  /* Collect information about the next time-step */
  engine_collect_end_of_step(e, 1);
  e->forcerebuild = e->collect_group1.forcerebuild;
  e->updates_since_rebuild += e->collect_group1.updated;
  e->g_updates_since_rebuild += e->collect_group1.g_updated;
  e->s_updates_since_rebuild += e->collect_group1.s_updated;

#ifdef SWIFT_DEBUG_CHECKS
  if (e->ti_end_min == e->ti_current && e->ti_end_min < max_nr_timesteps)
    error("Obtained a time-step of size 0");
#endif

  /********************************************************/
  /* OK, we are done with the regular stuff. Time for i/o */
  /********************************************************/

  /* Create a restart file if needed. */
  engine_dump_restarts(e, 0, e->restart_onexit && engine_is_done(e));

  engine_check_for_dumps(e);

  TIMER_TOC2(timer_step);

  clocks_gettime(&time2);
  e->wallclock_time = (float)clocks_diff(&time1, &time2);

#ifdef SWIFT_DEBUG_TASKS
  /* Time in ticks at the end of this step. */
  e->toc_step = getticks();
#endif
}

/**
 * @brief Check whether any kind of i/o has to be performed during this
 * step.
 *
 * This includes snapshots, stats and halo finder. We also handle the case
 * of multiple outputs between two steps.
 *
 * @param e The #engine.
 */
void engine_check_for_dumps(struct engine *e) {

  const int with_stf = (e->policy & engine_policy_structure_finding);
  const int stf_time_output = (e->stf_output_freq_format == io_stf_time);

  /* Save some statistics ? */
  int save_stats = 0;
  if (e->ti_end_min > e->ti_next_stats && e->ti_next_stats > 0) save_stats = 1;

  /* Do we want a snapshot? */
  int dump_snapshot = 0;
  if (e->ti_end_min > e->ti_next_snapshot && e->ti_next_snapshot > 0)
    dump_snapshot = 1;

  /* Do we want to perform structure finding? */
  int run_stf = 0;
  if (with_stf && stf_time_output) {
    if (e->ti_end_min > e->ti_next_stf && e->ti_next_stf > 0) run_stf = 1;
  }
  if (with_stf && !stf_time_output) {
    if (e->step % e->delta_step_stf == 0) run_stf = 1;
  }

  /* Store information before attempting extra dump-related drifts */
  integertime_t ti_current = e->ti_current;
  timebin_t max_active_bin = e->max_active_bin;
  double time = e->time;

  while (save_stats || dump_snapshot || run_stf) {

    /* Write some form of output */
    if (dump_snapshot && save_stats) {

      /* If both, need to figure out which one occurs first */
      if (e->ti_next_stats == e->ti_next_snapshot) {

        /* Let's fake that we are at the common dump time */
        e->ti_current = e->ti_next_snapshot;
        e->max_active_bin = 0;
        if ((e->policy & engine_policy_cosmology)) {
          cosmology_update(e->cosmology, e->physical_constants, e->ti_current);
          e->time = e->cosmology->time;
        } else {
          e->time = e->ti_next_stats * e->time_base + e->time_begin;
        }

        /* Drift everyone */
        engine_drift_all(e, /*drift_mpole=*/0);

        /* Dump everything */
        engine_print_stats(e);
#ifdef WITH_LOGGER
        /* Write a file containing the offsets in the particle logger. */
        engine_dump_index(e);
#else
        engine_dump_snapshot(e);
#endif

      } else if (e->ti_next_stats < e->ti_next_snapshot) {

        /* Let's fake that we are at the stats dump time */
        e->ti_current = e->ti_next_stats;
        e->max_active_bin = 0;
        if ((e->policy & engine_policy_cosmology)) {
          cosmology_update(e->cosmology, e->physical_constants, e->ti_current);
          e->time = e->cosmology->time;
        } else {
          e->time = e->ti_next_stats * e->time_base + e->time_begin;
        }

        /* Drift everyone */
        engine_drift_all(e, /*drift_mpole=*/0);

        /* Dump stats */
        engine_print_stats(e);

        /* Let's fake that we are at the snapshot dump time */
        e->ti_current = e->ti_next_snapshot;
        e->max_active_bin = 0;
        if (!(e->policy & engine_policy_cosmology))
          e->time = e->ti_next_snapshot * e->time_base + e->time_begin;

        /* Drift everyone */
        engine_drift_all(e, /*drift_mpole=*/0);

        /* Dump snapshot */
#ifdef WITH_LOGGER
        /* Write a file containing the offsets in the particle logger. */
        engine_dump_index(e);
#else
        engine_dump_snapshot(e);
#endif

      } else if (e->ti_next_stats > e->ti_next_snapshot) {

        /* Let's fake that we are at the snapshot dump time */
        e->ti_current = e->ti_next_snapshot;
        e->max_active_bin = 0;
        if ((e->policy & engine_policy_cosmology)) {
          cosmology_update(e->cosmology, e->physical_constants, e->ti_current);
          e->time = e->cosmology->time;
        } else {
          e->time = e->ti_next_stats * e->time_base + e->time_begin;
        }

        /* Drift everyone */
        engine_drift_all(e, /*drift_mpole=*/0);

        /* Dump snapshot */
#ifdef WITH_LOGGER
        /* Write a file containing the offsets in the particle logger. */
        engine_dump_index(e);
#else
        engine_dump_snapshot(e);
#endif

        /* Let's fake that we are at the stats dump time */
        e->ti_current = e->ti_next_stats;
        e->max_active_bin = 0;
        if (!(e->policy & engine_policy_cosmology))
          e->time = e->ti_next_stats * e->time_base + e->time_begin;

        /* Drift everyone */
        engine_drift_all(e, /*drift_mpole=*/0);

        /* Dump stats */
        engine_print_stats(e);
      }

      /* Let's compute the time of the next outputs */
      engine_compute_next_snapshot_time(e);
      engine_compute_next_statistics_time(e);

    } else if (dump_snapshot) {

      /* Let's fake that we are at the snapshot dump time */
      e->ti_current = e->ti_next_snapshot;
      e->max_active_bin = 0;
      if ((e->policy & engine_policy_cosmology)) {
        cosmology_update(e->cosmology, e->physical_constants, e->ti_current);
        e->time = e->cosmology->time;
      } else {
        e->time = e->ti_next_stats * e->time_base + e->time_begin;
      }

      /* Drift everyone */
      engine_drift_all(e, /*drift_mpole=*/0);

      /* Dump... */
#ifdef WITH_LOGGER
      /* Write a file containing the offsets in the particle logger. */
      engine_dump_index(e);
#else
      engine_dump_snapshot(e);
#endif

      /* ... and find the next output time */
      engine_compute_next_snapshot_time(e);

    } else if (save_stats) {

      /* Let's fake that we are at the stats dump time */
      e->ti_current = e->ti_next_stats;
      e->max_active_bin = 0;
      if ((e->policy & engine_policy_cosmology)) {
        cosmology_update(e->cosmology, e->physical_constants, e->ti_current);
        e->time = e->cosmology->time;
      } else {
        e->time = e->ti_next_stats * e->time_base + e->time_begin;
      }

      /* Drift everyone */
      engine_drift_all(e, /*drift_mpole=*/0);

      /* Dump */
      engine_print_stats(e);

      /* and move on */
      engine_compute_next_statistics_time(e);
    }

    /* Perform structure finding? */
    if (run_stf) {

#ifdef HAVE_VELOCIRAPTOR

      // MATTHIEU: Check the order with the other i/o options.
      if (!dump_snapshot && !save_stats) {

        /* Let's fake that we are at the stats dump time */
        e->ti_current = e->ti_next_stf;
        e->max_active_bin = 0;
        if ((e->policy & engine_policy_cosmology)) {
          cosmology_update(e->cosmology, e->physical_constants, e->ti_current);
          e->time = e->cosmology->time;
        } else {
          e->time = e->ti_next_stats * e->time_base + e->time_begin;
        }

        /* Drift everyone */
        engine_drift_all(e, /*drift_mpole=*/0);
      }

      velociraptor_init(e);
      velociraptor_invoke(e);

      /* ... and find the next output time */
      if (e->stf_output_freq_format == io_stf_time)
        engine_compute_next_stf_time(e);
#endif
    }

    /* We need to see whether whether we are in the pathological case
     * where there can be another dump before the next step. */

    /* Save some statistics ? */
    save_stats = 0;
    if (e->ti_end_min > e->ti_next_stats && e->ti_next_stats > 0)
      save_stats = 1;

    /* Do we want a snapshot? */
    dump_snapshot = 0;
    if (e->ti_end_min > e->ti_next_snapshot && e->ti_next_snapshot > 0)
      dump_snapshot = 1;

    /* Do we want to perform structure finding? */
    run_stf = 0;
    if (with_stf && stf_time_output) {
      if (e->ti_end_min > e->ti_next_stf && e->ti_next_stf > 0) run_stf = 1;
    }
  }

  /* Restore the information we stored */
  e->ti_current = ti_current;
  if (e->policy & engine_policy_cosmology)
    cosmology_update(e->cosmology, e->physical_constants, e->ti_current);
  e->max_active_bin = max_active_bin;
  e->time = time;
}

/**
 * @brief dump restart files if it is time to do so and dumps are enabled.
 *
 * @param e the engine.
 * @param drifted_all true if a drift_all has just been performed.
 * @param force force a dump, if dumping is enabled.
 */
void engine_dump_restarts(struct engine *e, int drifted_all, int force) {

  if (e->restart_dump) {
    ticks tic = getticks();

    /* Dump when the time has arrived, or we are told to. */
    int dump = ((tic > e->restart_next) || force);

#ifdef WITH_MPI
    /* Synchronize this action from rank 0 (ticks may differ between
     * machines). */
    MPI_Bcast(&dump, 1, MPI_INT, 0, MPI_COMM_WORLD);
#endif
    if (dump) {

      if (e->nodeID == 0) message("Writing restart files");

      /* Clean out the previous saved files, if found. Do this now as we are
       * MPI synchronized. */
      restart_remove_previous(e->restart_file);

      /* Drift all particles first (may have just been done). */
      if (!drifted_all) engine_drift_all(e, /*drift_mpole=*/1);
      restart_write(e, e->restart_file);

      if (e->verbose)
        message("Dumping restart files took %.3f %s",
                clocks_from_ticks(getticks() - tic), clocks_getunit());

      /* Time after which next dump will occur. */
      e->restart_next += e->restart_dt;

      /* Flag that we dumped the restarts */
      e->step_props |= engine_step_prop_restarts;
    }
  }
}

/**
 * @brief Returns 1 if the simulation has reached its end point, 0 otherwise
 */
int engine_is_done(struct engine *e) {
  return !(e->ti_current < max_nr_timesteps);
}

/**
 * @brief Unskip all the tasks that act on active cells at this time.
 *
 * @param e The #engine.
 */
void engine_unskip(struct engine *e) {

  const ticks tic = getticks();
  struct space *s = e->s;

#ifdef WITH_PROFILER
  static int count = 0;
  char filename[100];
  sprintf(filename, "/tmp/swift_runner_do_usnkip_mapper_%06i.prof", count++);
  ProfilerStart(filename);
#endif  // WITH_PROFILER

  /* Move the active local cells to the top of the list. */
  int *local_cells = e->s->local_cells_with_tasks_top;
  int num_active_cells = 0;
  for (int k = 0; k < s->nr_local_cells_with_tasks; k++) {
    struct cell *c = &s->cells_top[local_cells[k]];

    if ((e->policy & engine_policy_hydro && cell_is_active_hydro(c, e)) ||
        (e->policy & engine_policy_self_gravity &&
         cell_is_active_gravity(c, e)) ||
        (e->policy & engine_policy_external_gravity &&
         cell_is_active_gravity(c, e))) {

      if (num_active_cells != k)
        memswap(&local_cells[k], &local_cells[num_active_cells], sizeof(int));
      num_active_cells += 1;
    }
  }

  /* Activate all the regular tasks */
  threadpool_map(&e->threadpool, runner_do_unskip_mapper, local_cells,
                 num_active_cells, sizeof(int), 1, e);

#ifdef WITH_PROFILER
  ProfilerStop();
#endif  // WITH_PROFILER

  if (e->verbose)
    message("took %.3f %s.", clocks_from_ticks(getticks() - tic),
            clocks_getunit());
}

void engine_do_reconstruct_multipoles_mapper(void *map_data, int num_elements,
                                             void *extra_data) {

  struct engine *e = (struct engine *)extra_data;
  struct cell *cells = (struct cell *)map_data;

  for (int ind = 0; ind < num_elements; ind++) {
    struct cell *c = &cells[ind];
    if (c != NULL && c->nodeID == e->nodeID) {

      /* Construct the multipoles in this cell hierarchy */
      cell_make_multipoles(c, e->ti_current);
    }
  }
}

/**
 * @brief Reconstruct all the multipoles at all the levels in the tree.
 *
 * @param e The #engine.
 */
void engine_reconstruct_multipoles(struct engine *e) {

  const ticks tic = getticks();

#ifdef SWIFT_DEBUG_CHECKS
  if (e->nodeID == 0) {
    if (e->policy & engine_policy_cosmology)
      message("Reconstructing multipoles at a=%e",
              exp(e->ti_current * e->time_base) * e->cosmology->a_begin);
    else
      message("Reconstructing multipoles at t=%e",
              e->ti_current * e->time_base + e->time_begin);
  }
#endif

  threadpool_map(&e->threadpool, engine_do_reconstruct_multipoles_mapper,
                 e->s->cells_top, e->s->nr_cells, sizeof(struct cell), 0, e);

  if (e->verbose)
    message("took %.3f %s.", clocks_from_ticks(getticks() - tic),
            clocks_getunit());
}

/**
 * @brief Create and fill the proxies.
 *
 * @param e The #engine.
 */
void engine_makeproxies(struct engine *e) {

#ifdef WITH_MPI
  /* Let's time this */
  const ticks tic = getticks();

  /* Useful local information */
  const int nodeID = e->nodeID;
  const struct space *s = e->s;

  /* Handle on the cells and proxies */
  struct cell *cells = s->cells_top;
  struct proxy *proxies = e->proxies;

  /* Some info about the domain */
  const int cdim[3] = {s->cdim[0], s->cdim[1], s->cdim[2]};
  const double dim[3] = {s->dim[0], s->dim[1], s->dim[2]};
  const int periodic = s->periodic;
  const double cell_width[3] = {cells[0].width[0], cells[0].width[1],
                                cells[0].width[2]};

  /* Get some info about the physics */
  const int with_hydro = (e->policy & engine_policy_hydro);
  const int with_gravity = (e->policy & engine_policy_self_gravity);
  const double theta_crit_inv = e->gravity_properties->theta_crit_inv;
  const double theta_crit2 = e->gravity_properties->theta_crit2;
  const double max_mesh_dist = e->mesh->r_cut_max;
  const double max_mesh_dist2 = max_mesh_dist * max_mesh_dist;

  /* Distance between centre of the cell and corners */
  const double r_diag2 = cell_width[0] * cell_width[0] +
                         cell_width[1] * cell_width[1] +
                         cell_width[2] * cell_width[2];
  const double r_diag = 0.5 * sqrt(r_diag2);

  /* Maximal distance from a shifted CoM to centre of cell */
  const double delta_CoM = engine_max_proxy_centre_frac * r_diag;

  /* Maximal distance from shifted CoM to any corner */
  const double r_max = r_diag + 2. * delta_CoM;

  /* Prepare the proxies and the proxy index. */
  if (e->proxy_ind == NULL)
    if ((e->proxy_ind = (int *)malloc(sizeof(int) * e->nr_nodes)) == NULL)
      error("Failed to allocate proxy index.");
  for (int k = 0; k < e->nr_nodes; k++) e->proxy_ind[k] = -1;
  e->nr_proxies = 0;

  /* Compute how many cells away we need to walk */
  int delta_cells = 1; /*hydro case */

  /* Gravity needs to take the opening angle into account */
  if (with_gravity) {
    const double distance = 2. * r_max * theta_crit_inv;
    delta_cells = (int)(distance / cells[0].dmin) + 1;
  }

  /* Turn this into upper and lower bounds for loops */
  int delta_m = delta_cells;
  int delta_p = delta_cells;

  /* Special case where every cell is in range of every other one */
  if (delta_cells >= cdim[0] / 2) {
    if (cdim[0] % 2 == 0) {
      delta_m = cdim[0] / 2;
      delta_p = cdim[0] / 2 - 1;
    } else {
      delta_m = cdim[0] / 2;
      delta_p = cdim[0] / 2;
    }
  }

  /* Let's be verbose about this choice */
  if (e->verbose)
    message(
        "Looking for proxies up to %d top-level cells away (delta_m=%d "
        "delta_p=%d)",
        delta_cells, delta_m, delta_p);

  /* Loop over each cell in the space. */
  for (int i = 0; i < cdim[0]; i++) {
    for (int j = 0; j < cdim[1]; j++) {
      for (int k = 0; k < cdim[2]; k++) {

        /* Get the cell ID. */
        const int cid = cell_getid(cdim, i, j, k);

        /* Loop over all its neighbours neighbours in range. */
        for (int ii = -delta_m; ii <= delta_p; ii++) {
          int iii = i + ii;
          if (!periodic && (iii < 0 || iii >= cdim[0])) continue;
          iii = (iii + cdim[0]) % cdim[0];
          for (int jj = -delta_m; jj <= delta_p; jj++) {
            int jjj = j + jj;
            if (!periodic && (jjj < 0 || jjj >= cdim[1])) continue;
            jjj = (jjj + cdim[1]) % cdim[1];
            for (int kk = -delta_m; kk <= delta_p; kk++) {
              int kkk = k + kk;
              if (!periodic && (kkk < 0 || kkk >= cdim[2])) continue;
              kkk = (kkk + cdim[2]) % cdim[2];

              /* Get the cell ID. */
              const int cjd = cell_getid(cdim, iii, jjj, kkk);

              /* Early abort  */
              if (cid >= cjd) continue;

              /* Early abort (both same node) */
              if (cells[cid].nodeID == nodeID && cells[cjd].nodeID == nodeID)
                continue;

              /* Early abort (both foreign node) */
              if (cells[cid].nodeID != nodeID && cells[cjd].nodeID != nodeID)
                continue;

              int proxy_type = 0;

              /* In the hydro case, only care about direct neighbours */
              if (with_hydro) {

                // MATTHIEU: to do: Write a better expression for the
                // non-periodic case.

                /* This is super-ugly but checks for direct neighbours */
                /* with periodic BC */
                if (((abs(i - iii) <= 1 || abs(i - iii - cdim[0]) <= 1 ||
                      abs(i - iii + cdim[0]) <= 1) &&
                     (abs(j - jjj) <= 1 || abs(j - jjj - cdim[1]) <= 1 ||
                      abs(j - jjj + cdim[1]) <= 1) &&
                     (abs(k - kkk) <= 1 || abs(k - kkk - cdim[2]) <= 1 ||
                      abs(k - kkk + cdim[2]) <= 1)))
                  proxy_type |= (int)proxy_cell_type_hydro;
              }

              /* In the gravity case, check distances using the MAC. */
              if (with_gravity) {

                /* First just add the direct neighbours. Then look for
                   some further out if the opening angle demands it */

                /* This is super-ugly but checks for direct neighbours */
                /* with periodic BC */
                if (((abs(i - iii) <= 1 || abs(i - iii - cdim[0]) <= 1 ||
                      abs(i - iii + cdim[0]) <= 1) &&
                     (abs(j - jjj) <= 1 || abs(j - jjj - cdim[1]) <= 1 ||
                      abs(j - jjj + cdim[1]) <= 1) &&
                     (abs(k - kkk) <= 1 || abs(k - kkk - cdim[2]) <= 1 ||
                      abs(k - kkk + cdim[2]) <= 1))) {

                  proxy_type |= (int)proxy_cell_type_gravity;
                } else {

                  /* We don't have multipoles yet (or there CoMs) so we will
                     have to cook up something based on cell locations only. We
                     hence need an upper limit on the distance that the CoMs in
                     those cells could have. We then can decide whether we are
                     too close for an M2L interaction and hence require a proxy
                     as this pair of cells cannot rely on just an M2L
                     calculation. */

                  /* Minimal distance between any two points in the cells */
                  const double min_dist_centres2 = cell_min_dist2_same_size(
                      &cells[cid], &cells[cjd], periodic, dim);

                  /* Let's now assume the CoMs will shift a bit */
                  const double min_dist_CoM =
                      sqrt(min_dist_centres2) - 2. * delta_CoM;
                  const double min_dist_CoM2 = min_dist_CoM * min_dist_CoM;

                  /* Are we beyond the distance where the truncated forces are 0
                   * but not too far such that M2L can be used? */
                  if (periodic) {

                    if ((min_dist_CoM2 < max_mesh_dist2) &&
                        (!gravity_M2L_accept(r_max, r_max, theta_crit2,
                                             min_dist_CoM2)))
                      proxy_type |= (int)proxy_cell_type_gravity;

                  } else {

                    if (!gravity_M2L_accept(r_max, r_max, theta_crit2,
                                            min_dist_CoM2))
                      proxy_type |= (int)proxy_cell_type_gravity;
                  }
                }
              }

              /* Abort if not in range at all */
              if (proxy_type == proxy_cell_type_none) continue;

              /* Add to proxies? */
              if (cells[cid].nodeID == nodeID && cells[cjd].nodeID != nodeID) {

                /* Do we already have a relationship with this node? */
                int proxy_id = e->proxy_ind[cells[cjd].nodeID];
                if (proxy_id < 0) {
                  if (e->nr_proxies == engine_maxproxies)
                    error("Maximum number of proxies exceeded.");

                  /* Ok, start a new proxy for this pair of nodes */
                  proxy_init(&proxies[e->nr_proxies], e->nodeID,
                             cells[cjd].nodeID);

                  /* Store the information */
                  e->proxy_ind[cells[cjd].nodeID] = e->nr_proxies;
                  proxy_id = e->nr_proxies;
                  e->nr_proxies += 1;

                  /* Check the maximal proxy limit */
                  if ((size_t)proxy_id > 8 * sizeof(long long))
                    error(
                        "Created more than %zd proxies. cell.mpi.sendto will "
                        "overflow.",
                        8 * sizeof(long long));
                }

                /* Add the cell to the proxy */
                proxy_addcell_in(&proxies[proxy_id], &cells[cjd], proxy_type);
                proxy_addcell_out(&proxies[proxy_id], &cells[cid], proxy_type);

                /* Store info about where to send the cell */
                cells[cid].mpi.sendto |= (1ULL << proxy_id);
              }

              /* Same for the symmetric case? */
              if (cells[cjd].nodeID == nodeID && cells[cid].nodeID != nodeID) {

                /* Do we already have a relationship with this node? */
                int proxy_id = e->proxy_ind[cells[cid].nodeID];
                if (proxy_id < 0) {
                  if (e->nr_proxies == engine_maxproxies)
                    error("Maximum number of proxies exceeded.");

                  /* Ok, start a new proxy for this pair of nodes */
                  proxy_init(&proxies[e->nr_proxies], e->nodeID,
                             cells[cid].nodeID);

                  /* Store the information */
                  e->proxy_ind[cells[cid].nodeID] = e->nr_proxies;
                  proxy_id = e->nr_proxies;
                  e->nr_proxies += 1;

                  /* Check the maximal proxy limit */
                  if ((size_t)proxy_id > 8 * sizeof(long long))
                    error(
                        "Created more than %zd proxies. cell.mpi.sendto will "
                        "overflow.",
                        8 * sizeof(long long));
                }

                /* Add the cell to the proxy */
                proxy_addcell_in(&proxies[proxy_id], &cells[cid], proxy_type);
                proxy_addcell_out(&proxies[proxy_id], &cells[cjd], proxy_type);

                /* Store info about where to send the cell */
                cells[cjd].mpi.sendto |= (1ULL << proxy_id);
              }
            }
          }
        }
      }
    }
  }

  /* Be clear about the time */
  if (e->verbose)
    message("took %.3f %s.", clocks_from_ticks(getticks() - tic),
            clocks_getunit());
#else
  error("SWIFT was not compiled with MPI support.");
#endif
}

/**
 * @brief Split the underlying space into regions and assign to separate nodes.
 *
 * @param e The #engine.
 * @param initial_partition structure defining the cell partition technique
 */
void engine_split(struct engine *e, struct partition *initial_partition) {

#ifdef WITH_MPI
  const ticks tic = getticks();

  struct space *s = e->s;

  /* Do the initial partition of the cells. */
  partition_initial_partition(initial_partition, e->nodeID, e->nr_nodes, s);

  /* Make the proxies. */
  engine_makeproxies(e);

  /* Re-allocate the local parts. */
  if (e->verbose)
    message("Re-allocating parts array from %zu to %zu.", s->size_parts,
            (size_t)(s->nr_parts * engine_redistribute_alloc_margin));
  s->size_parts = s->nr_parts * engine_redistribute_alloc_margin;
  struct part *parts_new = NULL;
  struct xpart *xparts_new = NULL;
  if (posix_memalign((void **)&parts_new, part_align,
                     sizeof(struct part) * s->size_parts) != 0 ||
      posix_memalign((void **)&xparts_new, xpart_align,
                     sizeof(struct xpart) * s->size_parts) != 0)
    error("Failed to allocate new part data.");
  if (s->nr_parts > 0) {
    memcpy(parts_new, s->parts, sizeof(struct part) * s->nr_parts);
    memcpy(xparts_new, s->xparts, sizeof(struct xpart) * s->nr_parts);
  }
  free(s->parts);
  free(s->xparts);
  s->parts = parts_new;
  s->xparts = xparts_new;

  /* Re-link the gparts to their parts. */
  if (s->nr_parts > 0 && s->nr_gparts > 0)
    part_relink_gparts_to_parts(s->parts, s->nr_parts, 0);

  /* Re-allocate the local sparts. */
  if (e->verbose)
    message("Re-allocating sparts array from %zu to %zu.", s->size_sparts,
            (size_t)(s->nr_sparts * engine_redistribute_alloc_margin));
  s->size_sparts = s->nr_sparts * engine_redistribute_alloc_margin;
  struct spart *sparts_new = NULL;
  if (posix_memalign((void **)&sparts_new, spart_align,
                     sizeof(struct spart) * s->size_sparts) != 0)
    error("Failed to allocate new spart data.");
  if (s->nr_sparts > 0)
    memcpy(sparts_new, s->sparts, sizeof(struct spart) * s->nr_sparts);
  free(s->sparts);
  s->sparts = sparts_new;

  /* Re-link the gparts to their sparts. */
  if (s->nr_sparts > 0 && s->nr_gparts > 0)
    part_relink_gparts_to_sparts(s->sparts, s->nr_sparts, 0);

  /* Re-allocate the local gparts. */
  if (e->verbose)
    message("Re-allocating gparts array from %zu to %zu.", s->size_gparts,
            (size_t)(s->nr_gparts * engine_redistribute_alloc_margin));
  s->size_gparts = s->nr_gparts * engine_redistribute_alloc_margin;
  struct gpart *gparts_new = NULL;
  if (posix_memalign((void **)&gparts_new, gpart_align,
                     sizeof(struct gpart) * s->size_gparts) != 0)
    error("Failed to allocate new gpart data.");
  if (s->nr_gparts > 0)
    memcpy(gparts_new, s->gparts, sizeof(struct gpart) * s->nr_gparts);
  free(s->gparts);
  s->gparts = gparts_new;

  /* Re-link the parts. */
  if (s->nr_parts > 0 && s->nr_gparts > 0)
    part_relink_parts_to_gparts(s->gparts, s->nr_gparts, s->parts);

  /* Re-link the sparts. */
  if (s->nr_sparts > 0 && s->nr_gparts > 0)
    part_relink_sparts_to_gparts(s->gparts, s->nr_gparts, s->sparts);

#ifdef SWIFT_DEBUG_CHECKS

  /* Verify that the links are correct */
  part_verify_links(s->parts, s->gparts, s->sparts, s->nr_parts, s->nr_gparts,
                    s->nr_sparts, e->verbose);
#endif

  if (e->verbose)
    message("took %.3f %s.", clocks_from_ticks(getticks() - tic),
            clocks_getunit());

#else
  error("SWIFT was not compiled with MPI support.");
#endif
}

/**
 * @brief Writes a snapshot with the current state of the engine
 *
 * @param e The #engine.
 */
void engine_dump_snapshot(struct engine *e) {

  struct clocks_time time1, time2;
  clocks_gettime(&time1);

#ifdef SWIFT_DEBUG_CHECKS
  /* Check that all cells have been drifted to the current time.
   * That can include cells that have not
   * previously been active on this rank. */
  space_check_drift_point(e->s, e->ti_current, /* check_mpole=*/0);

  /* Be verbose about this */
  if (e->nodeID == 0) {
    if (e->policy & engine_policy_cosmology)
      message("Dumping snapshot at a=%e",
              exp(e->ti_current * e->time_base) * e->cosmology->a_begin);
    else
      message("Dumping snapshot at t=%e",
              e->ti_current * e->time_base + e->time_begin);
  }
#else
  if (e->verbose) {
    if (e->policy & engine_policy_cosmology)
      message("Dumping snapshot at a=%e",
              exp(e->ti_current * e->time_base) * e->cosmology->a_begin);
    else
      message("Dumping snapshot at t=%e",
              e->ti_current * e->time_base + e->time_begin);
  }
#endif

/* Dump... */
#if defined(HAVE_HDF5)
#if defined(WITH_MPI)
#if defined(HAVE_PARALLEL_HDF5)
  write_output_parallel(e, e->snapshot_base_name, e->internal_units,
                        e->snapshot_units, e->nodeID, e->nr_nodes,
                        MPI_COMM_WORLD, MPI_INFO_NULL);
#else
  write_output_serial(e, e->snapshot_base_name, e->internal_units,
                      e->snapshot_units, e->nodeID, e->nr_nodes, MPI_COMM_WORLD,
                      MPI_INFO_NULL);
#endif
#else
  write_output_single(e, e->snapshot_base_name, e->internal_units,
                      e->snapshot_units);
#endif
#endif

  /* Flag that we dumped a snapshot */
  e->step_props |= engine_step_prop_snapshot;

  clocks_gettime(&time2);
  if (e->verbose)
    message("writing particle properties took %.3f %s.",
            (float)clocks_diff(&time1, &time2), clocks_getunit());
}

/**
 * @brief Writes an index file with the current state of the engine
 *
 * @param e The #engine.
 */
void engine_dump_index(struct engine *e) {

#if defined(WITH_LOGGER)
  struct clocks_time time1, time2;
  clocks_gettime(&time1);

  if (e->verbose) {
    if (e->policy & engine_policy_cosmology)
      message("Writing index at a=%e",
              exp(e->ti_current * e->time_base) * e->cosmology->a_begin);
    else
      message("Writing index at t=%e",
              e->ti_current * e->time_base + e->time_begin);
  }

  /* Dump... */
  write_index_single(e, e->logger->base_name, e->internal_units,
                     e->snapshot_units);

  /* Flag that we dumped a snapshot */
  e->step_props |= engine_step_prop_logger_index;

  clocks_gettime(&time2);
  if (e->verbose)
    message("writing particle indices took %.3f %s.",
            (float)clocks_diff(&time1, &time2), clocks_getunit());
#else
  error("SWIFT was not compiled with the logger");
#endif
}

#ifdef HAVE_SETAFFINITY
/**
 * @brief Returns the initial affinity the main thread is using.
 */
cpu_set_t *engine_entry_affinity(void) {

  static int use_entry_affinity = 0;
  static cpu_set_t entry_affinity;

  if (!use_entry_affinity) {
    pthread_t engine = pthread_self();
    pthread_getaffinity_np(engine, sizeof(entry_affinity), &entry_affinity);
    use_entry_affinity = 1;
  }

  return &entry_affinity;
}
#endif

/**
 * @brief  Ensure the NUMA node on which we initialise (first touch) everything
 * doesn't change before engine_init allocates NUMA-local workers.
 */
void engine_pin(void) {

#ifdef HAVE_SETAFFINITY
  cpu_set_t *entry_affinity = engine_entry_affinity();
  int pin;
  for (pin = 0; pin < CPU_SETSIZE && !CPU_ISSET(pin, entry_affinity); ++pin)
    ;

  cpu_set_t affinity;
  CPU_ZERO(&affinity);
  CPU_SET(pin, &affinity);
  if (sched_setaffinity(0, sizeof(affinity), &affinity) != 0) {
    error("failed to set engine's affinity");
  }
#else
  error("SWIFT was not compiled with support for pinning.");
#endif
}

/**
 * @brief Unpins the main thread.
 */
void engine_unpin(void) {
#ifdef HAVE_SETAFFINITY
  pthread_t main_thread = pthread_self();
  cpu_set_t *entry_affinity = engine_entry_affinity();
  pthread_setaffinity_np(main_thread, sizeof(*entry_affinity), entry_affinity);
#else
  error("SWIFT was not compiled with support for pinning.");
#endif
}

/**
 * @brief init an engine struct with the necessary properties for the
 *        simulation.
 *
 * Note do not use when restarting. Engine initialisation
 * is completed by a call to engine_config().
 *
 * @param e The #engine.
 * @param s The #space in which this #runner will run.
 * @param params The parsed parameter file.
 * @param Ngas total number of gas particles in the simulation.
 * @param Ngparts total number of gravity particles in the simulation.
 * @param Nstars total number of star particles in the simulation.
 * @param policy The queuing policy to use.
 * @param verbose Is this #engine talkative ?
 * @param reparttype What type of repartition algorithm are we using ?
 * @param internal_units The system of units used internally.
 * @param physical_constants The #phys_const used for this run.
 * @param cosmo The #cosmology used for this run.
 * @param hydro The #hydro_props used for this run.
 * @param gravity The #gravity_props used for this run.
 * @param stars The #stars_props used for this run.
 * @param mesh The #pm_mesh used for the long-range periodic forces.
 * @param potential The properties of the external potential.
 * @param cooling_func The properties of the cooling function.
 * @param chemistry The chemistry information.
 */
void engine_init(struct engine *e, struct space *s, struct swift_params *params,
                 long long Ngas, long long Ngparts, long long Nstars,
                 int policy, int verbose, struct repartition *reparttype,
                 const struct unit_system *internal_units,
                 const struct phys_const *physical_constants,
                 struct cosmology *cosmo, const struct hydro_props *hydro,
                 struct gravity_props *gravity, const struct stars_props *stars,
                 struct pm_mesh *mesh,
                 const struct external_potential *potential,
<<<<<<< HEAD
                 const struct cooling_function_data *cooling_func,
                 const struct chemistry_global_data *chemistry) {
=======
                 struct cooling_function_data *cooling_func,
                 const struct chemistry_global_data *chemistry,
                 struct sourceterms *sourceterms) {
>>>>>>> e968d966

  /* Clean-up everything */
  bzero(e, sizeof(struct engine));

  /* Store the all values in the fields of the engine. */
  e->s = s;
  e->policy = policy;
  e->step = 0;
  e->total_nr_parts = Ngas;
  e->total_nr_gparts = Ngparts;
  e->total_nr_sparts = Nstars;
  e->proxy_ind = NULL;
  e->nr_proxies = 0;
  e->reparttype = reparttype;
  e->ti_old = 0;
  e->ti_current = 0;
  e->time_step = 0.;
  e->time_base = 0.;
  e->time_base_inv = 0.;
  e->time_begin = 0.;
  e->time_end = 0.;
  e->max_active_bin = num_time_bins;
  e->min_active_bin = 1;
  e->internal_units = internal_units;
  e->a_first_snapshot =
      parser_get_opt_param_double(params, "Snapshots:scale_factor_first", 0.1);
  e->time_first_snapshot =
      parser_get_opt_param_double(params, "Snapshots:time_first", 0.);
  e->delta_time_snapshot =
      parser_get_param_double(params, "Snapshots:delta_time");
  e->ti_next_snapshot = 0;
  parser_get_param_string(params, "Snapshots:basename", e->snapshot_base_name);
  e->snapshot_compression =
      parser_get_opt_param_int(params, "Snapshots:compression", 0);
  e->snapshot_int_time_label_on =
      parser_get_opt_param_int(params, "Snapshots:int_time_label_on", 0);
  e->snapshot_units = (struct unit_system *)malloc(sizeof(struct unit_system));
  units_init_default(e->snapshot_units, params, "Snapshots", internal_units);
  e->snapshot_output_count = 0;
  e->dt_min = parser_get_param_double(params, "TimeIntegration:dt_min");
  e->dt_max = parser_get_param_double(params, "TimeIntegration:dt_max");
  e->dt_max_RMS_displacement = FLT_MAX;
  e->max_RMS_displacement_factor = parser_get_opt_param_double(
      params, "TimeIntegration:max_dt_RMS_factor", 0.25);
  e->a_first_statistics =
      parser_get_opt_param_double(params, "Statistics:scale_factor_first", 0.1);
  e->time_first_statistics =
      parser_get_opt_param_double(params, "Statistics:time_first", 0.);
  e->delta_time_statistics =
      parser_get_param_double(params, "Statistics:delta_time");
  e->ti_next_stats = 0;
  e->verbose = verbose;
  e->wallclock_time = 0.f;
  e->physical_constants = physical_constants;
  e->cosmology = cosmo;
  e->hydro_properties = hydro;
  e->gravity_properties = gravity;
  e->stars_properties = stars;
  e->mesh = mesh;
  e->external_potential = potential;
  e->cooling_func = cooling_func;
  e->chemistry = chemistry;
  e->parameter_file = params;
  e->cell_loc = NULL;
#ifdef WITH_MPI
  e->cputime_last_step = 0;
  e->last_repartition = 0;
#endif

#if defined(WITH_LOGGER)
  e->logger = (struct logger *)malloc(sizeof(struct logger));
  logger_init(e->logger, params);
#endif

  /* Make the space link back to the engine. */
  s->e = e;

  /* Setup the timestep if non-cosmological */
  if (!(e->policy & engine_policy_cosmology)) {
    e->time_begin =
        parser_get_param_double(params, "TimeIntegration:time_begin");
    e->time_end = parser_get_param_double(params, "TimeIntegration:time_end");
    e->time_old = e->time_begin;
    e->time = e->time_begin;

    e->time_base = (e->time_end - e->time_begin) / max_nr_timesteps;
    e->time_base_inv = 1.0 / e->time_base;
    e->ti_current = 0;
  } else {

    e->time_begin = e->cosmology->time_begin;
    e->time_end = e->cosmology->time_end;
    e->time_old = e->time_begin;
    e->time = e->time_begin;

    /* Copy the relevent information from the cosmology model */
    e->time_base = e->cosmology->time_base;
    e->time_base_inv = e->cosmology->time_base_inv;
    e->ti_current = 0;
  }

  /* Initialise VELOCIraptor output. */
  if (e->policy & engine_policy_structure_finding) {
    parser_get_param_string(params, "StructureFinding:basename",
                            e->stfBaseName);
    e->time_first_stf_output =
        parser_get_opt_param_double(params, "StructureFinding:time_first", 0.);
    e->a_first_stf_output = parser_get_opt_param_double(
        params, "StructureFinding:scale_factor_first", 0.1);
    e->stf_output_freq_format = (enum io_stf_output_format)parser_get_param_int(
        params, "StructureFinding:output_time_format");

    if (e->stf_output_freq_format == io_stf_steps) {
      e->delta_step_stf =
          parser_get_param_int(params, "StructureFinding:delta_step");
    } else if (e->stf_output_freq_format == io_stf_time) {
      e->delta_time_stf =
          parser_get_param_double(params, "StructureFinding:delta_time");
    } else {
      error(
          "Invalid flag (%d) set for output time format of structure finding.",
          e->stf_output_freq_format);
    }

    /* overwrite input if outputlist */
    if (e->output_list_stf) e->stf_output_freq_format = io_stf_time;
  }

  engine_init_output_lists(e, params);
}

/**
 * @brief configure an engine with the given number of threads, queues
 *        and core affinity. Also initialises the scheduler and opens various
 *        output files, computes the next timestep and initialises the
 *        threadpool.
 *
 * Assumes the engine is correctly initialised i.e. is restored from a restart
 * file or has been setup by engine_init(). When restarting any output log
 * files are positioned so that further output is appended. Note that
 * parameters are not read from the engine, just the parameter file, this
 * allows values derived in this function to be changed between runs.
 * When not restarting params should be the same as given to engine_init().
 *
 * @param restart true when restarting the application.
 * @param e The #engine.
 * @param params The parsed parameter file.
 * @param nr_nodes The number of MPI ranks.
 * @param nodeID The MPI rank of this node.
 * @param nr_threads The number of threads per MPI rank.
 * @param with_aff use processor affinity, if supported.
 * @param verbose Is this #engine talkative ?
 * @param restart_file The name of our restart file.
 */
void engine_config(int restart, struct engine *e, struct swift_params *params,
                   int nr_nodes, int nodeID, int nr_threads, int with_aff,
                   int verbose, const char *restart_file) {

  /* Store the values and initialise global fields. */
  e->nodeID = nodeID;
  e->nr_threads = nr_threads;
  e->nr_nodes = nr_nodes;
  e->proxy_ind = NULL;
  e->nr_proxies = 0;
  e->forcerebuild = 1;
  e->forcerepart = 0;
  e->restarting = restart;
  e->step_props = engine_step_prop_none;
  e->links = NULL;
  e->nr_links = 0;
  e->file_stats = NULL;
  e->file_timesteps = NULL;
  e->verbose = verbose;
  e->wallclock_time = 0.f;
  e->restart_dump = 0;
  e->restart_file = restart_file;
  e->restart_next = 0;
  e->restart_dt = 0;
  engine_rank = nodeID;

  /* Get the number of queues */
  int nr_queues =
      parser_get_opt_param_int(params, "Scheduler:nr_queues", nr_threads);
  if (nr_queues <= 0) nr_queues = e->nr_threads;
  if (nr_queues != nr_threads)
    message("Number of task queues set to %d", nr_queues);
  e->s->nr_queues = nr_queues;

/* Deal with affinity. For now, just figure out the number of cores. */
#if defined(HAVE_SETAFFINITY)
  const int nr_cores = sysconf(_SC_NPROCESSORS_ONLN);
  cpu_set_t *entry_affinity = engine_entry_affinity();
  const int nr_affinity_cores = CPU_COUNT(entry_affinity);

  if (nr_cores > CPU_SETSIZE) /* Unlikely, except on e.g. SGI UV. */
    error("must allocate dynamic cpu_set_t (too many cores per node)");

  char *buf = (char *)malloc((nr_cores + 1) * sizeof(char));
  buf[nr_cores] = '\0';
  for (int j = 0; j < nr_cores; ++j) {
    /* Reversed bit order from convention, but same as e.g. Intel MPI's
     * I_MPI_PIN_DOMAIN explicit mask: left-to-right, LSB-to-MSB. */
    buf[j] = CPU_ISSET(j, entry_affinity) ? '1' : '0';
  }

  if (verbose && with_aff) message("Affinity at entry: %s", buf);

  int *cpuid = NULL;
  cpu_set_t cpuset;

  if (with_aff) {

    cpuid = (int *)malloc(nr_affinity_cores * sizeof(int));

    int skip = 0;
    for (int k = 0; k < nr_affinity_cores; k++) {
      int c;
      for (c = skip; c < CPU_SETSIZE && !CPU_ISSET(c, entry_affinity); ++c)
        ;
      cpuid[k] = c;
      skip = c + 1;
    }

#if defined(HAVE_LIBNUMA) && defined(_GNU_SOURCE)
    if ((e->policy & engine_policy_cputight) != engine_policy_cputight) {

      if (numa_available() >= 0) {
        if (nodeID == 0) message("prefer NUMA-distant CPUs");

        /* Get list of numa nodes of all available cores. */
        int *nodes = (int *)malloc(nr_affinity_cores * sizeof(int));
        int nnodes = 0;
        for (int i = 0; i < nr_affinity_cores; i++) {
          nodes[i] = numa_node_of_cpu(cpuid[i]);
          if (nodes[i] > nnodes) nnodes = nodes[i];
        }
        nnodes += 1;

        /* Count cores per node. */
        int *core_counts = (int *)malloc(nnodes * sizeof(int));
        for (int i = 0; i < nr_affinity_cores; i++) {
          core_counts[nodes[i]] = 0;
        }
        for (int i = 0; i < nr_affinity_cores; i++) {
          core_counts[nodes[i]] += 1;
        }

        /* Index cores within each node. */
        int *core_indices = (int *)malloc(nr_affinity_cores * sizeof(int));
        for (int i = nr_affinity_cores - 1; i >= 0; i--) {
          core_indices[i] = core_counts[nodes[i]];
          core_counts[nodes[i]] -= 1;
        }

        /* Now sort so that we pick adjacent cpuids from different nodes
         * by sorting internal node core indices. */
        int done = 0;
        while (!done) {
          done = 1;
          for (int i = 1; i < nr_affinity_cores; i++) {
            if (core_indices[i] < core_indices[i - 1]) {
              int t = cpuid[i - 1];
              cpuid[i - 1] = cpuid[i];
              cpuid[i] = t;

              t = core_indices[i - 1];
              core_indices[i - 1] = core_indices[i];
              core_indices[i] = t;
              done = 0;
            }
          }
        }

        free(nodes);
        free(core_counts);
        free(core_indices);
      }
    }
#endif
  } else {
    if (nodeID == 0) message("no processor affinity used");

  } /* with_aff */

  /* Avoid (unexpected) interference between engine and runner threads. We can
   * do this once we've made at least one call to engine_entry_affinity and
   * maybe numa_node_of_cpu(sched_getcpu()), even if the engine isn't already
   * pinned. */
  if (with_aff) engine_unpin();
#endif

  if (with_aff && nodeID == 0) {
#ifdef HAVE_SETAFFINITY
#ifdef WITH_MPI
    printf("[%04i] %s engine_init: cpu map is [ ", nodeID,
           clocks_get_timesincestart());
#else
    printf("%s engine_init: cpu map is [ ", clocks_get_timesincestart());
#endif
    for (int i = 0; i < nr_affinity_cores; i++) printf("%i ", cpuid[i]);
    printf("].\n");
#endif
  }

  /* Are we doing stuff in parallel? */
  if (nr_nodes > 1) {
#ifndef WITH_MPI
    error("SWIFT was not compiled with MPI support.");
#else
    e->policy |= engine_policy_mpi;
    if ((e->proxies = (struct proxy *)calloc(sizeof(struct proxy),
                                             engine_maxproxies)) == NULL)
      error("Failed to allocate memory for proxies.");
    e->nr_proxies = 0;
#endif
  }

  /* Open some files */
  if (e->nodeID == 0) {

    /* When restarting append to these files. */
    const char *mode;
    if (restart)
      mode = "a";
    else
      mode = "w";

    char energyfileName[200] = "";
    parser_get_opt_param_string(params, "Statistics:energy_file_name",
                                energyfileName,
                                engine_default_energy_file_name);
    sprintf(energyfileName + strlen(energyfileName), ".txt");
    e->file_stats = fopen(energyfileName, mode);

    if (!restart) {
      fprintf(
          e->file_stats,
          "#%14s %14s %14s %14s %14s %14s %14s %14s %14s %14s %14s %14s %14s "
          "%14s %14s %14s %14s %14s %14s\n",
          "Time", "Mass", "E_tot", "E_kin", "E_int", "E_pot", "E_pot_self",
          "E_pot_ext", "E_radcool", "Entropy", "p_x", "p_y", "p_z", "ang_x",
          "ang_y", "ang_z", "com_x", "com_y", "com_z");
      fflush(e->file_stats);
    }

    char timestepsfileName[200] = "";
    parser_get_opt_param_string(params, "Statistics:timestep_file_name",
                                timestepsfileName,
                                engine_default_timesteps_file_name);

    sprintf(timestepsfileName + strlen(timestepsfileName), "_%d.txt",
            nr_nodes * nr_threads);
    e->file_timesteps = fopen(timestepsfileName, mode);

    if (!restart) {
      fprintf(
          e->file_timesteps,
          "# Host: %s\n# Branch: %s\n# Revision: %s\n# Compiler: %s, "
          "Version: %s \n# "
          "Number of threads: %d\n# Number of MPI ranks: %d\n# Hydrodynamic "
          "scheme: %s\n# Hydrodynamic kernel: %s\n# No. of neighbours: %.2f "
          "+/- %.4f\n# Eta: %f\n# Config: %s\n# CFLAGS: %s\n",
          hostname(), git_branch(), git_revision(), compiler_name(),
          compiler_version(), e->nr_threads, e->nr_nodes, SPH_IMPLEMENTATION,
          kernel_name, e->hydro_properties->target_neighbours,
          e->hydro_properties->delta_neighbours,
          e->hydro_properties->eta_neighbours, configuration_options(),
          compilation_cflags());

      fprintf(e->file_timesteps,
              "# Step Properties: Rebuild=%d, Redistribute=%d, Repartition=%d, "
              "Statistics=%d, Snapshot=%d, Restarts=%d\n",
              engine_step_prop_rebuild, engine_step_prop_redistribute,
              engine_step_prop_repartition, engine_step_prop_statistics,
              engine_step_prop_snapshot, engine_step_prop_restarts);

      fprintf(e->file_timesteps,
              "# %6s %14s %12s %12s %14s %9s %12s %12s %12s %16s [%s] %6s\n",
              "Step", "Time", "Scale-factor", "Redshift", "Time-step",
              "Time-bins", "Updates", "g-Updates", "s-Updates",
              "Wall-clock time", clocks_getunit(), "Props");
      fflush(e->file_timesteps);
    }
  }

  /* Print policy */
  engine_print_policy(e);

  /* Print information about the hydro scheme */
  if (e->policy & engine_policy_hydro)
    if (e->nodeID == 0) hydro_props_print(e->hydro_properties);

  /* Print information about the gravity scheme */
  if (e->policy & engine_policy_self_gravity)
    if (e->nodeID == 0) gravity_props_print(e->gravity_properties);

  if (e->policy & engine_policy_stars)
    if (e->nodeID == 0) stars_props_print(e->stars_properties);

  /* Check we have sensible time bounds */
  if (e->time_begin >= e->time_end)
    error(
        "Final simulation time (t_end = %e) must be larger than the start time "
        "(t_beg = %e)",
        e->time_end, e->time_begin);

  /* Check we don't have inappropriate time labels */
  if ((e->snapshot_int_time_label_on == 1) && (e->time_end <= 1.f))
    error("Snapshot integer time labels enabled but end time <= 1");

  /* Check we have sensible time-step values */
  if (e->dt_min > e->dt_max)
    error(
        "Minimal time-step size (%e) must be smaller than maximal time-step "
        "size (%e)",
        e->dt_min, e->dt_max);

  /* Info about time-steps */
  if (e->nodeID == 0) {
    message("Absolute minimal timestep size: %e", e->time_base);

    float dt_min = e->time_end - e->time_begin;
    while (dt_min > e->dt_min) dt_min /= 2.f;

    message("Minimal timestep size (on time-line): %e", dt_min);

    float dt_max = e->time_end - e->time_begin;
    while (dt_max > e->dt_max) dt_max /= 2.f;

    message("Maximal timestep size (on time-line): %e", dt_max);
  }

  if (e->dt_min < e->time_base && e->nodeID == 0)
    error(
        "Minimal time-step size smaller than the absolute possible minimum "
        "dt=%e",
        e->time_base);

  if (!(e->policy & engine_policy_cosmology))
    if (e->dt_max > (e->time_end - e->time_begin) && e->nodeID == 0)
      error("Maximal time-step size larger than the simulation run time t=%e",
            e->time_end - e->time_begin);

  /* Deal with outputs */
  if (e->policy & engine_policy_cosmology) {

    if (e->delta_time_snapshot <= 1.)
      error("Time between snapshots (%e) must be > 1.", e->delta_time_snapshot);

    if (e->delta_time_statistics <= 1.)
      error("Time between statistics (%e) must be > 1.",
            e->delta_time_statistics);

    if (e->a_first_snapshot < e->cosmology->a_begin)
      error(
          "Scale-factor of first snapshot (%e) must be after the simulation "
          "start a=%e.",
          e->a_first_snapshot, e->cosmology->a_begin);

    if (e->a_first_statistics < e->cosmology->a_begin)
      error(
          "Scale-factor of first stats output (%e) must be after the "
          "simulation start a=%e.",
          e->a_first_statistics, e->cosmology->a_begin);

    if ((e->policy & engine_policy_structure_finding) &&
        (e->stf_output_freq_format == io_stf_time)) {

      if (e->delta_time_stf <= 1.)
        error("Time between STF (%e) must be > 1.", e->delta_time_stf);

      if (e->a_first_stf_output < e->cosmology->a_begin)
        error(
            "Scale-factor of first stf output (%e) must be after the "
            "simulation "
            "start a=%e.",
            e->a_first_stf_output, e->cosmology->a_begin);
    }
  } else {

    if (e->delta_time_snapshot <= 0.)
      error("Time between snapshots (%e) must be positive.",
            e->delta_time_snapshot);

    if (e->delta_time_statistics <= 0.)
      error("Time between statistics (%e) must be positive.",
            e->delta_time_statistics);

    /* Find the time of the first output */
    if (e->time_first_snapshot < e->time_begin)
      error(
          "Time of first snapshot (%e) must be after the simulation start "
          "t=%e.",
          e->time_first_snapshot, e->time_begin);

    if (e->time_first_statistics < e->time_begin)
      error(
          "Time of first stats output (%e) must be after the simulation start "
          "t=%e.",
          e->time_first_statistics, e->time_begin);

    if ((e->policy & engine_policy_structure_finding) &&
        (e->stf_output_freq_format == io_stf_time)) {

      if (e->delta_time_stf <= 0.)
        error("Time between STF (%e) must be positive.", e->delta_time_stf);

      if (e->time_first_stf_output < e->time_begin)
        error("Time of first STF (%e) must be after the simulation start t=%e.",
              e->time_first_stf_output, e->time_begin);
    }
  }

  if (e->policy & engine_policy_structure_finding) {
    /* Find the time of the first stf output */
    if (e->stf_output_freq_format == io_stf_time)
      engine_compute_next_stf_time(e);
  }

  /* Get the total mass */
  e->total_mass = 0.;
  for (size_t i = 0; i < e->s->nr_gparts; ++i)
    e->total_mass += e->s->gparts[i].mass;

/* Reduce the total mass */
#ifdef WITH_MPI
  MPI_Allreduce(MPI_IN_PLACE, &e->total_mass, 1, MPI_DOUBLE, MPI_SUM,
                MPI_COMM_WORLD);
#endif

#if defined(WITH_LOGGER)
  if (e->nodeID == 0)
    message(
        "WARNING: There is currently no way of predicting the output "
        "size, please use it carefully");
#endif

  /* Find the time of the first snapshot output */
  engine_compute_next_snapshot_time(e);

  /* Find the time of the first statistics output */
  engine_compute_next_statistics_time(e);

  /* Whether restarts are enabled. Yes by default. Can be changed on restart. */
  e->restart_dump = parser_get_opt_param_int(params, "Restarts:enable", 1);

  /* Whether to save backup copies of the previous restart files. */
  e->restart_save = parser_get_opt_param_int(params, "Restarts:save", 1);

  /* Whether restarts should be dumped on exit. Not by default. Can be changed
   * on restart. */
  e->restart_onexit = parser_get_opt_param_int(params, "Restarts:onexit", 0);

  /* Hours between restart dumps. Can be changed on restart. */
  float dhours =
      parser_get_opt_param_float(params, "Restarts:delta_hours", 6.0);
  if (e->nodeID == 0) {
    if (e->restart_dump)
      message("Restarts will be dumped every %f hours", dhours);
    else
      message("WARNING: restarts will not be dumped");

    if (e->verbose && e->restart_onexit)
      message("Restarts will be dumped after the final step");
  }

  /* Internally we use ticks, so convert into a delta ticks. Assumes we can
   * convert from ticks into milliseconds. */
  e->restart_dt = clocks_to_ticks(dhours * 60.0 * 60.0 * 1000.0);

  /* The first dump will happen no sooner than restart_dt ticks in the
   * future. */
  e->restart_next = getticks() + e->restart_dt;

/* Construct types for MPI communications */
#ifdef WITH_MPI
  part_create_mpi_types();
  multipole_create_mpi_types();
  stats_create_mpi_type();
  proxy_create_mpi_type();
  task_create_mpi_comms();
#endif

  /* Initialise the collection group. */
  collectgroup_init();

  /* Initialize the threadpool. */
  threadpool_init(&e->threadpool, e->nr_threads);

  /* First of all, init the barrier and lock it. */
  if (swift_barrier_init(&e->wait_barrier, NULL, e->nr_threads + 1) != 0 ||
      swift_barrier_init(&e->run_barrier, NULL, e->nr_threads + 1) != 0)
    error("Failed to initialize barrier.");

  /* Expected average for tasks per cell. If set to zero we use a heuristic
   * guess based on the numbers of cells and how many tasks per cell we expect.
   * On restart this number cannot be estimated (no cells yet), so we recover
   * from the end of the dumped run. Can be changed on restart.
   */
  e->tasks_per_cell =
      parser_get_opt_param_int(params, "Scheduler:tasks_per_cell", 0);
  int maxtasks = 0;
  if (restart)
    maxtasks = e->restart_max_tasks;
  else
    maxtasks = engine_estimate_nr_tasks(e);

  /* Init the scheduler. */
  scheduler_init(&e->sched, e->s, maxtasks, nr_queues,
                 (e->policy & scheduler_flag_steal), e->nodeID, &e->threadpool);

  /* Maximum size of MPI task messages, in KB, that should not be buffered,
   * that is sent using MPI_Issend, not MPI_Isend. 4Mb by default. Can be
   * changed on restart.
   */
  e->sched.mpi_message_limit =
      parser_get_opt_param_int(params, "Scheduler:mpi_message_limit", 4) * 1024;

  /* Allocate and init the threads. */
  if (posix_memalign((void **)&e->runners, SWIFT_CACHE_ALIGNMENT,
                     e->nr_threads * sizeof(struct runner)) != 0)
    error("Failed to allocate threads array.");
  for (int k = 0; k < e->nr_threads; k++) {
    e->runners[k].id = k;
    e->runners[k].e = e;
    if (pthread_create(&e->runners[k].thread, NULL, &runner_main,
                       &e->runners[k]) != 0)
      error("Failed to create runner thread.");

    /* Try to pin the runner to a given core */
    if (with_aff &&
        (e->policy & engine_policy_setaffinity) == engine_policy_setaffinity) {
#if defined(HAVE_SETAFFINITY)

      /* Set a reasonable queue ID. */
      int coreid = k % nr_affinity_cores;
      e->runners[k].cpuid = cpuid[coreid];

      if (nr_queues < e->nr_threads)
        e->runners[k].qid = cpuid[coreid] * nr_queues / nr_affinity_cores;
      else
        e->runners[k].qid = k;

      /* Set the cpu mask to zero | e->id. */
      CPU_ZERO(&cpuset);
      CPU_SET(cpuid[coreid], &cpuset);

      /* Apply this mask to the runner's pthread. */
      if (pthread_setaffinity_np(e->runners[k].thread, sizeof(cpu_set_t),
                                 &cpuset) != 0)
        error("Failed to set thread affinity.");

#else
      error("SWIFT was not compiled with affinity enabled.");
#endif
    } else {
      e->runners[k].cpuid = k;
      e->runners[k].qid = k * nr_queues / e->nr_threads;
    }

    /* Allocate particle caches. */
    e->runners[k].ci_gravity_cache.count = 0;
    e->runners[k].cj_gravity_cache.count = 0;
    gravity_cache_init(&e->runners[k].ci_gravity_cache, space_splitsize);
    gravity_cache_init(&e->runners[k].cj_gravity_cache, space_splitsize);
#ifdef WITH_VECTORIZATION
    e->runners[k].ci_cache.count = 0;
    e->runners[k].cj_cache.count = 0;
    cache_init(&e->runners[k].ci_cache, CACHE_SIZE);
    cache_init(&e->runners[k].cj_cache, CACHE_SIZE);
#endif

    if (verbose) {
      if (with_aff)
        message("runner %i on cpuid=%i with qid=%i.", e->runners[k].id,
                e->runners[k].cpuid, e->runners[k].qid);
      else
        message("runner %i using qid=%i no cpuid.", e->runners[k].id,
                e->runners[k].qid);
    }
  }

#ifdef WITH_LOGGER
  /* Write the particle logger header */
  logger_write_file_header(e->logger, e);
#endif

  /* Free the affinity stuff */
#if defined(HAVE_SETAFFINITY)
  if (with_aff) {
    free(cpuid);
  }
  free(buf);
#endif

  /* Wait for the runner threads to be in place. */
  swift_barrier_wait(&e->wait_barrier);
}

/**
 * @brief Prints the current policy of an engine
 *
 * @param e The engine to print information about
 */
void engine_print_policy(struct engine *e) {

#ifdef WITH_MPI
  if (e->nodeID == 0) {
    printf("[0000] %s engine_policy: engine policies are [ ",
           clocks_get_timesincestart());
    for (int k = 0; k <= engine_maxpolicy; k++)
      if (e->policy & (1 << k)) printf(" '%s' ", engine_policy_names[k + 1]);
    printf(" ]\n");
    fflush(stdout);
  }
#else
  printf("%s engine_policy: engine policies are [ ",
         clocks_get_timesincestart());
  for (int k = 0; k <= engine_maxpolicy; k++)
    if (e->policy & (1 << k)) printf(" '%s' ", engine_policy_names[k + 1]);
  printf(" ]\n");
  fflush(stdout);
#endif
}

/**
 * @brief Computes the next time (on the time line) for a dump
 *
 * @param e The #engine.
 */
void engine_compute_next_snapshot_time(struct engine *e) {
  /* Do outputlist file case */
  if (e->output_list_snapshots) {
    output_list_read_next_time(e->output_list_snapshots, e, "snapshots",
                               &e->ti_next_snapshot);
    return;
  }

  /* Find upper-bound on last output */
  double time_end;
  if (e->policy & engine_policy_cosmology)
    time_end = e->cosmology->a_end * e->delta_time_snapshot;
  else
    time_end = e->time_end + e->delta_time_snapshot;

  /* Find next snasphot above current time */
  double time;
  if (e->policy & engine_policy_cosmology)
    time = e->a_first_snapshot;
  else
    time = e->time_first_snapshot;
  while (time < time_end) {

    /* Output time on the integer timeline */
    if (e->policy & engine_policy_cosmology)
      e->ti_next_snapshot = log(time / e->cosmology->a_begin) / e->time_base;
    else
      e->ti_next_snapshot = (time - e->time_begin) / e->time_base;

    /* Found it? */
    if (e->ti_next_snapshot > e->ti_current) break;

    if (e->policy & engine_policy_cosmology)
      time *= e->delta_time_snapshot;
    else
      time += e->delta_time_snapshot;
  }

  /* Deal with last snapshot */
  if (e->ti_next_snapshot >= max_nr_timesteps) {
    e->ti_next_snapshot = -1;
    if (e->verbose) message("No further output time.");
  } else {

    /* Be nice, talk... */
    if (e->policy & engine_policy_cosmology) {
      const double next_snapshot_time =
          exp(e->ti_next_snapshot * e->time_base) * e->cosmology->a_begin;
      if (e->verbose)
        message("Next snapshot time set to a=%e.", next_snapshot_time);
    } else {
      const double next_snapshot_time =
          e->ti_next_snapshot * e->time_base + e->time_begin;
      if (e->verbose)
        message("Next snapshot time set to t=%e.", next_snapshot_time);
    }
  }
}

/**
 * @brief Computes the next time (on the time line) for a statistics dump
 *
 * @param e The #engine.
 */
void engine_compute_next_statistics_time(struct engine *e) {
  /* Do output_list file case */
  if (e->output_list_stats) {
    output_list_read_next_time(e->output_list_stats, e, "stats",
                               &e->ti_next_stats);
    return;
  }

  /* Find upper-bound on last output */
  double time_end;
  if (e->policy & engine_policy_cosmology)
    time_end = e->cosmology->a_end * e->delta_time_statistics;
  else
    time_end = e->time_end + e->delta_time_statistics;

  /* Find next snasphot above current time */
  double time;
  if (e->policy & engine_policy_cosmology)
    time = e->a_first_statistics;
  else
    time = e->time_first_statistics;
  while (time < time_end) {

    /* Output time on the integer timeline */
    if (e->policy & engine_policy_cosmology)
      e->ti_next_stats = log(time / e->cosmology->a_begin) / e->time_base;
    else
      e->ti_next_stats = (time - e->time_begin) / e->time_base;

    /* Found it? */
    if (e->ti_next_stats > e->ti_current) break;

    if (e->policy & engine_policy_cosmology)
      time *= e->delta_time_statistics;
    else
      time += e->delta_time_statistics;
  }

  /* Deal with last statistics */
  if (e->ti_next_stats >= max_nr_timesteps) {
    e->ti_next_stats = -1;
    if (e->verbose) message("No further output time.");
  } else {

    /* Be nice, talk... */
    if (e->policy & engine_policy_cosmology) {
      const double next_statistics_time =
          exp(e->ti_next_stats * e->time_base) * e->cosmology->a_begin;
      if (e->verbose)
        message("Next output time for stats set to a=%e.",
                next_statistics_time);
    } else {
      const double next_statistics_time =
          e->ti_next_stats * e->time_base + e->time_begin;
      if (e->verbose)
        message("Next output time for stats set to t=%e.",
                next_statistics_time);
    }
  }
}

/**
 * @brief Computes the next time (on the time line) for structure finding
 *
 * @param e The #engine.
 */
void engine_compute_next_stf_time(struct engine *e) {
  /* Do output_list file case */
  if (e->output_list_stf) {
    output_list_read_next_time(e->output_list_stf, e, "stf", &e->ti_next_stf);
    return;
  }

  /* Find upper-bound on last output */
  double time_end;
  if (e->policy & engine_policy_cosmology)
    time_end = e->cosmology->a_end * e->delta_time_stf;
  else
    time_end = e->time_end + e->delta_time_stf;

  /* Find next snasphot above current time */
  double time;
  if (e->policy & engine_policy_cosmology)
    time = e->a_first_stf_output;
  else
    time = e->time_first_stf_output;
  while (time < time_end) {

    /* Output time on the integer timeline */
    if (e->policy & engine_policy_cosmology)
      e->ti_next_stf = log(time / e->cosmology->a_begin) / e->time_base;
    else
      e->ti_next_stf = (time - e->time_begin) / e->time_base;

    /* Found it? */
    if (e->ti_next_stf > e->ti_current) break;

    if (e->policy & engine_policy_cosmology)
      time *= e->delta_time_stf;
    else
      time += e->delta_time_stf;
  }

  /* Deal with last snapshot */
  if (e->ti_next_stf >= max_nr_timesteps) {
    e->ti_next_stf = -1;
    if (e->verbose) message("No further output time.");
  } else {

    /* Be nice, talk... */
    if (e->policy & engine_policy_cosmology) {
      const float next_stf_time =
          exp(e->ti_next_stf * e->time_base) * e->cosmology->a_begin;
      if (e->verbose)
        message("Next VELOCIraptor time set to a=%e.", next_stf_time);
    } else {
      const float next_stf_time = e->ti_next_stf * e->time_base + e->time_begin;
      if (e->verbose)
        message("Next VELOCIraptor time set to t=%e.", next_stf_time);
    }
  }
}

/**
 * @brief Initialize all the output_list required by the engine
 *
 * @param e The #engine.
 * @param params The #swift_params.
 */
void engine_init_output_lists(struct engine *e, struct swift_params *params) {
  /* Deal with snapshots */
  double snaps_time_first;
  e->output_list_snapshots = NULL;
  output_list_init(&e->output_list_snapshots, e, "Snapshots",
                   &e->delta_time_snapshot, &snaps_time_first);

  if (e->output_list_snapshots) {
    if (e->policy & engine_policy_cosmology)
      e->a_first_snapshot = snaps_time_first;
    else
      e->time_first_snapshot = snaps_time_first;
  }

  /* Deal with stats */
  double stats_time_first;
  e->output_list_stats = NULL;
  output_list_init(&e->output_list_stats, e, "Statistics",
                   &e->delta_time_statistics, &stats_time_first);

  if (e->output_list_stats) {
    if (e->policy & engine_policy_cosmology)
      e->a_first_statistics = stats_time_first;
    else
      e->time_first_statistics = stats_time_first;
  }

  /* Deal with stf */
  double stf_time_first;
  e->output_list_stf = NULL;
  output_list_init(&e->output_list_stf, e, "StructureFinding",
                   &e->delta_time_stf, &stf_time_first);

  if (e->output_list_stf) {
    if (e->policy & engine_policy_cosmology)
      e->a_first_stf_output = stf_time_first;
    else
      e->time_first_stf_output = stf_time_first;
  }
}

/**
 * @brief Computes the maximal time-step allowed by the max RMS displacement
 * condition.
 *
 * @param e The #engine.
 */
void engine_recompute_displacement_constraint(struct engine *e) {

  const ticks tic = getticks();

  /* Get the cosmological information */
  const struct cosmology *cosmo = e->cosmology;
  const float Om = cosmo->Omega_m;
  const float Ob = cosmo->Omega_b;
  const float H0 = cosmo->H0;
  const float a = cosmo->a;
  const float G_newton = e->physical_constants->const_newton_G;
  const float rho_crit0 = 3.f * H0 * H0 / (8.f * M_PI * G_newton);

  /* Start by reducing the minimal mass of each particle type */
  float min_mass[swift_type_count] = {e->s->min_part_mass,
                                      e->s->min_gpart_mass,
                                      FLT_MAX,
                                      FLT_MAX,
                                      e->s->min_spart_mass,
                                      FLT_MAX};
#ifdef SWIFT_DEBUG_CHECKS
  /* Check that the minimal mass collection worked */
  float min_part_mass_check = FLT_MAX;
  for (size_t i = 0; i < e->s->nr_parts; ++i) {
    if (e->s->parts[i].time_bin >= num_time_bins) continue;
    min_part_mass_check =
        min(min_part_mass_check, hydro_get_mass(&e->s->parts[i]));
  }
  if (min_part_mass_check != min_mass[swift_type_gas])
    error("Error collecting minimal mass of gas particles.");
#endif

#ifdef WITH_MPI
  MPI_Allreduce(MPI_IN_PLACE, min_mass, swift_type_count, MPI_FLOAT, MPI_MIN,
                MPI_COMM_WORLD);
#endif

  /* Do the same for the velocity norm sum */
  float vel_norm[swift_type_count] = {e->s->sum_part_vel_norm,
                                      e->s->sum_gpart_vel_norm,
                                      0.f,
                                      0.f,
                                      e->s->sum_spart_vel_norm,
                                      0.f};
#ifdef WITH_MPI
  MPI_Allreduce(MPI_IN_PLACE, vel_norm, swift_type_count, MPI_FLOAT, MPI_SUM,
                MPI_COMM_WORLD);
#endif

  /* Get the counts of each particle types */
  const long long total_nr_dm_gparts =
      e->total_nr_gparts - e->total_nr_parts - e->total_nr_sparts;
  float count_parts[swift_type_count] = {(float)e->total_nr_parts,
                                         (float)total_nr_dm_gparts,
                                         0.f,
                                         0.f,
                                         (float)e->total_nr_sparts,
                                         0.f};

  /* Count of particles for the two species */
  const float N_dm = count_parts[1];
  const float N_b = count_parts[0] + count_parts[4];

  /* Peculiar motion norm for the two species */
  const float vel_norm_dm = vel_norm[1];
  const float vel_norm_b = vel_norm[0] + vel_norm[4];

  /* Mesh forces smoothing scale */
  float r_s;
  if ((e->policy & engine_policy_self_gravity) && e->s->periodic == 1)
    r_s = e->mesh->r_s;
  else
    r_s = FLT_MAX;

  float dt_dm = FLT_MAX, dt_b = FLT_MAX;

  /* DM case */
  if (N_dm > 0.f) {

    /* Minimal mass for the DM */
    const float min_mass_dm = min_mass[1];

    /* Inter-particle sepration for the DM */
    const float d_dm = cbrtf(min_mass_dm / ((Om - Ob) * rho_crit0));

    /* RMS peculiar motion for the DM */
    const float rms_vel_dm = vel_norm_dm / N_dm;

    /* Time-step based on maximum displacement */
    dt_dm = a * a * min(r_s, d_dm) / sqrtf(rms_vel_dm);
  }

  /* Baryon case */
  if (N_b > 0.f) {

    /* Minimal mass for the baryons */
    const float min_mass_b = min(min_mass[0], min_mass[4]);

    /* Inter-particle sepration for the baryons */
    const float d_b = cbrtf(min_mass_b / (Ob * rho_crit0));

    /* RMS peculiar motion for the baryons */
    const float rms_vel_b = vel_norm_b / N_b;

    /* Time-step based on maximum displacement */
    dt_b = a * a * min(r_s, d_b) / sqrtf(rms_vel_b);
  }

  /* Use the minimum */
  const float dt = min(dt_dm, dt_b);

  /* Apply the dimensionless factor */
  e->dt_max_RMS_displacement = dt * e->max_RMS_displacement_factor;

  if (e->verbose)
    message("max_dt_RMS_displacement = %e", e->dt_max_RMS_displacement);

  if (e->verbose)
    message("took %.3f %s.", clocks_from_ticks(getticks() - tic),
            clocks_getunit());
}

/**
 * @brief Frees up the memory allocated for this #engine
 */
void engine_clean(struct engine *e) {

  for (int i = 0; i < e->nr_threads; ++i) {
#ifdef WITH_VECTORIZATION
    cache_clean(&e->runners[i].ci_cache);
    cache_clean(&e->runners[i].cj_cache);
#endif
    gravity_cache_clean(&e->runners[i].ci_gravity_cache);
    gravity_cache_clean(&e->runners[i].cj_gravity_cache);
  }
  free(e->runners);
  free(e->snapshot_units);

  output_list_clean(&e->output_list_snapshots);
  output_list_clean(&e->output_list_stats);
  output_list_clean(&e->output_list_stf);

  free(e->links);
  free(e->cell_loc);
#if defined(WITH_LOGGER)
  logger_clean(e->logger);
  free(e->logger);
#endif
  scheduler_clean(&e->sched);
  space_clean(e->s);
  threadpool_clean(&e->threadpool);
}

/**
 * @brief Write the engine struct and its contents to the given FILE as a
 * stream of bytes.
 *
 * @param e the engine
 * @param stream the file stream
 */
void engine_struct_dump(struct engine *e, FILE *stream) {

  /* Dump the engine. Save the current tasks_per_cell estimate. */
  e->restart_max_tasks = engine_estimate_nr_tasks(e);
  restart_write_blocks(e, sizeof(struct engine), 1, stream, "engine",
                       "engine struct");

  /* And all the engine pointed data, these use their own dump functions. */
  space_struct_dump(e->s, stream);
  units_struct_dump(e->internal_units, stream);
  units_struct_dump(e->snapshot_units, stream);
  cosmology_struct_dump(e->cosmology, stream);

#ifdef WITH_MPI
  /* Save the partition for restoration. */
  partition_store_celllist(e->s, e->reparttype);
  partition_struct_dump(e->reparttype, stream);
#endif

  phys_const_struct_dump(e->physical_constants, stream);
  hydro_props_struct_dump(e->hydro_properties, stream);
  gravity_props_struct_dump(e->gravity_properties, stream);
  stars_props_struct_dump(e->stars_properties, stream);
  pm_mesh_struct_dump(e->mesh, stream);
  potential_struct_dump(e->external_potential, stream);
  cooling_struct_dump(e->cooling_func, stream);
  chemistry_struct_dump(e->chemistry, stream);
  parser_struct_dump(e->parameter_file, stream);
  if (e->output_list_snapshots)
    output_list_struct_dump(e->output_list_snapshots, stream);
  if (e->output_list_stats)
    output_list_struct_dump(e->output_list_stats, stream);
  if (e->output_list_stf) output_list_struct_dump(e->output_list_stf, stream);
}

/**
 * @brief Re-create an engine struct and its contents from the given FILE
 *        stream.
 *
 * @param e the engine
 * @param stream the file stream
 */
void engine_struct_restore(struct engine *e, FILE *stream) {

  /* Read the engine. */
  restart_read_blocks(e, sizeof(struct engine), 1, stream, NULL,
                      "engine struct");

  /* Re-initializations as necessary for our struct and its members. */
  e->sched.tasks = NULL;
  e->sched.tasks_ind = NULL;
  e->sched.tid_active = NULL;
  e->sched.size = 0;

  /* Now for the other pointers, these use their own restore functions. */
  /* Note all this memory leaks, but is used once. */
  struct space *s = (struct space *)malloc(sizeof(struct space));
  space_struct_restore(s, stream);
  e->s = s;
  s->e = e;

  struct unit_system *us =
      (struct unit_system *)malloc(sizeof(struct unit_system));
  units_struct_restore(us, stream);
  e->internal_units = us;

  us = (struct unit_system *)malloc(sizeof(struct unit_system));
  units_struct_restore(us, stream);
  e->snapshot_units = us;

  struct cosmology *cosmo =
      (struct cosmology *)malloc(sizeof(struct cosmology));
  cosmology_struct_restore(e->policy & engine_policy_cosmology, cosmo, stream);
  e->cosmology = cosmo;

#ifdef WITH_MPI
  struct repartition *reparttype =
      (struct repartition *)malloc(sizeof(struct repartition));
  partition_struct_restore(reparttype, stream);
  e->reparttype = reparttype;
#endif

  struct phys_const *physical_constants =
      (struct phys_const *)malloc(sizeof(struct phys_const));
  phys_const_struct_restore(physical_constants, stream);
  e->physical_constants = physical_constants;

  struct hydro_props *hydro_properties =
      (struct hydro_props *)malloc(sizeof(struct hydro_props));
  hydro_props_struct_restore(hydro_properties, stream);
  e->hydro_properties = hydro_properties;

  struct gravity_props *gravity_properties =
      (struct gravity_props *)malloc(sizeof(struct gravity_props));
  gravity_props_struct_restore(gravity_properties, stream);
  e->gravity_properties = gravity_properties;

  struct stars_props *stars_properties =
      (struct stars_props *)malloc(sizeof(struct stars_props));
  stars_props_struct_restore(stars_properties, stream);
  e->stars_properties = stars_properties;

  struct pm_mesh *mesh = (struct pm_mesh *)malloc(sizeof(struct pm_mesh));
  pm_mesh_struct_restore(mesh, stream);
  e->mesh = mesh;

  struct external_potential *external_potential =
      (struct external_potential *)malloc(sizeof(struct external_potential));
  potential_struct_restore(external_potential, stream);
  e->external_potential = external_potential;

  struct cooling_function_data *cooling_func =
      (struct cooling_function_data *)malloc(
          sizeof(struct cooling_function_data));
  cooling_struct_restore(cooling_func, stream, e->cosmology);
  e->cooling_func = cooling_func;

  struct chemistry_global_data *chemistry =
      (struct chemistry_global_data *)malloc(
          sizeof(struct chemistry_global_data));
  chemistry_struct_restore(chemistry, stream);
  e->chemistry = chemistry;

  struct swift_params *parameter_file =
      (struct swift_params *)malloc(sizeof(struct swift_params));
  parser_struct_restore(parameter_file, stream);
  e->parameter_file = parameter_file;

  if (e->output_list_snapshots) {
    struct output_list *output_list_snapshots =
        (struct output_list *)malloc(sizeof(struct output_list));
    output_list_struct_restore(output_list_snapshots, stream);
    e->output_list_snapshots = output_list_snapshots;
  }

  if (e->output_list_stats) {
    struct output_list *output_list_stats =
        (struct output_list *)malloc(sizeof(struct output_list));
    output_list_struct_restore(output_list_stats, stream);
    e->output_list_stats = output_list_stats;
  }

  if (e->output_list_stf) {
    struct output_list *output_list_stf =
        (struct output_list *)malloc(sizeof(struct output_list));
    output_list_struct_restore(output_list_stf, stream);
    e->output_list_stf = output_list_stf;
  }

#ifdef EOS_PLANETARY
  eos_init(&eos, e->physical_constants, e->snapshot_units, e->parameter_file);
#endif

  /* Want to force a rebuild before using this engine. Wait to repartition.*/
  e->forcerebuild = 1;
  e->forcerepart = 0;
}<|MERGE_RESOLUTION|>--- conflicted
+++ resolved
@@ -4050,14 +4050,8 @@
                  struct gravity_props *gravity, const struct stars_props *stars,
                  struct pm_mesh *mesh,
                  const struct external_potential *potential,
-<<<<<<< HEAD
-                 const struct cooling_function_data *cooling_func,
+                 struct cooling_function_data *cooling_func,
                  const struct chemistry_global_data *chemistry) {
-=======
-                 struct cooling_function_data *cooling_func,
-                 const struct chemistry_global_data *chemistry,
-                 struct sourceterms *sourceterms) {
->>>>>>> e968d966
 
   /* Clean-up everything */
   bzero(e, sizeof(struct engine));
