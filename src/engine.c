/*******************************************************************************
 * This file is part of SWIFT.
 * Copyright (c) 2012 Pedro Gonnet (pedro.gonnet@durham.ac.uk)
 *                    Matthieu Schaller (matthieu.schaller@durham.ac.uk)
 *               2015 Peter W. Draper (p.w.draper@durham.ac.uk)
 *                    Angus Lepper (angus.lepper@ed.ac.uk)
 *               2016 John A. Regan (john.a.regan@durham.ac.uk)
 *                    Tom Theuns (tom.theuns@durham.ac.uk)
 *
 * This program is free software: you can redistribute it and/or modify
 * it under the terms of the GNU Lesser General Public License as published
 * by the Free Software Foundation, either version 3 of the License, or
 * (at your option) any later version.
 *
 * This program is distributed in the hope that it will be useful,
 * but WITHOUT ANY WARRANTY; without even the implied warranty of
 * MERCHANTABILITY or FITNESS FOR A PARTICULAR PURPOSE.  See the
 * GNU General Public License for more details.
 *
 * You should have received a copy of the GNU Lesser General Public License
 * along with this program.  If not, see <http://www.gnu.org/licenses/>.
 *
 ******************************************************************************/

/* Config parameters. */
#include "../config.h"

/* Some standard headers. */
#include <float.h>
#include <limits.h>
#include <sched.h>
#include <stdbool.h>
#include <stdio.h>
#include <stdlib.h>
#include <string.h>
#include <unistd.h>

/* MPI headers. */
#ifdef WITH_MPI
#include <mpi.h>
#endif

#ifdef HAVE_LIBNUMA
#include <numa.h>
#endif

/* This object's header. */
#include "engine.h"

/* Local headers. */
#include "atomic.h"
#include "cell.h"
#include "clocks.h"
#include "cycle.h"
#include "debug.h"
#include "error.h"
#include "hydro.h"
#include "minmax.h"
#include "parallel_io.h"
#include "part.h"
#include "partition.h"
#include "proxy.h"
#include "runner.h"
#include "serial_io.h"
#include "single_io.h"
#include "timers.h"
#include "tools.h"
#include "units.h"
#include "version.h"

const char *engine_policy_names[16] = {"none",
                                       "rand",
                                       "steal",
                                       "keep",
                                       "block",
                                       "fix_dt",
                                       "cpu_tight",
                                       "mpi",
                                       "numa_affinity",
                                       "hydro",
                                       "self_gravity",
                                       "external_gravity",
                                       "cosmology_integration",
                                       "drift_all",
                                       "cooling",
                                       "sourceterms"};

/** The rank of the engine as a global variable (for messages). */
int engine_rank;

/**
 * @brief Link a density/force task to a cell.
 *
 * @param e The #engine.
 * @param l A pointer to the #link, will be modified atomically.
 * @param t The #task.
 *
 * @return The new #link pointer.
 */
void engine_addlink(struct engine *e, struct link **l, struct task *t) {

  /* Get the next free link. */
  const int ind = atomic_inc(&e->nr_links);
  if (ind >= e->size_links) {
    error("Link table overflow.");
  }
  struct link *res = &e->links[ind];

  /* Set it atomically. */
  res->t = t;
  res->next = atomic_swap(l, res);
}

/**
 * @brief Generate the gravity hierarchical tasks for a hierarchy of cells -
 * i.e. all the O(Npart) tasks.
 *
 * Tasks are only created here. The dependencies will be added later on.
 *
 * @param e The #engine.
 * @param c The #cell.
 * @param gsuper The gsuper #cell.
 */
void engine_make_gravity_hierarchical_tasks(struct engine *e, struct cell *c,
                                            struct cell *gsuper) {

  struct scheduler *s = &e->sched;
  const int is_with_external_gravity =
      (e->policy & engine_policy_external_gravity) ==
      engine_policy_external_gravity;
  const int is_fixdt = (e->policy & engine_policy_fixdt) == engine_policy_fixdt;

  /* Is this the super-cell? */
  if (gsuper == NULL && (c->grav != NULL || (!c->split && c->gcount > 0))) {

    /* This is the super cell, i.e. the first with gravity tasks attached. */
    gsuper = c;

    /* Local tasks only... */
    if (c->nodeID == e->nodeID) {

      /* Add the init task. */
      if (c->init == NULL)
        c->init = scheduler_addtask(s, task_type_init, task_subtype_none, 0, 0,
                                    c, NULL, 0);

      /* Add the kick task that matches the policy. */
      if (is_fixdt) {
        if (c->kick == NULL)
          c->kick = scheduler_addtask(s, task_type_kick_fixdt,
                                      task_subtype_none, 0, 0, c, NULL, 0);
      } else {
        if (c->kick == NULL)
          c->kick = scheduler_addtask(s, task_type_kick, task_subtype_none, 0,
                                      0, c, NULL, 0);
      }

      if (is_with_external_gravity)
        c->grav_external = scheduler_addtask(
            s, task_type_grav_external, task_subtype_none, 0, 0, c, NULL, 0);
    }
  }

  /* Set the super-cell. */
  c->gsuper = gsuper;

  /* Recurse. */
  if (c->split)
    for (int k = 0; k < 8; k++)
      if (c->progeny[k] != NULL)
        engine_make_gravity_hierarchical_tasks(e, c->progeny[k], gsuper);
}

/**
 * @brief Generate the hydro hierarchical tasks for a hierarchy of cells -
 * i.e. all the O(Npart) tasks.
 *
 * Tasks are only created here. The dependencies will be added later on.
 *
 * @param e The #engine.
 * @param c The #cell.
 * @param super The super #cell.
 */
void engine_make_hydro_hierarchical_tasks(struct engine *e, struct cell *c,
                                          struct cell *super) {

  struct scheduler *s = &e->sched;
  const int is_fixdt = (e->policy & engine_policy_fixdt) == engine_policy_fixdt;
  const int is_with_cooling =
      (e->policy & engine_policy_cooling) == engine_policy_cooling;
  const int is_with_sourceterms =
      (e->policy & engine_policy_sourceterms) == engine_policy_sourceterms;

  /* Is this the super-cell? */
  if (super == NULL && (c->density != NULL || (c->count > 0 && !c->split))) {

    /* This is the super cell, i.e. the first with density tasks attached. */
    super = c;

    /* Local tasks only... */
    if (c->nodeID == e->nodeID) {

      /* Add the init task. */
      if (c->init == NULL)
        c->init = scheduler_addtask(s, task_type_init, task_subtype_none, 0, 0,
                                    c, NULL, 0);

      /* Add the kick task that matches the policy. */
      if (is_fixdt) {
        if (c->kick == NULL)
          c->kick = scheduler_addtask(s, task_type_kick_fixdt,
                                      task_subtype_none, 0, 0, c, NULL, 0);
      } else {
        if (c->kick == NULL)
          c->kick = scheduler_addtask(s, task_type_kick, task_subtype_none, 0,
                                      0, c, NULL, 0);
      }

      /* Generate the ghost task. */
      c->ghost = scheduler_addtask(s, task_type_ghost, task_subtype_none, 0, 0,
                                   c, NULL, 0);
#ifdef EXTRA_HYDRO_LOOP
      /* Generate the extra ghost task. */
      c->extra_ghost = scheduler_addtask(s, task_type_extra_ghost,
                                         task_subtype_none, 0, 0, c, NULL, 0);
#endif
      if (is_with_cooling)
        c->cooling = scheduler_addtask(s, task_type_cooling, task_subtype_none,
                                       0, 0, c, NULL, 0);
      /* add source terms */
      if (is_with_sourceterms)
        c->sourceterms = scheduler_addtask(s, task_type_sourceterms,
                                           task_subtype_none, 0, 0, c, NULL, 0);
    }
  }

  /* Set the super-cell. */
  c->super = super;

  /* Recurse. */
  if (c->split)
    for (int k = 0; k < 8; k++)
      if (c->progeny[k] != NULL)
        engine_make_hydro_hierarchical_tasks(e, c->progeny[k], super);
}

/**
 * @brief Redistribute the particles amongst the nodes according
 *      to their cell's node IDs.
 *
 * The strategy here is as follows:
 * 1) Each node counts the number of particles it has to send to each other
 * node.
 * 2) The number of particles of each type is then exchanged.
 * 3) The particles to send are placed in a temporary buffer in which the
 * part-gpart links are preserved.
 * 4) Each node allocates enough space for the new particles.
 * 5) (Asynchronous) communications are issued to transfer the data.
 *
 *
 * @param e The #engine.
 */
void engine_redistribute(struct engine *e) {

#ifdef WITH_MPI

  const int nr_nodes = e->nr_nodes;
  const int nodeID = e->nodeID;
  struct space *s = e->s;
  struct cell *cells = s->cells_top;
  const int nr_cells = s->nr_cells;
  const int *cdim = s->cdim;
  const double iwidth[3] = {s->iwidth[0], s->iwidth[1], s->iwidth[2]};
  const double dim[3] = {s->dim[0], s->dim[1], s->dim[2]};
  struct part *parts = s->parts;
  struct xpart *xparts = s->xparts;
  struct gpart *gparts = s->gparts;
  ticks tic = getticks();

  /* Allocate temporary arrays to store the counts of particles to be sent
     and the destination of each particle */
  int *counts, *g_counts;
  if ((counts = (int *)malloc(sizeof(int) * nr_nodes * nr_nodes)) == NULL)
    error("Failed to allocate count temporary buffer.");
  if ((g_counts = (int *)malloc(sizeof(int) * nr_nodes * nr_nodes)) == NULL)
    error("Failed to allocate gcount temporary buffer.");
  bzero(counts, sizeof(int) * nr_nodes * nr_nodes);
  bzero(g_counts, sizeof(int) * nr_nodes * nr_nodes);

  /* Allocate the destination index arrays. */
  int *dest, *g_dest;
  if ((dest = (int *)malloc(sizeof(int) * s->nr_parts)) == NULL)
    error("Failed to allocate dest temporary buffer.");
  if ((g_dest = (int *)malloc(sizeof(int) * s->nr_gparts)) == NULL)
    error("Failed to allocate g_dest temporary buffer.");

  /* Get destination of each particle */
  for (size_t k = 0; k < s->nr_parts; k++) {

    /* Periodic boundary conditions */
    for (int j = 0; j < 3; j++) {
      if (parts[k].x[j] < 0.0)
        parts[k].x[j] += dim[j];
      else if (parts[k].x[j] >= dim[j])
        parts[k].x[j] -= dim[j];
    }
    const int cid =
        cell_getid(cdim, parts[k].x[0] * iwidth[0], parts[k].x[1] * iwidth[1],
                   parts[k].x[2] * iwidth[2]);
#ifdef SWIFT_DEBUG_CHECKS
    if (cid < 0 || cid >= s->nr_cells)
      error("Bad cell id %i for part %zu at [%.3e,%.3e,%.3e].", cid, k,
            parts[k].x[0], parts[k].x[1], parts[k].x[2]);
#endif

    dest[k] = cells[cid].nodeID;

    /* The counts array is indexed as count[from * nr_nodes + to]. */
    counts[nodeID * nr_nodes + dest[k]] += 1;
  }

  /* Sort the particles according to their cell index. */
  space_parts_sort(s, dest, s->nr_parts, 0, nr_nodes - 1, e->verbose);

  /* We need to re-link the gpart partners of parts. */
  if (s->nr_parts > 0) {
    int current_dest = dest[0];
    size_t count_this_dest = 0;
    for (size_t k = 0; k < s->nr_parts; ++k) {
      if (s->parts[k].gpart != NULL) {

        /* As the addresses will be invalidated by the communications, we will
         * instead store the absolute index from the start of the sub-array of
         * particles to be sent to a given node.
         * Recall that gparts without partners have a negative id.
         * We will restore the pointers on the receiving node later on. */
        if (dest[k] != current_dest) {
          current_dest = dest[k];
          count_this_dest = 0;
        }

#ifdef SWIFT_DEBUG_CHECKS
        if (s->parts[k].gpart->id_or_neg_offset >= 0)
          error("Trying to link a partnerless gpart !");
#endif

        s->parts[k].gpart->id_or_neg_offset = -count_this_dest;
        count_this_dest++;
      }
    }
  }

  /* Get destination of each g-particle */
  for (size_t k = 0; k < s->nr_gparts; k++) {

    /* Periodic boundary conditions */
    for (int j = 0; j < 3; j++) {
      if (gparts[k].x[j] < 0.0)
        gparts[k].x[j] += dim[j];
      else if (gparts[k].x[j] >= dim[j])
        gparts[k].x[j] -= dim[j];
    }
    const int cid =
        cell_getid(cdim, gparts[k].x[0] * iwidth[0], gparts[k].x[1] * iwidth[1],
                   gparts[k].x[2] * iwidth[2]);
#ifdef SWIFT_DEBUG_CHECKS
    if (cid < 0 || cid >= s->nr_cells)
      error("Bad cell id %i for part %zu at [%.3e,%.3e,%.3e].", cid, k,
            gparts[k].x[0], gparts[k].x[1], gparts[k].x[2]);
#endif

    g_dest[k] = cells[cid].nodeID;

    /* The counts array is indexed as count[from * nr_nodes + to]. */
    g_counts[nodeID * nr_nodes + g_dest[k]] += 1;
  }

  /* Sort the gparticles according to their cell index. */
  space_gparts_sort(s, g_dest, s->nr_gparts, 0, nr_nodes - 1, e->verbose);

  /* Get all the counts from all the nodes. */
  if (MPI_Allreduce(MPI_IN_PLACE, counts, nr_nodes * nr_nodes, MPI_INT, MPI_SUM,
                    MPI_COMM_WORLD) != MPI_SUCCESS)
    error("Failed to allreduce particle transfer counts.");

  /* Get all the g_counts from all the nodes. */
  if (MPI_Allreduce(MPI_IN_PLACE, g_counts, nr_nodes * nr_nodes, MPI_INT,
                    MPI_SUM, MPI_COMM_WORLD) != MPI_SUCCESS)
    error("Failed to allreduce gparticle transfer counts.");

  /* Each node knows how many parts and gparts will be transferred to every
     other node. We can start preparing to receive data */

  /* Get the new number of parts and gparts for this node */
  size_t nr_parts = 0, nr_gparts = 0;
  for (int k = 0; k < nr_nodes; k++) nr_parts += counts[k * nr_nodes + nodeID];
  for (int k = 0; k < nr_nodes; k++)
    nr_gparts += g_counts[k * nr_nodes + nodeID];

  /* Allocate the new arrays with some extra margin */
  struct part *parts_new = NULL;
  struct xpart *xparts_new = NULL;
  struct gpart *gparts_new = NULL;
  if (posix_memalign((void **)&parts_new, part_align,
                     sizeof(struct part) * nr_parts *
                         engine_redistribute_alloc_margin) != 0)
    error("Failed to allocate new part data.");
  if (posix_memalign((void **)&xparts_new, xpart_align,
                     sizeof(struct xpart) * nr_parts *
                         engine_redistribute_alloc_margin) != 0)
    error("Failed to allocate new xpart data.");
  if (posix_memalign((void **)&gparts_new, gpart_align,
                     sizeof(struct gpart) * nr_gparts *
                         engine_redistribute_alloc_margin) != 0)
    error("Failed to allocate new gpart data.");

  /* Prepare MPI requests for the asynchronous communications */
  MPI_Request *reqs;
  if ((reqs = (MPI_Request *)malloc(sizeof(MPI_Request) * 6 * nr_nodes)) ==
      NULL)
    error("Failed to allocate MPI request list.");
  for (int k = 0; k < 6 * nr_nodes; k++) reqs[k] = MPI_REQUEST_NULL;

  /* Emit the sends and recvs for the particle and gparticle data. */
  size_t offset_send = 0, offset_recv = 0;
  size_t g_offset_send = 0, g_offset_recv = 0;
  for (int k = 0; k < nr_nodes; k++) {

    /* Indices in the count arrays of the node of interest */
    const int ind_send = nodeID * nr_nodes + k;
    const int ind_recv = k * nr_nodes + nodeID;

    /* Are we sending any part/xpart ? */
    if (counts[ind_send] > 0) {

      /* message("Sending %d part to node %d", counts[ind_send], k); */

      /* If the send is to the same node, just copy */
      if (k == nodeID) {
        memcpy(&parts_new[offset_recv], &s->parts[offset_send],
               sizeof(struct part) * counts[ind_recv]);
        memcpy(&xparts_new[offset_recv], &s->xparts[offset_send],
               sizeof(struct xpart) * counts[ind_recv]);
        offset_send += counts[ind_send];
        offset_recv += counts[ind_recv];

        /* Else, emit some communications */
      } else {
        if (MPI_Isend(&s->parts[offset_send], counts[ind_send], part_mpi_type,
                      k, 3 * ind_send + 0, MPI_COMM_WORLD,
                      &reqs[6 * k]) != MPI_SUCCESS)
          error("Failed to isend parts to node %i.", k);
        if (MPI_Isend(&s->xparts[offset_send], counts[ind_send], xpart_mpi_type,
                      k, 3 * ind_send + 1, MPI_COMM_WORLD,
                      &reqs[6 * k + 1]) != MPI_SUCCESS)
          error("Failed to isend xparts to node %i.", k);
        offset_send += counts[ind_send];
      }
    }

    /* Are we sending any gpart ? */
    if (g_counts[ind_send] > 0) {

      /* message("Sending %d gpart to node %d", g_counts[ind_send], k); */

      /* If the send is to the same node, just copy */
      if (k == nodeID) {
        memcpy(&gparts_new[g_offset_recv], &s->gparts[g_offset_send],
               sizeof(struct gpart) * g_counts[ind_recv]);
        g_offset_send += g_counts[ind_send];
        g_offset_recv += g_counts[ind_recv];

        /* Else, emit some communications */
      } else {
        if (MPI_Isend(&s->gparts[g_offset_send], g_counts[ind_send],
                      gpart_mpi_type, k, 3 * ind_send + 2, MPI_COMM_WORLD,
                      &reqs[6 * k + 2]) != MPI_SUCCESS)
          error("Failed to isend gparts to node %i.", k);
        g_offset_send += g_counts[ind_send];
      }
    }

    /* Now emit the corresponding Irecv() */

    /* Are we receiving any part/xpart from this node ? */
    if (k != nodeID && counts[ind_recv] > 0) {
      if (MPI_Irecv(&parts_new[offset_recv], counts[ind_recv], part_mpi_type, k,
                    3 * ind_recv + 0, MPI_COMM_WORLD,
                    &reqs[6 * k + 3]) != MPI_SUCCESS)
        error("Failed to emit irecv of parts from node %i.", k);
      if (MPI_Irecv(&xparts_new[offset_recv], counts[ind_recv], xpart_mpi_type,
                    k, 3 * ind_recv + 1, MPI_COMM_WORLD,
                    &reqs[6 * k + 4]) != MPI_SUCCESS)
        error("Failed to emit irecv of xparts from node %i.", k);
      offset_recv += counts[ind_recv];
    }

    /* Are we receiving any gpart from this node ? */
    if (k != nodeID && g_counts[ind_recv] > 0) {
      if (MPI_Irecv(&gparts_new[g_offset_recv], g_counts[ind_recv],
                    gpart_mpi_type, k, 3 * ind_recv + 2, MPI_COMM_WORLD,
                    &reqs[6 * k + 5]) != MPI_SUCCESS)
        error("Failed to emit irecv of gparts from node %i.", k);
      g_offset_recv += g_counts[ind_recv];
    }
  }

  /* Wait for all the sends and recvs to tumble in. */
  MPI_Status stats[6 * nr_nodes];
  int res;
  if ((res = MPI_Waitall(6 * nr_nodes, reqs, stats)) != MPI_SUCCESS) {
    for (int k = 0; k < 6 * nr_nodes; k++) {
      char buff[MPI_MAX_ERROR_STRING];
      MPI_Error_string(stats[k].MPI_ERROR, buff, &res);
      message("request %i has error '%s'.", k, buff);
    }
    error("Failed during waitall for part data.");
  }

  /* We now need to restore the part<->gpart links */
  size_t offset_parts = 0, offset_gparts = 0;
  for (int node = 0; node < nr_nodes; ++node) {

    const int ind_recv = node * nr_nodes + nodeID;
    const size_t count_parts = counts[ind_recv];
    const size_t count_gparts = g_counts[ind_recv];

    /* Loop over the gparts received from that node */
    for (size_t k = offset_gparts; k < offset_gparts + count_gparts; ++k) {

      /* Does this gpart have a partner ? */
      if (gparts_new[k].id_or_neg_offset <= 0) {

        const ptrdiff_t partner_index =
            offset_parts - gparts_new[k].id_or_neg_offset;

        /* Re-link */
        gparts_new[k].id_or_neg_offset = -partner_index;
        parts_new[partner_index].gpart = &gparts_new[k];
      }
    }

    offset_parts += count_parts;
    offset_gparts += count_gparts;
  }

#ifdef SWIFT_DEBUG_CHECKS
  /* Verify that all parts are in the right place. */
  for (size_t k = 0; k < nr_parts; k++) {
    const int cid = cell_getid(cdim, parts_new[k].x[0] * iwidth[0],
                               parts_new[k].x[1] * iwidth[1],
                               parts_new[k].x[2] * iwidth[2]);
    if (cells[cid].nodeID != nodeID)
      error("Received particle (%zu) that does not belong here (nodeID=%i).", k,
            cells[cid].nodeID);
  }

  /* Verify that the links are correct */
  for (size_t k = 0; k < nr_gparts; ++k) {

    if (gparts_new[k].id_or_neg_offset <= 0) {

      struct part *part = &parts_new[-gparts_new[k].id_or_neg_offset];

      if (part->gpart != &gparts_new[k]) error("Linking problem !");

      if (gparts_new[k].x[0] != part->x[0] ||
          gparts_new[k].x[1] != part->x[1] || gparts_new[k].x[2] != part->x[2])
        error("Linked particles are not at the same position !");
    }
  }
  for (size_t k = 0; k < nr_parts; ++k) {

    if (parts_new[k].gpart != NULL &&
        parts_new[k].gpart->id_or_neg_offset != -(ptrdiff_t)k) {
      error("Linking problem !");
    }
  }
#endif

  /* Set the new part data, free the old. */
  free(parts);
  free(xparts);
  free(gparts);
  s->parts = parts_new;
  s->xparts = xparts_new;
  s->gparts = gparts_new;
  s->nr_parts = nr_parts;
  s->nr_gparts = nr_gparts;
  s->size_parts = engine_redistribute_alloc_margin * nr_parts;
  s->size_gparts = engine_redistribute_alloc_margin * nr_gparts;

  /* Clean up the temporary stuff. */
  free(reqs);
  free(counts);
  free(dest);

  /* Be verbose about what just happened. */
  if (e->verbose) {
    int my_cells = 0;
    for (int k = 0; k < nr_cells; k++)
      if (cells[k].nodeID == nodeID) my_cells += 1;
    message("node %i now has %zu parts and %zu gparts in %i cells.", nodeID,
            nr_parts, nr_gparts, my_cells);
  }

  if (e->verbose)
    message("took %.3f %s.", clocks_from_ticks(getticks() - tic),
            clocks_getunit());
#else
  error("SWIFT was not compiled with MPI support.");
#endif
}

/**
 * @brief Repartition the cells amongst the nodes.
 *
 * @param e The #engine.
 */
void engine_repartition(struct engine *e) {

#if defined(WITH_MPI) && defined(HAVE_METIS)

  ticks tic = getticks();

  /* Clear the repartition flag. */
  enum repartition_type reparttype = e->forcerepart;
  e->forcerepart = REPART_NONE;

  /* Nothing to do if only using a single node. Also avoids METIS
   * bug that doesn't handle this case well. */
  if (e->nr_nodes == 1) return;

  /* Do the repartitioning. */
  partition_repartition(reparttype, e->nodeID, e->nr_nodes, e->s,
                        e->sched.tasks, e->sched.nr_tasks);

  /* Now comes the tricky part: Exchange particles between all nodes.
     This is done in two steps, first allreducing a matrix of
     how many particles go from where to where, then re-allocating
     the parts array, and emitting the sends and receives.
     Finally, the space, tasks, and proxies need to be rebuilt. */

  /* Redistribute the particles between the nodes. */
  engine_redistribute(e);

  /* Make the proxies. */
  engine_makeproxies(e);

  /* Tell the engine it should re-build whenever possible */
  e->forcerebuild = 1;

  if (e->verbose)
    message("took %.3f %s.", clocks_from_ticks(getticks() - tic),
            clocks_getunit());
#else
  error("SWIFT was not compiled with MPI and METIS support.");
#endif
}

/**
 * @brief Add up/down gravity tasks to a cell hierarchy.
 *
 * @param e The #engine.
 * @param c The #cell
 * @param up The upward gravity #task.
 * @param down The downward gravity #task.
 */
void engine_addtasks_grav(struct engine *e, struct cell *c, struct task *up,
                          struct task *down) {

  /* Link the tasks to this cell. */
  c->grav_up = up;
  c->grav_down = down;

  /* Recurse? */
  if (c->split)
    for (int k = 0; k < 8; k++)
      if (c->progeny[k] != NULL)
        engine_addtasks_grav(e, c->progeny[k], up, down);
}

/**
 * @brief Add send tasks to a hierarchy of cells.
 *
 * @param e The #engine.
 * @param ci The sending #cell.
 * @param cj Dummy cell containing the nodeID of the receiving node.
 * @param t_xv The send_xv #task, if it has already been created.
 * @param t_rho The send_rho #task, if it has already been created.
 * @param t_gradient The send_gradient #task, if already created.
 * @param t_ti The send_ti #task, if required and has already been created.
 */
void engine_addtasks_send(struct engine *e, struct cell *ci, struct cell *cj,
                          struct task *t_xv, struct task *t_rho,
                          struct task *t_gradient, struct task *t_ti) {

#ifdef WITH_MPI
  struct link *l = NULL;
  struct scheduler *s = &e->sched;
  const int nodeID = cj->nodeID;

  /* Check if any of the density tasks are for the target node. */
  for (l = ci->density; l != NULL; l = l->next)
    if (l->t->ci->nodeID == nodeID ||
        (l->t->cj != NULL && l->t->cj->nodeID == nodeID))
      break;

  /* If so, attach send tasks. */
  if (l != NULL) {

    /* Create the tasks and their dependencies? */
    if (t_xv == NULL) {
      t_xv = scheduler_addtask(s, task_type_send, task_subtype_none,
                               4 * ci->tag, 0, ci, cj, 0);
      t_rho = scheduler_addtask(s, task_type_send, task_subtype_none,
                                4 * ci->tag + 1, 0, ci, cj, 0);
      if (!(e->policy & engine_policy_fixdt))
        t_ti = scheduler_addtask(s, task_type_send, task_subtype_tend,
                                 4 * ci->tag + 2, 0, ci, cj, 0);
#ifdef EXTRA_HYDRO_LOOP
      t_gradient = scheduler_addtask(s, task_type_send, task_subtype_none,
                                     4 * ci->tag + 3, 0, ci, cj, 0);
#endif

#ifdef EXTRA_HYDRO_LOOP

      scheduler_addunlock(s, t_gradient, ci->super->kick);

      scheduler_addunlock(s, ci->super->extra_ghost, t_gradient);

      /* The send_rho task should unlock the super-cell's extra_ghost task. */
      scheduler_addunlock(s, t_rho, ci->super->extra_ghost);

      /* The send_rho task depends on the cell's ghost task. */
      scheduler_addunlock(s, ci->super->ghost, t_rho);

      /* The send_xv task should unlock the super-cell's ghost task. */
      scheduler_addunlock(s, t_xv, ci->super->ghost);

#else
      /* The send_rho task should unlock the super-cell's kick task. */
      scheduler_addunlock(s, t_rho, ci->super->kick);

      /* The send_rho task depends on the cell's ghost task. */
      scheduler_addunlock(s, ci->super->ghost, t_rho);

      /* The send_xv task should unlock the super-cell's ghost task. */
      scheduler_addunlock(s, t_xv, ci->super->ghost);
#endif

      /* The super-cell's kick task should unlock the send_ti task. */
      if (t_ti != NULL) scheduler_addunlock(s, ci->super->kick, t_ti);
    }

    /* Add them to the local cell. */
    engine_addlink(e, &ci->send_xv, t_xv);
    engine_addlink(e, &ci->send_rho, t_rho);
#ifdef EXTRA_HYDRO_LOOP
    engine_addlink(e, &ci->send_gradient, t_gradient);
#endif
    if (t_ti != NULL) engine_addlink(e, &ci->send_ti, t_ti);
  }

  /* Recurse? */
  if (ci->split)
    for (int k = 0; k < 8; k++)
      if (ci->progeny[k] != NULL)
        engine_addtasks_send(e, ci->progeny[k], cj, t_xv, t_rho, t_gradient,
                             t_ti);

#else
  error("SWIFT was not compiled with MPI support.");
#endif
}

/**
 * @brief Add recv tasks to a hierarchy of cells.
 *
 * @param e The #engine.
 * @param c The foreign #cell.
 * @param t_xv The recv_xv #task, if it has already been created.
 * @param t_rho The recv_rho #task, if it has already been created.
 * @param t_gradient The recv_gradient #task, if it has already been created.
 * @param t_ti The recv_ti #task, if required and has already been created.
 */
void engine_addtasks_recv(struct engine *e, struct cell *c, struct task *t_xv,
                          struct task *t_rho, struct task *t_gradient,
                          struct task *t_ti) {

#ifdef WITH_MPI
  struct scheduler *s = &e->sched;

  /* Do we need to construct a recv task?
     Note that since c is a foreign cell, all its density tasks will involve
     only the current rank, and thus we don't have to check them.*/
  if (t_xv == NULL && c->density != NULL) {

    /* Create the tasks. */
    t_xv = scheduler_addtask(s, task_type_recv, task_subtype_none, 4 * c->tag,
                             0, c, NULL, 0);
    t_rho = scheduler_addtask(s, task_type_recv, task_subtype_none,
                              4 * c->tag + 1, 0, c, NULL, 0);
    if (!(e->policy & engine_policy_fixdt))
      t_ti = scheduler_addtask(s, task_type_recv, task_subtype_tend,
                               4 * c->tag + 2, 0, c, NULL, 0);
#ifdef EXTRA_HYDRO_LOOP
    t_gradient = scheduler_addtask(s, task_type_recv, task_subtype_none,
                                   4 * c->tag + 3, 0, c, NULL, 0);
#endif
  }
  c->recv_xv = t_xv;
  c->recv_rho = t_rho;
  c->recv_gradient = t_gradient;
  c->recv_ti = t_ti;

/* Add dependencies. */
#ifdef EXTRA_HYDRO_LOOP
  for (struct link *l = c->density; l != NULL; l = l->next) {
    scheduler_addunlock(s, t_xv, l->t);
    scheduler_addunlock(s, l->t, t_rho);
  }
  for (struct link *l = c->gradient; l != NULL; l = l->next) {
    scheduler_addunlock(s, t_rho, l->t);
    scheduler_addunlock(s, l->t, t_gradient);
  }
  for (struct link *l = c->force; l != NULL; l = l->next) {
    scheduler_addunlock(s, t_gradient, l->t);
    if (t_ti != NULL) scheduler_addunlock(s, l->t, t_ti);
  }
  if (c->sorts != NULL) scheduler_addunlock(s, t_xv, c->sorts);
#else
  for (struct link *l = c->density; l != NULL; l = l->next) {
    scheduler_addunlock(s, t_xv, l->t);
    scheduler_addunlock(s, l->t, t_rho);
  }
  for (struct link *l = c->force; l != NULL; l = l->next) {
    scheduler_addunlock(s, t_rho, l->t);
    if (t_ti != NULL) scheduler_addunlock(s, l->t, t_ti);
  }
  if (c->sorts != NULL) scheduler_addunlock(s, t_xv, c->sorts);
#endif

  /* Recurse? */
  if (c->split)
    for (int k = 0; k < 8; k++)
      if (c->progeny[k] != NULL)
        engine_addtasks_recv(e, c->progeny[k], t_xv, t_rho, t_gradient, t_ti);

#else
  error("SWIFT was not compiled with MPI support.");
#endif
}

/**
 * @brief Exchange cell structures with other nodes.
 *
 * @param e The #engine.
 */
void engine_exchange_cells(struct engine *e) {

#ifdef WITH_MPI

  struct space *s = e->s;
  struct cell *cells = s->cells_top;
  const int nr_cells = s->nr_cells;
  const int nr_proxies = e->nr_proxies;
  int offset[nr_cells];
  MPI_Request reqs_in[engine_maxproxies];
  MPI_Request reqs_out[engine_maxproxies];
  MPI_Status status;
  ticks tic = getticks();

  /* Run through the cells and get the size of the ones that will be sent off.
   */
  int count_out = 0;
  for (int k = 0; k < nr_cells; k++) {
    offset[k] = count_out;
    if (cells[k].sendto)
      count_out += (cells[k].pcell_size = cell_getsize(&cells[k]));
  }

  /* Allocate the pcells. */
  struct pcell *pcells;
  if ((pcells = (struct pcell *)malloc(sizeof(struct pcell) * count_out)) ==
      NULL)
    error("Failed to allocate pcell buffer.");

  /* Pack the cells. */
  cell_next_tag = 0;
  for (int k = 0; k < nr_cells; k++)
    if (cells[k].sendto) {
      cell_pack(&cells[k], &pcells[offset[k]]);
      cells[k].pcell = &pcells[offset[k]];
    }

  /* Launch the proxies. */
  for (int k = 0; k < nr_proxies; k++) {
    proxy_cells_exch1(&e->proxies[k]);
    reqs_in[k] = e->proxies[k].req_cells_count_in;
    reqs_out[k] = e->proxies[k].req_cells_count_out;
  }

  /* Wait for each count to come in and start the recv. */
  for (int k = 0; k < nr_proxies; k++) {
    int pid = MPI_UNDEFINED;
    if (MPI_Waitany(nr_proxies, reqs_in, &pid, &status) != MPI_SUCCESS ||
        pid == MPI_UNDEFINED)
      error("MPI_Waitany failed.");
    // message( "request from proxy %i has arrived." , pid );
    proxy_cells_exch2(&e->proxies[pid]);
  }

  /* Wait for all the sends to have finished too. */
  if (MPI_Waitall(nr_proxies, reqs_out, MPI_STATUSES_IGNORE) != MPI_SUCCESS)
    error("MPI_Waitall on sends failed.");

  /* Set the requests for the cells. */
  for (int k = 0; k < nr_proxies; k++) {
    reqs_in[k] = e->proxies[k].req_cells_in;
    reqs_out[k] = e->proxies[k].req_cells_out;
  }

  /* Wait for each pcell array to come in from the proxies. */
  for (int k = 0; k < nr_proxies; k++) {
    int pid = MPI_UNDEFINED;
    if (MPI_Waitany(nr_proxies, reqs_in, &pid, &status) != MPI_SUCCESS ||
        pid == MPI_UNDEFINED)
      error("MPI_Waitany failed.");
    // message( "cell data from proxy %i has arrived." , pid );
    for (int count = 0, j = 0; j < e->proxies[pid].nr_cells_in; j++)
      count += cell_unpack(&e->proxies[pid].pcells_in[count],
                           e->proxies[pid].cells_in[j], e->s);
  }

  /* Wait for all the sends to have finished too. */
  if (MPI_Waitall(nr_proxies, reqs_out, MPI_STATUSES_IGNORE) != MPI_SUCCESS)
    error("MPI_Waitall on sends failed.");

  /* Count the number of particles we need to import and re-allocate
     the buffer if needed. */
  size_t count_parts_in = 0, count_gparts_in = 0;
  for (int k = 0; k < nr_proxies; k++)
    for (int j = 0; j < e->proxies[k].nr_cells_in; j++) {
      count_parts_in += e->proxies[k].cells_in[j]->count;
      count_gparts_in += e->proxies[k].cells_in[j]->gcount;
    }
  if (count_parts_in > s->size_parts_foreign) {
    if (s->parts_foreign != NULL) free(s->parts_foreign);
    s->size_parts_foreign = 1.1 * count_parts_in;
    if (posix_memalign((void **)&s->parts_foreign, part_align,
                       sizeof(struct part) * s->size_parts_foreign) != 0)
      error("Failed to allocate foreign part data.");
  }
  if (count_gparts_in > s->size_gparts_foreign) {
    if (s->gparts_foreign != NULL) free(s->gparts_foreign);
    s->size_gparts_foreign = 1.1 * count_gparts_in;
    if (posix_memalign((void **)&s->gparts_foreign, gpart_align,
                       sizeof(struct gpart) * s->size_gparts_foreign) != 0)
      error("Failed to allocate foreign gpart data.");
  }

  /* Unpack the cells and link to the particle data. */
  struct part *parts = s->parts_foreign;
  struct gpart *gparts = s->gparts_foreign;
  for (int k = 0; k < nr_proxies; k++) {
    for (int j = 0; j < e->proxies[k].nr_cells_in; j++) {
      cell_link_parts(e->proxies[k].cells_in[j], parts);
      cell_link_gparts(e->proxies[k].cells_in[j], gparts);
      parts = &parts[e->proxies[k].cells_in[j]->count];
      gparts = &gparts[e->proxies[k].cells_in[j]->gcount];
    }
  }
  s->nr_parts_foreign = parts - s->parts_foreign;
  s->nr_gparts_foreign = gparts - s->gparts_foreign;

  /* Free the pcell buffer. */
  free(pcells);

  if (e->verbose)
    message("took %.3f %s.", clocks_from_ticks(getticks() - tic),
            clocks_getunit());

#else
  error("SWIFT was not compiled with MPI support.");
#endif
}

/**
 * @brief Exchange straying parts with other nodes.
 *
 * @param e The #engine.
 * @param offset_parts The index in the parts array as of which the foreign
 *        parts reside.
 * @param ind_part The foreign #cell ID of each part.
 * @param Npart The number of stray parts, contains the number of parts received
 *        on return.
 * @param offset_gparts The index in the gparts array as of which the foreign
 *        parts reside.
 * @param ind_gpart The foreign #cell ID of each gpart.
 * @param Ngpart The number of stray gparts, contains the number of gparts
 *        received on return.
 *
 * Note that this function does not mess-up the linkage between parts and
 * gparts, i.e. the received particles have correct linkeage.
 */
void engine_exchange_strays(struct engine *e, size_t offset_parts,
                            int *ind_part, size_t *Npart, size_t offset_gparts,
                            int *ind_gpart, size_t *Ngpart) {

#ifdef WITH_MPI

  struct space *s = e->s;
  ticks tic = getticks();

  /* Re-set the proxies. */
  for (int k = 0; k < e->nr_proxies; k++) {
    e->proxies[k].nr_parts_out = 0;
    e->proxies[k].nr_gparts_out = 0;
  }

  /* Put the parts and gparts into the corresponding proxies. */
  for (size_t k = 0; k < *Npart; k++) {
    /* Get the target node and proxy ID. */
    const int node_id = e->s->cells_top[ind_part[k]].nodeID;
    if (node_id < 0 || node_id >= e->nr_nodes)
      error("Bad node ID %i.", node_id);
    const int pid = e->proxy_ind[node_id];
    if (pid < 0) {
      error(
          "Do not have a proxy for the requested nodeID %i for part with "
          "id=%lld, x=[%e,%e,%e].",
          node_id, s->parts[offset_parts + k].id,
          s->parts[offset_parts + k].x[0], s->parts[offset_parts + k].x[1],
          s->parts[offset_parts + k].x[2]);
    }

    /* Re-link the associated gpart with the buffer offset of the part. */
    if (s->parts[offset_parts + k].gpart != NULL) {
      s->parts[offset_parts + k].gpart->id_or_neg_offset =
          -e->proxies[pid].nr_parts_out;
    }

    /* Load the part and xpart into the proxy. */
    proxy_parts_load(&e->proxies[pid], &s->parts[offset_parts + k],
                     &s->xparts[offset_parts + k], 1);
  }
  for (size_t k = 0; k < *Ngpart; k++) {
    const int node_id = e->s->cells_top[ind_gpart[k]].nodeID;
    if (node_id < 0 || node_id >= e->nr_nodes)
      error("Bad node ID %i.", node_id);
    const int pid = e->proxy_ind[node_id];
    if (pid < 0)
      error(
          "Do not have a proxy for the requested nodeID %i for part with "
          "id=%lli, x=[%e,%e,%e].",
          node_id, s->gparts[offset_parts + k].id_or_neg_offset,
          s->gparts[offset_gparts + k].x[0], s->gparts[offset_parts + k].x[1],
          s->gparts[offset_gparts + k].x[2]);
    proxy_gparts_load(&e->proxies[pid], &s->gparts[offset_gparts + k], 1);
  }

  /* Launch the proxies. */
  MPI_Request reqs_in[3 * engine_maxproxies];
  MPI_Request reqs_out[3 * engine_maxproxies];
  for (int k = 0; k < e->nr_proxies; k++) {
    proxy_parts_exch1(&e->proxies[k]);
    reqs_in[k] = e->proxies[k].req_parts_count_in;
    reqs_out[k] = e->proxies[k].req_parts_count_out;
  }

  /* Wait for each count to come in and start the recv. */
  for (int k = 0; k < e->nr_proxies; k++) {
    int pid = MPI_UNDEFINED;
    if (MPI_Waitany(e->nr_proxies, reqs_in, &pid, MPI_STATUS_IGNORE) !=
            MPI_SUCCESS ||
        pid == MPI_UNDEFINED)
      error("MPI_Waitany failed.");
    // message( "request from proxy %i has arrived." , pid );
    proxy_parts_exch2(&e->proxies[pid]);
  }

  /* Wait for all the sends to have finished too. */
  if (MPI_Waitall(e->nr_proxies, reqs_out, MPI_STATUSES_IGNORE) != MPI_SUCCESS)
    error("MPI_Waitall on sends failed.");

  /* Count the total number of incoming particles and make sure we have
     enough space to accommodate them. */
  int count_parts_in = 0;
  int count_gparts_in = 0;
  for (int k = 0; k < e->nr_proxies; k++) {
    count_parts_in += e->proxies[k].nr_parts_in;
    count_gparts_in += e->proxies[k].nr_gparts_in;
  }
  if (e->verbose) {
    message("sent out %zu/%zu parts/gparts, got %i/%i back.", *Npart, *Ngpart,
            count_parts_in, count_gparts_in);
  }
  if (offset_parts + count_parts_in > s->size_parts) {
    message("re-allocating parts array.");
    s->size_parts = (offset_parts + count_parts_in) * engine_parts_size_grow;
    struct part *parts_new = NULL;
    struct xpart *xparts_new = NULL;
    if (posix_memalign((void **)&parts_new, part_align,
                       sizeof(struct part) * s->size_parts) != 0 ||
        posix_memalign((void **)&xparts_new, xpart_align,
                       sizeof(struct xpart) * s->size_parts) != 0)
      error("Failed to allocate new part data.");
    memcpy(parts_new, s->parts, sizeof(struct part) * offset_parts);
    memcpy(xparts_new, s->xparts, sizeof(struct xpart) * offset_parts);
    free(s->parts);
    free(s->xparts);
    s->parts = parts_new;
    s->xparts = xparts_new;
    for (size_t k = 0; k < offset_parts; k++) {
      if (s->parts[k].gpart != NULL) {
        s->parts[k].gpart->id_or_neg_offset = -k;
      }
    }
  }
  if (offset_gparts + count_gparts_in > s->size_gparts) {
    message("re-allocating gparts array.");
    s->size_gparts = (offset_gparts + count_gparts_in) * engine_parts_size_grow;
    struct gpart *gparts_new = NULL;
    if (posix_memalign((void **)&gparts_new, gpart_align,
                       sizeof(struct gpart) * s->size_gparts) != 0)
      error("Failed to allocate new gpart data.");
    memcpy(gparts_new, s->gparts, sizeof(struct gpart) * offset_gparts);
    free(s->gparts);
    s->gparts = gparts_new;
    for (size_t k = 0; k < offset_gparts; k++) {
      if (s->gparts[k].id_or_neg_offset < 0) {
        s->parts[-s->gparts[k].id_or_neg_offset].gpart = &s->gparts[k];
      }
    }
  }

  /* Collect the requests for the particle data from the proxies. */
  int nr_in = 0, nr_out = 0;
  for (int k = 0; k < e->nr_proxies; k++) {
    if (e->proxies[k].nr_parts_in > 0) {
      reqs_in[3 * k] = e->proxies[k].req_parts_in;
      reqs_in[3 * k + 1] = e->proxies[k].req_xparts_in;
      nr_in += 2;
    } else {
      reqs_in[3 * k] = reqs_in[3 * k + 1] = MPI_REQUEST_NULL;
    }
    if (e->proxies[k].nr_gparts_in > 0) {
      reqs_in[3 * k + 2] = e->proxies[k].req_gparts_in;
      nr_in += 1;
    } else {
      reqs_in[3 * k + 2] = MPI_REQUEST_NULL;
    }
    if (e->proxies[k].nr_parts_out > 0) {
      reqs_out[3 * k] = e->proxies[k].req_parts_out;
      reqs_out[3 * k + 1] = e->proxies[k].req_xparts_out;
      nr_out += 2;
    } else {
      reqs_out[3 * k] = reqs_out[3 * k + 1] = MPI_REQUEST_NULL;
    }
    if (e->proxies[k].nr_gparts_out > 0) {
      reqs_out[3 * k + 2] = e->proxies[k].req_gparts_out;
      nr_out += 1;
    } else {
      reqs_out[3 * k + 2] = MPI_REQUEST_NULL;
    }
  }

  /* Wait for each part array to come in and collect the new
     parts from the proxies. */
  int count_parts = 0, count_gparts = 0;
  for (int k = 0; k < nr_in; k++) {
    int err, pid;
    if ((err = MPI_Waitany(3 * e->nr_proxies, reqs_in, &pid,
                           MPI_STATUS_IGNORE)) != MPI_SUCCESS) {
      char buff[MPI_MAX_ERROR_STRING];
      int res;
      MPI_Error_string(err, buff, &res);
      error("MPI_Waitany failed (%s).", buff);
    }
    if (pid == MPI_UNDEFINED) break;
    // message( "request from proxy %i has arrived." , pid / 3 );
    pid = 3 * (pid / 3);

    /* If all the requests for a given proxy have arrived... */
    if (reqs_in[pid + 0] == MPI_REQUEST_NULL &&
        reqs_in[pid + 1] == MPI_REQUEST_NULL &&
        reqs_in[pid + 2] == MPI_REQUEST_NULL) {
      /* Copy the particle data to the part/xpart/gpart arrays. */
      struct proxy *prox = &e->proxies[pid / 3];
      memcpy(&s->parts[offset_parts + count_parts], prox->parts_in,
             sizeof(struct part) * prox->nr_parts_in);
      memcpy(&s->xparts[offset_parts + count_parts], prox->xparts_in,
             sizeof(struct xpart) * prox->nr_parts_in);
      memcpy(&s->gparts[offset_gparts + count_gparts], prox->gparts_in,
             sizeof(struct gpart) * prox->nr_gparts_in);
      /* for (int k = offset; k < offset + count; k++)
         message(
            "received particle %lli, x=[%.3e %.3e %.3e], h=%.3e, from node %i.",
            s->parts[k].id, s->parts[k].x[0], s->parts[k].x[1],
            s->parts[k].x[2], s->parts[k].h, p->nodeID); */

      /* Re-link the gparts. */
      for (int kk = 0; kk < prox->nr_gparts_in; kk++) {
        struct gpart *gp = &s->gparts[offset_gparts + count_gparts + kk];
        if (gp->id_or_neg_offset <= 0) {
          struct part *p =
              &s->parts[offset_gparts + count_parts - gp->id_or_neg_offset];
          gp->id_or_neg_offset = s->parts - p;
          p->gpart = gp;
        }
      }

      /* Advance the counters. */
      count_parts += prox->nr_parts_in;
      count_gparts += prox->nr_gparts_in;
    }
  }

  /* Wait for all the sends to have finished too. */
  if (nr_out > 0)
    if (MPI_Waitall(3 * e->nr_proxies, reqs_out, MPI_STATUSES_IGNORE) !=
        MPI_SUCCESS)
      error("MPI_Waitall on sends failed.");

  if (e->verbose)
    message("took %.3f %s.", clocks_from_ticks(getticks() - tic),
            clocks_getunit());

  /* Return the number of harvested parts. */
  *Npart = count_parts;
  *Ngpart = count_gparts;

#else
  error("SWIFT was not compiled with MPI support.");
#endif
}

/**
 * @brief Constructs the top-level tasks for the short-range gravity
 * interactions.
 *
 * All top-cells get a self task.
 * All neighbouring pairs get a pair task.
 * All non-neighbouring pairs within a range of 6 cells get a M-M task.
 *
 * @param e The #engine.
 */
void engine_make_gravity_tasks(struct engine *e) {

  struct space *s = e->s;
  struct scheduler *sched = &e->sched;
  const int nodeID = e->nodeID;
  struct cell *cells = s->cells_top;
  const int nr_cells = s->nr_cells;

  for (int cid = 0; cid < nr_cells; ++cid) {

    struct cell *ci = &cells[cid];

    /* Skip cells without gravity particles */
    if (ci->gcount == 0) continue;

    /* Is that neighbour local ? */
    if (ci->nodeID != nodeID) continue;

    /* If the cells is local build a self-interaction */
    scheduler_addtask(sched, task_type_self, task_subtype_grav, 0, 0, ci, NULL,
                      0);

    /* Let's also build a task for all the non-neighbouring pm calculations */
    scheduler_addtask(sched, task_type_grav_mm, task_subtype_none, 0, 0, ci,
                      NULL, 0);

    for (int cjd = cid + 1; cjd < nr_cells; ++cjd) {

      struct cell *cj = &cells[cjd];

      /* Skip cells without gravity particles */
      if (cj->gcount == 0) continue;

      /* Is that neighbour local ? */
      if (cj->nodeID != nodeID) continue;

      if (cell_are_neighbours(ci, cj))
        scheduler_addtask(sched, task_type_pair, task_subtype_grav, 0, 0, ci,
                          cj, 1);
    }
  }
}

/**
 * @brief Constructs the top-level pair tasks for the first hydro loop over
 * neighbours
 *
 * Here we construct all the tasks for all possible neighbouring non-empty
 * local cells in the hierarchy. No dependencies are being added thus far.
 * Additional loop over neighbours can later be added by simply duplicating
 * all the tasks created by this function.
 *
 * @param e The #engine.
 */
void engine_make_hydroloop_tasks(struct engine *e) {

  struct space *s = e->s;
  struct scheduler *sched = &e->sched;
  const int nodeID = e->nodeID;
  const int *cdim = s->cdim;
  struct cell *cells = s->cells_top;

  /* Run through the highest level of cells and add pairs. */
  for (int i = 0; i < cdim[0]; i++) {
    for (int j = 0; j < cdim[1]; j++) {
      for (int k = 0; k < cdim[2]; k++) {

        /* Get the cell */
        const int cid = cell_getid(cdim, i, j, k);
        struct cell *ci = &cells[cid];

        /* Skip cells without hydro particles */
        if (ci->count == 0) continue;

        /* If the cells is local build a self-interaction */
        if (ci->nodeID == nodeID)
          scheduler_addtask(sched, task_type_self, task_subtype_density, 0, 0,
                            ci, NULL, 0);

        /* Now loop over all the neighbours of this cell */
        for (int ii = -1; ii < 2; ii++) {
          int iii = i + ii;
          if (!s->periodic && (iii < 0 || iii >= cdim[0])) continue;
          iii = (iii + cdim[0]) % cdim[0];
          for (int jj = -1; jj < 2; jj++) {
            int jjj = j + jj;
            if (!s->periodic && (jjj < 0 || jjj >= cdim[1])) continue;
            jjj = (jjj + cdim[1]) % cdim[1];
            for (int kk = -1; kk < 2; kk++) {
              int kkk = k + kk;
              if (!s->periodic && (kkk < 0 || kkk >= cdim[2])) continue;
              kkk = (kkk + cdim[2]) % cdim[2];

              /* Get the neighbouring cell */
              const int cjd = cell_getid(cdim, iii, jjj, kkk);
              struct cell *cj = &cells[cjd];

              /* Is that neighbour local and does it have particles ? */
              if (cid >= cjd || cj->count == 0 ||
                  (ci->nodeID != nodeID && cj->nodeID != nodeID))
                continue;

              /* Construct the pair task */
              const int sid =
                  sortlistID[(kk + 1) + 3 * ((jj + 1) + 3 * (ii + 1))];
              scheduler_addtask(sched, task_type_pair, task_subtype_density,
                                sid, 0, ci, cj, 1);
            }
          }
        }
      }
    }
  }
}

/**
 * @brief Counts the tasks associated with one cell and constructs the links
 *
 * For each hydrodynamic task, construct the links with the corresponding cell.
 * Similarly, construct the dependencies for all the sorting tasks.
 *
 * @param e The #engine.
 */
void engine_count_and_link_tasks(struct engine *e) {

  struct scheduler *sched = &e->sched;

  for (int ind = 0; ind < sched->nr_tasks; ind++) {

    struct task *t = &sched->tasks[ind];

    if (t->skip) continue;

    /* Link sort tasks together. */
    if (t->type == task_type_sort && t->ci->split)
      for (int j = 0; j < 8; j++)
        if (t->ci->progeny[j] != NULL && t->ci->progeny[j]->sorts != NULL) {
          t->ci->progeny[j]->sorts->skip = 0;
          scheduler_addunlock(sched, t->ci->progeny[j]->sorts, t);
        }

    /* Link density tasks to cells. */
    if (t->type == task_type_self) {
      atomic_inc(&t->ci->nr_tasks);
      if (t->subtype == task_subtype_density) {
        engine_addlink(e, &t->ci->density, t);
        atomic_inc(&t->ci->nr_density);
      }
    } else if (t->type == task_type_pair) {
      atomic_inc(&t->ci->nr_tasks);
      atomic_inc(&t->cj->nr_tasks);
      if (t->subtype == task_subtype_density) {
        engine_addlink(e, &t->ci->density, t);
        atomic_inc(&t->ci->nr_density);
        engine_addlink(e, &t->cj->density, t);
        atomic_inc(&t->cj->nr_density);
      }
    } else if (t->type == task_type_sub_self) {
      atomic_inc(&t->ci->nr_tasks);
      if (t->subtype == task_subtype_density) {
        engine_addlink(e, &t->ci->density, t);
        atomic_inc(&t->ci->nr_density);
      }
    } else if (t->type == task_type_sub_pair) {
      atomic_inc(&t->ci->nr_tasks);
      atomic_inc(&t->cj->nr_tasks);
      if (t->subtype == task_subtype_density) {
        engine_addlink(e, &t->ci->density, t);
        atomic_inc(&t->ci->nr_density);
        engine_addlink(e, &t->cj->density, t);
        atomic_inc(&t->cj->nr_density);
      }
    }
  }
}

/**
 * @brief Creates the dependency network for the gravity tasks of a given cell.
 *
 * @param sched The #scheduler.
 * @param gravity The gravity task to link.
 * @param c The cell.
 */
static inline void engine_make_gravity_dependencies(struct scheduler *sched,
                                                    struct task *gravity,
                                                    struct cell *c) {

  /* init --> gravity --> kick */
  scheduler_addunlock(sched, c->gsuper->init, gravity);
  scheduler_addunlock(sched, gravity, c->gsuper->kick);

  /* grav_up --> gravity ( --> kick) */
  scheduler_addunlock(sched, c->gsuper->grav_up, gravity);
}

/**
 * @brief Creates all the task dependencies for the gravity
 *
 * @param e The #engine
 */
void engine_link_gravity_tasks(struct engine *e) {

  struct scheduler *sched = &e->sched;
  const int nodeID = e->nodeID;
  const int nr_tasks = sched->nr_tasks;

  /* Add one task gathering all the multipoles */
  struct task *gather = scheduler_addtask(
      sched, task_type_grav_gather_m, task_subtype_none, 0, 0, NULL, NULL, 0);

  /* And one task performing the FFT */
  struct task *fft = scheduler_addtask(sched, task_type_grav_fft,
                                       task_subtype_none, 0, 0, NULL, NULL, 0);

  scheduler_addunlock(sched, gather, fft);

  for (int k = 0; k < nr_tasks; k++) {

    /* Get a pointer to the task. */
    struct task *t = &sched->tasks[k];

    /* Skip? */
    if (t->skip) continue;

    /* Multipole construction */
    if (t->type == task_type_grav_up) {
      scheduler_addunlock(sched, t, gather);
    }

    /* Long-range interaction */
    if (t->type == task_type_grav_mm) {

      /* Gather the multipoles --> mm interaction --> kick */
      scheduler_addunlock(sched, gather, t);
      scheduler_addunlock(sched, t, t->ci->gsuper->kick);

      /* init --> mm interaction */
      scheduler_addunlock(sched, t->ci->gsuper->init, t);
    }

    /* Self-interaction? */
    if (t->type == task_type_self && t->subtype == task_subtype_grav) {

      engine_make_gravity_dependencies(sched, t, t->ci);

    }

    /* Otherwise, pair interaction? */
    else if (t->type == task_type_pair && t->subtype == task_subtype_grav) {

      if (t->ci->nodeID == nodeID) {

        engine_make_gravity_dependencies(sched, t, t->ci);
      }

      if (t->cj->nodeID == nodeID && t->ci->gsuper != t->cj->gsuper) {

        engine_make_gravity_dependencies(sched, t, t->cj);
      }

    }

    /* Otherwise, sub-self interaction? */
    else if (t->type == task_type_sub_self && t->subtype == task_subtype_grav) {

      if (t->ci->nodeID == nodeID) {
        engine_make_gravity_dependencies(sched, t, t->ci);
      }
    }

    /* Otherwise, sub-pair interaction? */
    else if (t->type == task_type_sub_pair && t->subtype == task_subtype_grav) {

      if (t->ci->nodeID == nodeID) {

        engine_make_gravity_dependencies(sched, t, t->ci);
      }
      if (t->cj->nodeID == nodeID && t->ci->gsuper != t->cj->gsuper) {

        engine_make_gravity_dependencies(sched, t, t->cj);
      }
    }
  }
}

#ifdef EXTRA_HYDRO_LOOP

/**
 * @brief Creates the dependency network for the hydro tasks of a given cell.
 *
 * @param sched The #scheduler.
 * @param density The density task to link.
 * @param gradient The gradient task to link.
 * @param force The force task to link.
 * @param c The cell.
 */
static inline void engine_make_hydro_loops_dependencies(struct scheduler *sched,
                                                        struct task *density,
                                                        struct task *gradient,
                                                        struct task *force,
                                                        struct cell *c) {
  /* init --> density loop --> ghost --> gradient loop --> extra_ghost */
  /* extra_ghost --> force loop --> kick */
  scheduler_addunlock(sched, c->super->init, density);
  scheduler_addunlock(sched, density, c->super->ghost);
  scheduler_addunlock(sched, c->super->ghost, gradient);
  scheduler_addunlock(sched, gradient, c->super->extra_ghost);
  scheduler_addunlock(sched, c->super->extra_ghost, force);
  scheduler_addunlock(sched, force, c->super->kick);
}

#else

/**
 * @brief Creates the dependency network for the hydro tasks of a given cell.
 *
 * @param sched The #scheduler.
 * @param density The density task to link.
 * @param force The force task to link.
 * @param c The cell.
 */
static inline void engine_make_hydro_loops_dependencies(struct scheduler *sched,
                                                        struct task *density,
                                                        struct task *force,
                                                        struct cell *c) {
  /* init --> density loop --> ghost --> force loop --> kick */
  scheduler_addunlock(sched, c->super->init, density);
  scheduler_addunlock(sched, density, c->super->ghost);
  scheduler_addunlock(sched, c->super->ghost, force);
  scheduler_addunlock(sched, force, c->super->kick);
}

#endif
/**
 * @brief Duplicates the first hydro loop and construct all the
 * dependencies for the hydro part
 *
 * This is done by looping over all the previously constructed tasks
 * and adding another task involving the same cells but this time
 * corresponding to the second hydro loop over neighbours.
 * With all the relevant tasks for a given cell available, we construct
 * all the dependencies for that cell.
 *
 * @param e The #engine.
 */
void engine_make_extra_hydroloop_tasks(struct engine *e) {

  struct scheduler *sched = &e->sched;
  const int nr_tasks = sched->nr_tasks;
  const int nodeID = e->nodeID;

  for (int ind = 0; ind < nr_tasks; ind++) {
    struct task *t = &sched->tasks[ind];

    /* Skip? */
    if (t->skip) continue;

    /* Self-interaction? */
    if (t->type == task_type_self && t->subtype == task_subtype_density) {

#ifdef EXTRA_HYDRO_LOOP
      /* Start by constructing the task for the second  and third hydro loop */
      struct task *t2 = scheduler_addtask(
          sched, task_type_self, task_subtype_gradient, 0, 0, t->ci, NULL, 0);
      struct task *t3 = scheduler_addtask(
          sched, task_type_self, task_subtype_force, 0, 0, t->ci, NULL, 0);

      /* Add the link between the new loops and the cell */
      engine_addlink(e, &t->ci->gradient, t2);
      atomic_inc(&t->ci->nr_gradient);
      engine_addlink(e, &t->ci->force, t3);
      atomic_inc(&t->ci->nr_force);

      /* Now, build all the dependencies for the hydro */
      engine_make_hydro_loops_dependencies(sched, t, t2, t3, t->ci);

#else

      /* Start by constructing the task for the second hydro loop */
      struct task *t2 = scheduler_addtask(
          sched, task_type_self, task_subtype_force, 0, 0, t->ci, NULL, 0);

      /* Add the link between the new loop and the cell */
      engine_addlink(e, &t->ci->force, t2);
      atomic_inc(&t->ci->nr_force);

      /* Now, build all the dependencies for the hydro */
      engine_make_hydro_loops_dependencies(sched, t, t2, t->ci);
#endif
    }

    /* Otherwise, pair interaction? */
    else if (t->type == task_type_pair && t->subtype == task_subtype_density) {

#ifdef EXTRA_HYDRO_LOOP
      /* Start by constructing the task for the second and third hydro loop */
      struct task *t2 = scheduler_addtask(
          sched, task_type_pair, task_subtype_gradient, 0, 0, t->ci, t->cj, 0);
      struct task *t3 = scheduler_addtask(
          sched, task_type_pair, task_subtype_force, 0, 0, t->ci, t->cj, 0);

      /* Add the link between the new loop and both cells */
      engine_addlink(e, &t->ci->gradient, t2);
      atomic_inc(&t->ci->nr_gradient);
      engine_addlink(e, &t->cj->gradient, t2);
      atomic_inc(&t->cj->nr_gradient);
      engine_addlink(e, &t->ci->force, t3);
      atomic_inc(&t->ci->nr_force);
      engine_addlink(e, &t->cj->force, t3);
      atomic_inc(&t->cj->nr_force);

      /* Now, build all the dependencies for the hydro for the cells */
      /* that are local and are not descendant of the same super-cells */
      if (t->ci->nodeID == nodeID) {
        engine_make_hydro_loops_dependencies(sched, t, t2, t3, t->ci);
      }
      if (t->cj->nodeID == nodeID && t->ci->super != t->cj->super) {
        engine_make_hydro_loops_dependencies(sched, t, t2, t3, t->cj);
      }

#else

      /* Start by constructing the task for the second hydro loop */
      struct task *t2 = scheduler_addtask(
          sched, task_type_pair, task_subtype_force, 0, 0, t->ci, t->cj, 0);

      /* Add the link between the new loop and both cells */
      engine_addlink(e, &t->ci->force, t2);
      atomic_inc(&t->ci->nr_force);
      engine_addlink(e, &t->cj->force, t2);
      atomic_inc(&t->cj->nr_force);

      /* Now, build all the dependencies for the hydro for the cells */
      /* that are local and are not descendant of the same super-cells */
      if (t->ci->nodeID == nodeID) {
        engine_make_hydro_loops_dependencies(sched, t, t2, t->ci);
      }
      if (t->cj->nodeID == nodeID && t->ci->super != t->cj->super) {
        engine_make_hydro_loops_dependencies(sched, t, t2, t->cj);
      }

#endif

    }

    /* Otherwise, sub-self interaction? */
    else if (t->type == task_type_sub_self &&
             t->subtype == task_subtype_density) {

#ifdef EXTRA_HYDRO_LOOP

      /* Start by constructing the task for the second and third hydro loop */
      struct task *t2 =
          scheduler_addtask(sched, task_type_sub_self, task_subtype_gradient,
                            t->flags, 0, t->ci, t->cj, 0);
      struct task *t3 =
          scheduler_addtask(sched, task_type_sub_self, task_subtype_force,
                            t->flags, 0, t->ci, t->cj, 0);

      /* Add the link between the new loop and the cell */
      engine_addlink(e, &t->ci->gradient, t2);
      atomic_inc(&t->ci->nr_gradient);
      engine_addlink(e, &t->ci->force, t3);
      atomic_inc(&t->ci->nr_force);

      /* Now, build all the dependencies for the hydro for the cells */
      /* that are local and are not descendant of the same super-cells */
      if (t->ci->nodeID == nodeID) {
        engine_make_hydro_loops_dependencies(sched, t, t2, t3, t->ci);
      }

#else
      /* Start by constructing the task for the second hydro loop */
      struct task *t2 =
          scheduler_addtask(sched, task_type_sub_self, task_subtype_force,
                            t->flags, 0, t->ci, t->cj, 0);

      /* Add the link between the new loop and the cell */
      engine_addlink(e, &t->ci->force, t2);
      atomic_inc(&t->ci->nr_force);

      /* Now, build all the dependencies for the hydro for the cells */
      /* that are local and are not descendant of the same super-cells */
      if (t->ci->nodeID == nodeID) {
        engine_make_hydro_loops_dependencies(sched, t, t2, t->ci);
      }
#endif
    }

    /* Otherwise, sub-pair interaction? */
    else if (t->type == task_type_sub_pair &&
             t->subtype == task_subtype_density) {

#ifdef EXTRA_HYDRO_LOOP

      /* Start by constructing the task for the second and third hydro loop */
      struct task *t2 =
          scheduler_addtask(sched, task_type_sub_pair, task_subtype_gradient,
                            t->flags, 0, t->ci, t->cj, 0);
      struct task *t3 =
          scheduler_addtask(sched, task_type_sub_pair, task_subtype_force,
                            t->flags, 0, t->ci, t->cj, 0);

      /* Add the link between the new loop and both cells */
      engine_addlink(e, &t->ci->gradient, t2);
      atomic_inc(&t->ci->nr_gradient);
      engine_addlink(e, &t->cj->gradient, t2);
      atomic_inc(&t->cj->nr_gradient);
      engine_addlink(e, &t->ci->force, t3);
      atomic_inc(&t->ci->nr_force);
      engine_addlink(e, &t->cj->force, t3);
      atomic_inc(&t->cj->nr_force);

      /* Now, build all the dependencies for the hydro for the cells */
      /* that are local and are not descendant of the same super-cells */
      if (t->ci->nodeID == nodeID) {
        engine_make_hydro_loops_dependencies(sched, t, t2, t3, t->ci);
      }
      if (t->cj->nodeID == nodeID && t->ci->super != t->cj->super) {
        engine_make_hydro_loops_dependencies(sched, t, t2, t3, t->cj);
      }

#else
      /* Start by constructing the task for the second hydro loop */
      struct task *t2 =
          scheduler_addtask(sched, task_type_sub_pair, task_subtype_force,
                            t->flags, 0, t->ci, t->cj, 0);

      /* Add the link between the new loop and both cells */
      engine_addlink(e, &t->ci->force, t2);
      atomic_inc(&t->ci->nr_force);
      engine_addlink(e, &t->cj->force, t2);
      atomic_inc(&t->cj->nr_force);

      /* Now, build all the dependencies for the hydro for the cells */
      /* that are local and are not descendant of the same super-cells */
      if (t->ci->nodeID == nodeID) {
        engine_make_hydro_loops_dependencies(sched, t, t2, t->ci);
      }
      if (t->cj->nodeID == nodeID && t->ci->super != t->cj->super) {
        engine_make_hydro_loops_dependencies(sched, t, t2, t->cj);
      }
#endif
    }

    /* External gravity tasks should depend on init and unlock the kick */
    else if (t->type == task_type_grav_external) {
      scheduler_addunlock(sched, t->ci->init, t);
      scheduler_addunlock(sched, t, t->ci->kick);
    }
    /* Cooling tasks should depend on kick and unlock sourceterms */
    else if (t->type == task_type_cooling) {
      scheduler_addunlock(sched, t->ci->kick, t);
      scheduler_addunlock(sched, t->ci->sourceterms, t);		
	 }
	 /* source terms depend on cooling if performed, else on kick. It is the last task */
    else if (t->type == task_type_sourceterms) {
		if (e->policy == engine_policy_cooling)
		  scheduler_addunlock(sched, t->ci->cooling, t);
		else
		  scheduler_addunlock(sched, t->ci->kick, t);
    }
  }
}

/**
 * @brief Constructs the gravity tasks building the multipoles and propagating
 *them to the children
 *
 * Correct implementation is still lacking here.
 *
 * @param e The #engine.
 */
void engine_make_gravityrecursive_tasks(struct engine *e) {

  struct space *s = e->s;
  struct scheduler *sched = &e->sched;
  const int nodeID = e->nodeID;
  const int nr_cells = s->nr_cells;
  struct cell *cells = s->cells_top;

  for (int k = 0; k < nr_cells; k++) {

    /* Only do this for local cells containing gravity particles */
    if (cells[k].nodeID == nodeID && cells[k].gcount > 0) {

      /* Create tasks at top level. */
      struct task *up =
          scheduler_addtask(sched, task_type_grav_up, task_subtype_none, 0, 0,
                            &cells[k], NULL, 0);

      struct task *down = NULL;
      /* struct task *down = */
      /*     scheduler_addtask(sched, task_type_grav_down, task_subtype_none, 0,
       * 0, */
      /*                       &cells[k], NULL, 0); */

      /* Push tasks down the cell hierarchy. */
      engine_addtasks_grav(e, &cells[k], up, down);
    }
  }
}

/**
 * @brief Fill the #space's task list.
 *
 * @param e The #engine we are working with.
 */
void engine_maketasks(struct engine *e) {

  struct space *s = e->s;
  struct scheduler *sched = &e->sched;
  struct cell *cells = s->cells_top;
  const int nr_cells = s->nr_cells;
  const ticks tic = getticks();

  /* Re-set the scheduler. */
  scheduler_reset(sched, s->tot_cells * engine_maxtaskspercell);

  /* Construct the firt hydro loop over neighbours */
  if (e->policy & engine_policy_hydro) engine_make_hydroloop_tasks(e);

  /* Add the gravity mm tasks. */
  if (e->policy & engine_policy_self_gravity) engine_make_gravity_tasks(e);

  /* Split the tasks. */
  scheduler_splittasks(sched);

  /* Allocate the list of cell-task links. The maximum number of links
     is the number of cells (s->tot_cells) times the number of neighbours (27)
     times the number of interaction types (2, density and force). */
  if (e->links != NULL) free(e->links);
#ifdef EXTRA_HYDRO_LOOP
  e->size_links = s->tot_cells * 27 * 3;
#else
  e->size_links = s->tot_cells * 27 * 2;
#endif
  if ((e->links = malloc(sizeof(struct link) * e->size_links)) == NULL)
    error("Failed to allocate cell-task links.");
  e->nr_links = 0;

  /* Add the gravity up/down tasks at the top-level cells and push them down. */
  if (e->policy & engine_policy_self_gravity)
    engine_make_gravityrecursive_tasks(e);

  /* Count the number of tasks associated with each cell and
     store the density tasks in each cell, and make each sort
     depend on the sorts of its progeny. */
  if (e->policy & engine_policy_hydro) engine_count_and_link_tasks(e);

  /* Append hierarchical tasks to each cells */
  if (e->policy & engine_policy_hydro)
    for (int k = 0; k < nr_cells; k++)
      engine_make_hydro_hierarchical_tasks(e, &cells[k], NULL);

  if ((e->policy & engine_policy_self_gravity) ||
      (e->policy & engine_policy_external_gravity))
    for (int k = 0; k < nr_cells; k++)
      engine_make_gravity_hierarchical_tasks(e, &cells[k], NULL);

  /* Run through the tasks and make force tasks for each density task.
     Each force task depends on the cell ghosts and unlocks the kick task
     of its super-cell. */
  if (e->policy & engine_policy_hydro) engine_make_extra_hydroloop_tasks(e);

  /* Add the dependencies for the self-gravity stuff */
  if (e->policy & engine_policy_self_gravity) engine_link_gravity_tasks(e);

#ifdef WITH_MPI

  /* Add the communication tasks if MPI is being used. */
  if (e->policy & engine_policy_mpi) {

    /* Loop over the proxies. */
    for (int pid = 0; pid < e->nr_proxies; pid++) {

      /* Get a handle on the proxy. */
      struct proxy *p = &e->proxies[pid];

      /* Loop through the proxy's incoming cells and add the
         recv tasks. */
      for (int k = 0; k < p->nr_cells_in; k++)
        engine_addtasks_recv(e, p->cells_in[k], NULL, NULL, NULL, NULL);

      /* Loop through the proxy's outgoing cells and add the
         send tasks. */
      for (int k = 0; k < p->nr_cells_out; k++)
        engine_addtasks_send(e, p->cells_out[k], p->cells_in[0], NULL, NULL,
                             NULL, NULL);
    }
  }
#endif

  /* Set the unlocks per task. */
  scheduler_set_unlocks(sched);

  /* Rank the tasks. */
  scheduler_ranktasks(sched);

  /* Weight the tasks. */
  scheduler_reweight(sched, e->verbose);

  /* Set the tasks age. */
  e->tasks_age = 0;

  if (e->verbose)
    message("took %.3f %s (including reweight).",
            clocks_from_ticks(getticks() - tic), clocks_getunit());
}

/**
 * @brief Mark tasks to be skipped and set the sort flags accordingly.
 *        Threadpool mapper function for fixdt version.
 *
 * @param map_data pointer to the tasks
 * @param num_elements number of tasks
 * @param extra_data pointer to int that will define if a rebuild is needed.
 */
void engine_marktasks_fixdt_mapper(void *map_data, int num_elements,
                                   void *extra_data) {
  /* Unpack the arguments. */
  struct task *tasks = (struct task *)map_data;
  int *rebuild_space = (int *)extra_data;

  for (int ind = 0; ind < num_elements; ind++) {
    struct task *t = &tasks[ind];

    /* Pair? */
    if (t->type == task_type_pair || t->type == task_type_sub_pair) {

      /* Local pointers. */
      const struct cell *ci = t->ci;
      const struct cell *cj = t->cj;

      /* Too much particle movement? */
      if (t->tight &&
          (max(ci->h_max, cj->h_max) + ci->dx_max + cj->dx_max > cj->dmin ||
           ci->dx_max > space_maxreldx * ci->h_max ||
           cj->dx_max > space_maxreldx * cj->h_max))
        *rebuild_space = 1;

    }

    /* Sort? */
    else if (t->type == task_type_sort) {

      /* If all the sorts have been done, make this task implicit. */
      if (!(t->flags & (t->flags ^ t->ci->sorted))) t->implicit = 1;
    }
  }
}

/**
 * @brief Mark any sort tasks as initially skipped.
 *        Threadpool mapper function.
 *
 * @param map_data pointer to the tasks
 * @param num_elements number of tasks
 * @param extra_data unused
 */
void engine_marktasks_sorts_mapper(void *map_data, int num_elements,
                                   void *extra_data) {
  /* Unpack the arguments. */
  struct task *tasks = (struct task *)map_data;
  for (int ind = 0; ind < num_elements; ind++) {
    struct task *t = &tasks[ind];
    if (t->type == task_type_sort) {
      t->flags = 0;
      t->skip = 1;
    }
  }
}

/**
 * @brief Mark tasks to be skipped and set the sort flags accordingly.
 *        Threadpool mapper function.
 *
 * @param map_data pointer to the tasks
 * @param num_elements number of tasks
 * @param extra_data pointer to int that will define if a rebuild is needed.
 */
void engine_marktasks_mapper(void *map_data, int num_elements,
                             void *extra_data) {
  /* Unpack the arguments. */
  struct task *tasks = (struct task *)map_data;
  const int ti_end = ((int *)extra_data)[0];
  int *rebuild_space = &((int *)extra_data)[1];

  for (int ind = 0; ind < num_elements; ind++) {
    struct task *t = &tasks[ind];

    /* Single-cell task? */
    if (t->type == task_type_self || t->type == task_type_ghost ||
        t->type == task_type_sub_self) {

      /* Set this task's skip. */
      t->skip = (t->ci->ti_end_min > ti_end);
    }

    /* Pair? */
    else if (t->type == task_type_pair || t->type == task_type_sub_pair) {

      /* Local pointers. */
      const struct cell *ci = t->ci;
      const struct cell *cj = t->cj;

      /* Too much particle movement? */
      if (t->tight &&
          (max(ci->h_max, cj->h_max) + ci->dx_max + cj->dx_max > cj->dmin ||
           ci->dx_max > space_maxreldx * ci->h_max ||
           cj->dx_max > space_maxreldx * cj->h_max))
        *rebuild_space = 1;

      /* Set this task's skip. */
      if ((t->skip = (ci->ti_end_min > ti_end && cj->ti_end_min > ti_end)) == 1)
        continue;

      /* Set the sort flags. */
      if (t->type == task_type_pair && t->subtype != task_subtype_grav) {
        if (!(ci->sorted & (1 << t->flags))) {
          atomic_or(&ci->sorts->flags, (1 << t->flags));
          ci->sorts->skip = 0;
        }
        if (!(cj->sorted & (1 << t->flags))) {
          atomic_or(&cj->sorts->flags, (1 << t->flags));
          cj->sorts->skip = 0;
        }
      }

#ifdef WITH_MPI

      /* Activate the send/recv flags. */
      if (ci->nodeID != engine_rank) {

        /* Activate the tasks to recv foreign cell ci's data. */
        ci->recv_xv->skip = 0;
        ci->recv_rho->skip = 0;
        ci->recv_ti->skip = 0;

        /* Look for the local cell cj's send tasks. */
        struct link *l = NULL;
        for (l = cj->send_xv; l != NULL && l->t->cj->nodeID != ci->nodeID;
             l = l->next)
          ;
        if (l == NULL) error("Missing link to send_xv task.");
        l->t->skip = 0;

        for (l = cj->send_rho; l != NULL && l->t->cj->nodeID != ci->nodeID;
             l = l->next)
          ;
        if (l == NULL) error("Missing link to send_rho task.");
        l->t->skip = 0;

        for (l = cj->send_ti; l != NULL && l->t->cj->nodeID != ci->nodeID;
             l = l->next)
          ;
        if (l == NULL) error("Missing link to send_ti task.");
        l->t->skip = 0;

      } else if (cj->nodeID != engine_rank) {

        /* Activate the tasks to recv foreign cell cj's data. */
        cj->recv_xv->skip = 0;
        cj->recv_rho->skip = 0;
        cj->recv_ti->skip = 0;
        /* Look for the local cell ci's send tasks. */
        struct link *l = NULL;
        for (l = ci->send_xv; l != NULL && l->t->cj->nodeID != cj->nodeID;
             l = l->next)
          ;
        if (l == NULL) error("Missing link to send_xv task.");
        l->t->skip = 0;

        for (l = ci->send_rho; l != NULL && l->t->cj->nodeID != cj->nodeID;
             l = l->next)
          ;
        if (l == NULL) error("Missing link to send_rho task.");
        l->t->skip = 0;

        for (l = ci->send_ti; l != NULL && l->t->cj->nodeID != cj->nodeID;
             l = l->next)
          ;
        if (l == NULL) error("Missing link to send_ti task.");
        l->t->skip = 0;
      }

#endif
    }

    /* Kick? */
    else if (t->type == task_type_kick) {
      t->skip = (t->ci->ti_end_min > ti_end);
      t->ci->updated = 0;
      t->ci->g_updated = 0;
    }

    /* Init? */
    else if (t->type == task_type_init) {
      /* Set this task's skip. */
      t->skip = (t->ci->ti_end_min > ti_end);
    }

    /* None? */
    else if (t->type == task_type_none)
      t->skip = 1;
  }
}

/**
 * @brief Mark tasks to be skipped and set the sort flags accordingly.
 *
 * @return 1 if the space has to be rebuilt, 0 otherwise.
 */
int engine_marktasks(struct engine *e) {

  struct scheduler *s = &e->sched;
  const ticks tic = getticks();
  int rebuild_space = 0;

  /* Much less to do here if we're on a fixed time-step. */
  if (e->policy & engine_policy_fixdt) {

    /* Run through the tasks and mark as skip or not. */
    threadpool_map(&e->threadpool, engine_marktasks_fixdt_mapper, s->tasks,
                   s->nr_tasks, sizeof(struct task), 1000, &rebuild_space);
    return rebuild_space;

    /* Multiple-timestep case */
  } else {

    /* Run through the tasks and mark as skip or not. */
    int extra_data[2] = {e->ti_current, rebuild_space};
    threadpool_map(&e->threadpool, engine_marktasks_sorts_mapper, s->tasks,
                   s->nr_tasks, sizeof(struct task), 10000, NULL);

#ifdef WITH_MPI
    if (e->policy & engine_policy_mpi) {

      /* Skip all sends and recvs, we will unmark if needed. */
      for (int k = 0; k < s->nr_tasks; k++) {
        struct task *t = &s->tasks[k];
        if (t->type == task_type_send || t->type == task_type_recv) {
          t->skip = 1;
        }
      }
    }
#endif

    threadpool_map(&e->threadpool, engine_marktasks_mapper, s->tasks,
                   s->nr_tasks, sizeof(struct task), 10000, extra_data);
    rebuild_space = extra_data[1];
  }

  if (e->verbose)
    message("took %.3f %s.", clocks_from_ticks(getticks() - tic),
            clocks_getunit());

  /* All is well... */
  return rebuild_space;
}

/**
 * @brief Prints the number of tasks in the engine
 *
 * @param e The #engine.
 */
void engine_print_task_counts(struct engine *e) {

  struct scheduler *sched = &e->sched;

  /* Count and print the number of each task type. */
  int counts[task_type_count + 1];
  for (int k = 0; k <= task_type_count; k++) counts[k] = 0;
  for (int k = 0; k < sched->nr_tasks; k++)
    if (!sched->tasks[k].skip)
      counts[(int)sched->tasks[k].type] += 1;
    else
      counts[task_type_count] += 1;
#ifdef WITH_MPI
  printf("[%04i] %s engine_print_task_counts: task counts are [ %s=%i",
         e->nodeID, clocks_get_timesincestart(), taskID_names[0], counts[0]);
#else
  printf("%s engine_print_task_counts: task counts are [ %s=%i",
         clocks_get_timesincestart(), taskID_names[0], counts[0]);
#endif
  for (int k = 1; k < task_type_count; k++)
    printf(" %s=%i", taskID_names[k], counts[k]);
  printf(" skipped=%i ]\n", counts[task_type_count]);
  fflush(stdout);
  message("nr_parts = %zu.", e->s->nr_parts);
  message("nr_gparts = %zu.", e->s->nr_gparts);
}

/**
 * @brief Rebuild the space and tasks.
 *
 * @param e The #engine.
 */
void engine_rebuild(struct engine *e) {

  const ticks tic = getticks();

  /* Clear the forcerebuild flag, whatever it was. */
  e->forcerebuild = 0;

  /* Re-build the space. */
  space_rebuild(e->s, 0.0, e->verbose);

  if (e->ti_current == 0) space_sanitize(e->s);

/* If in parallel, exchange the cell structure. */
#ifdef WITH_MPI
  engine_exchange_cells(e);
#endif

  /* Re-build the tasks. */
  engine_maketasks(e);

  /* Run through the tasks and mark as skip or not. */
  if (engine_marktasks(e))
    error("engine_marktasks failed after space_rebuild.");

  /* Print the status of the system */
  if (e->verbose) engine_print_task_counts(e);

  if (e->verbose)
    message("took %.3f %s.", clocks_from_ticks(getticks() - tic),
            clocks_getunit());
}

/**
 * @brief Prepare the #engine by re-building the cells and tasks.
 *
 * @param e The #engine to prepare.
 * @param nodrift Whether to drift particles before rebuilding or not. Will
 *                not be necessary if all particles have already been
 *                drifted (before repartitioning for instance).
 */
void engine_prepare(struct engine *e, int nodrift) {

  TIMER_TIC;

  /* Run through the tasks and mark as skip or not. */
  int rebuild = (e->forcerebuild || engine_marktasks(e));

/* Collect the values of rebuild from all nodes. */
#ifdef WITH_MPI
  int buff = 0;
  if (MPI_Allreduce(&rebuild, &buff, 1, MPI_INT, MPI_MAX, MPI_COMM_WORLD) !=
      MPI_SUCCESS)
    error("Failed to aggregate the rebuild flag across nodes.");
  rebuild = buff;
#endif

  /* And rebuild if necessary. */
  if (rebuild) {

    /* Drift all particles to the current time if needed. */
    if (!nodrift) {
      e->drift_all = 1;
      engine_drift(e);

      /* Restore the default drifting policy */
      e->drift_all = (e->policy & engine_policy_drift_all);
    }

    engine_rebuild(e);
  }

  /* Re-rank the tasks every now and then. */
  if (e->tasks_age % engine_tasksreweight == 1) {
    scheduler_reweight(&e->sched, e->verbose);
  }
  e->tasks_age += 1;

  TIMER_TOC(timer_prepare);

  if (e->verbose)
    message("took %.3f %s (including marktask, rebuild and reweight).",
            clocks_from_ticks(getticks() - tic), clocks_getunit());
}

/**
 * @brief Implements a barrier for the #runner threads.
 *
 * @param e The #engine.
 * @param tid The thread ID
 */
void engine_barrier(struct engine *e, int tid) {

  /* First, get the barrier mutex. */
  if (pthread_mutex_lock(&e->barrier_mutex) != 0)
    error("Failed to get barrier mutex.");

  /* This thread is no longer running. */
  e->barrier_running -= 1;

  /* If all threads are in, send a signal... */
  if (e->barrier_running == 0)
    if (pthread_cond_broadcast(&e->barrier_cond) != 0)
      error("Failed to broadcast barrier full condition.");

  /* Wait for the barrier to open. */
  while (e->barrier_launch == 0 || tid >= e->barrier_launchcount)
    if (pthread_cond_wait(&e->barrier_cond, &e->barrier_mutex) != 0)
      error("Error waiting for barrier to close.");

  /* This thread has been launched. */
  e->barrier_running += 1;
  e->barrier_launch -= 1;

  /* If I'm the last one out, signal the condition again. */
  if (e->barrier_launch == 0)
    if (pthread_cond_broadcast(&e->barrier_cond) != 0)
      error("Failed to broadcast empty barrier condition.");

  /* Last but not least, release the mutex. */
  if (pthread_mutex_unlock(&e->barrier_mutex) != 0)
    error("Failed to get unlock the barrier mutex.");
}

/**
 * @brief Mapping function to collect the data from the kick.
 *
 * @param c A super-cell.
 */
void engine_collect_kick(struct cell *c) {

  /* Skip super-cells (Their values are already set) */
  if (c->kick != NULL) return;

  /* Counters for the different quantities. */
  int updated = 0, g_updated = 0;
  int ti_end_min = max_nr_timesteps;

  /* Only do something is the cell is non-empty */
  if (c->count != 0 || c->gcount != 0) {

    /* If this cell is not split, I'm in trouble. */
    if (!c->split) error("Cell is not split.");

    /* Collect the values from the progeny. */
    for (int k = 0; k < 8; k++) {
      struct cell *cp = c->progeny[k];
      if (cp != NULL) {

        /* Recurse */
        engine_collect_kick(cp);

        /* And update */
        ti_end_min = min(ti_end_min, cp->ti_end_min);
        updated += cp->updated;
        g_updated += cp->g_updated;
      }
    }
  }

  /* Store the collected values in the cell. */
  c->ti_end_min = ti_end_min;
  c->updated = updated;
  c->g_updated = g_updated;
}

/**
 * @brief Collects the next time-step by making each super-cell recurse
 * to collect the minimal of ti_end and the number of updated particles.
 *
 * @param e The #engine.
 */
void engine_collect_timestep(struct engine *e) {

  const ticks tic = getticks();
  int updates = 0, g_updates = 0;
  int ti_end_min = max_nr_timesteps;
  const struct space *s = e->s;

  /* Collect the cell data. */
  for (int k = 0; k < s->nr_cells; k++)
    if (s->cells_top[k].nodeID == e->nodeID) {
      struct cell *c = &s->cells_top[k];

      /* Make the top-cells recurse */
      engine_collect_kick(c);

      /* And aggregate */
      ti_end_min = min(ti_end_min, c->ti_end_min);
      updates += c->updated;
      g_updates += c->g_updated;
    }

/* Aggregate the data from the different nodes. */
#ifdef WITH_MPI
  {
    int in_i[1], out_i[1];
    in_i[0] = 0;
    out_i[0] = ti_end_min;
    if (MPI_Allreduce(out_i, in_i, 1, MPI_INT, MPI_MIN, MPI_COMM_WORLD) !=
        MPI_SUCCESS)
      error("Failed to aggregate t_end_min.");
    ti_end_min = in_i[0];
  }
  {
    unsigned long long in_ll[2], out_ll[2];
    out_ll[0] = updates;
    out_ll[1] = g_updates;
    if (MPI_Allreduce(out_ll, in_ll, 2, MPI_LONG_LONG_INT, MPI_SUM,
                      MPI_COMM_WORLD) != MPI_SUCCESS)
      error("Failed to aggregate energies.");
    updates = in_ll[0];
    g_updates = in_ll[1];
  }
#endif

  e->ti_end_min = ti_end_min;
  e->updates = updates;
  e->g_updates = g_updates;

  if (e->verbose)
    message("took %.3f %s.", clocks_from_ticks(getticks() - tic),
            clocks_getunit());
}

/**
 * @brief Print the conserved quantities statistics to a log file
 *
 * @param e The #engine.
 */
void engine_print_stats(struct engine *e) {

  const ticks tic = getticks();
  const struct space *s = e->s;

  double e_kin = 0.0, e_int = 0.0, e_pot = 0.0, e_rad = 0.0;
  double entropy = 0.0, mass = 0.0;
  double mom[3] = {0.0, 0.0, 0.0}, ang_mom[3] = {0.0, 0.0, 0.0};

  /* Collect the cell data. */
  for (int k = 0; k < s->nr_cells; k++)
    if (s->cells_top[k].nodeID == e->nodeID) {
      struct cell *c = &s->cells_top[k];
      mass += c->mass;
      e_kin += c->e_kin;
      e_int += c->e_int;
      e_pot += c->e_pot;
      e_rad += c->e_rad;
      entropy += c->entropy;
      mom[0] += c->mom[0];
      mom[1] += c->mom[1];
      mom[2] += c->mom[2];
      ang_mom[0] += c->ang_mom[0];
      ang_mom[1] += c->ang_mom[1];
      ang_mom[2] += c->ang_mom[2];
    }

/* Aggregate the data from the different nodes. */
#ifdef WITH_MPI
  {
    double in[12] = {0., 0., 0., 0., 0., 0., 0., 0., 0., 0., 0., 0.};
    double out[12];
    out[0] = e_kin;
    out[1] = e_int;
    out[2] = e_pot;
    out[3] = e_rad;
    out[4] = mom[0];
    out[5] = mom[1];
    out[6] = mom[2];
    out[7] = ang_mom[0];
    out[8] = ang_mom[1];
    out[9] = ang_mom[2];
    out[10] = mass;
    out[11] = entropy;
    if (MPI_Reduce(out, in, 11, MPI_DOUBLE, MPI_SUM, 0, MPI_COMM_WORLD) !=
        MPI_SUCCESS)
      error("Failed to aggregate stats.");
    e_kin = out[0];
    e_int = out[1];
    e_pot = out[2];
    e_rad = out[3];
    mom[0] = out[4];
    mom[1] = out[5];
    mom[2] = out[6];
    ang_mom[0] = out[7];
    ang_mom[1] = out[8];
    ang_mom[2] = out[9];
    mass = out[10];
    entropy = out[11];
  }
#endif

  const double e_tot = e_kin + e_int + e_pot;

  /* Print info */
  if (e->nodeID == 0) {
    fprintf(e->file_stats,
            " %14e %14e %14e %14e %14e %14e %14e %14e %14e %14e %14e %14e %14e "
            "%14e\n",
            e->time, mass, e_tot, e_kin, e_int, e_pot, e_rad, entropy, mom[0],
            mom[1], mom[2], ang_mom[0], ang_mom[1], ang_mom[2]);
    fflush(e->file_stats);
  }

  if (e->verbose)
    message("took %.3f %s.", clocks_from_ticks(getticks() - tic),
            clocks_getunit());
}

/**
 * @brief Launch the runners.
 *
 * @param e The #engine.
 * @param nr_runners The number of #runner to let loose.
 * @param mask The task mask to launch.
 * @param submask The sub-task mask to launch.
 */
void engine_launch(struct engine *e, int nr_runners, unsigned int mask,
                   unsigned int submask) {

  const ticks tic = getticks();

  /* Prepare the scheduler. */
  atomic_inc(&e->sched.waiting);

  /* Cry havoc and let loose the dogs of war. */
  e->barrier_launch = nr_runners;
  e->barrier_launchcount = nr_runners;
  if (pthread_cond_broadcast(&e->barrier_cond) != 0)
    error("Failed to broadcast barrier open condition.");

  /* Load the tasks. */
  pthread_mutex_unlock(&e->barrier_mutex);
  scheduler_start(&e->sched, mask, submask);
  pthread_mutex_lock(&e->barrier_mutex);

  /* Remove the safeguard. */
  pthread_mutex_lock(&e->sched.sleep_mutex);
  atomic_dec(&e->sched.waiting);
  pthread_cond_broadcast(&e->sched.sleep_cond);
  pthread_mutex_unlock(&e->sched.sleep_mutex);

  /* Sit back and wait for the runners to come home. */
  while (e->barrier_launch || e->barrier_running)
    if (pthread_cond_wait(&e->barrier_cond, &e->barrier_mutex) != 0)
      error("Error while waiting for barrier.");

  if (e->verbose)
    message("took %.3f %s.", clocks_from_ticks(getticks() - tic),
            clocks_getunit());
}

/**
 * @brief Initialises the particles and set them in a state ready to move
 *forward in time.
 *
 * @param e The #engine
 * @param flag_entropy_ICs Did the 'Internal Energy' of the particles actually
 *contain entropy ?
 */
void engine_init_particles(struct engine *e, int flag_entropy_ICs) {

  struct space *s = e->s;

  struct clocks_time time1, time2;
  clocks_gettime(&time1);

  if (e->nodeID == 0) message("Running initialisation fake time-step.");

  engine_prepare(e, 1);

  engine_marktasks(e);

  /* Build the masks corresponding to the policy */
  unsigned int mask = 0;
  unsigned int submask = 0;

  /* We always have sort tasks */
  mask |= 1 << task_type_sort;
  mask |= 1 << task_type_init;

  /* Add the tasks corresponding to hydro operations to the masks */
  if (e->policy & engine_policy_hydro) {

    mask |= 1 << task_type_self;
    mask |= 1 << task_type_pair;
    mask |= 1 << task_type_sub_self;
    mask |= 1 << task_type_sub_pair;
    mask |= 1 << task_type_ghost;

    submask |= 1 << task_subtype_density;
  }

  /* Add the tasks corresponding to self-gravity to the masks */
  if (e->policy & engine_policy_self_gravity) {

    mask |= 1 << task_type_grav_up;
    mask |= 1 << task_type_grav_mm;
    mask |= 1 << task_type_grav_gather_m;
    mask |= 1 << task_type_grav_fft;
    mask |= 1 << task_type_self;
    mask |= 1 << task_type_pair;
    mask |= 1 << task_type_sub_self;
    mask |= 1 << task_type_sub_pair;

    submask |= 1 << task_subtype_grav;
  }

  /* Add the tasks corresponding to external gravity to the masks */
  if (e->policy & engine_policy_external_gravity) {

    mask |= 1 << task_type_grav_external;
  }

  /* Add MPI tasks if need be */
  if (e->policy & engine_policy_mpi) {

    mask |= 1 << task_type_send;
    mask |= 1 << task_type_recv;
    submask |= 1 << task_subtype_tend;
  }

  /* Now, launch the calculation */
  TIMER_TIC;
  engine_launch(e, e->nr_threads, mask, submask);
  TIMER_TOC(timer_runners);

  /* Apply some conversions (e.g. internal energy -> entropy) */
  if (!flag_entropy_ICs) {

    /* Apply the conversion */
    space_map_cells_pre(s, 0, cell_convert_hydro, NULL);

    /* Correct what we did (e.g. in PE-SPH, need to recompute rho_bar) */
    if (hydro_need_extra_init_loop)
      engine_launch(e, e->nr_threads, mask, submask);
  }

  clocks_gettime(&time2);

  /* Ready to go */
  e->step = -1;
  e->wallclock_time = (float)clocks_diff(&time1, &time2);

  if (e->verbose) message("took %.3f %s.", e->wallclock_time, clocks_getunit());
}

/**
 * @brief Let the #engine loose to compute the forces.
 *
 * @param e The #engine.
 */
void engine_step(struct engine *e) {

  double snapshot_drift_time = 0.;

  TIMER_TIC2;

  struct clocks_time time1, time2;
  clocks_gettime(&time1);

  e->tic_step = getticks();

  /* Recover the (integer) end of the next time-step */
  engine_collect_timestep(e);

  /* Check for output */
  while (e->ti_end_min >= e->ti_nextSnapshot && e->ti_nextSnapshot > 0) {

    e->ti_old = e->ti_current;
    e->ti_current = e->ti_nextSnapshot;
    e->time = e->ti_current * e->timeBase + e->timeBegin;
    e->timeOld = e->ti_old * e->timeBase + e->timeBegin;
    e->timeStep = (e->ti_current - e->ti_old) * e->timeBase;
    snapshot_drift_time = e->timeStep;

    /* Drift everybody to the snapshot position */
    e->drift_all = 1;
    engine_drift(e);

    /* Restore the default drifting policy */
    e->drift_all = (e->policy & engine_policy_drift_all);

    /* Dump... */
    engine_dump_snapshot(e);

    /* ... and find the next output time */
    engine_compute_next_snapshot_time(e);
  }

  /* Move forward in time */
  e->ti_old = e->ti_current;
  e->ti_current = e->ti_end_min;
  e->step += 1;
  e->time = e->ti_current * e->timeBase + e->timeBegin;
  e->timeOld = e->ti_old * e->timeBase + e->timeBegin;
  e->timeStep = (e->ti_current - e->ti_old) * e->timeBase + snapshot_drift_time;

  if (e->nodeID == 0) {

    /* Print some information to the screen */
    printf("  %6d %14e %14e %10zu %10zu %21.3f\n", e->step, e->time,
           e->timeStep, e->updates, e->g_updates, e->wallclock_time);
    fflush(stdout);

    fprintf(e->file_timesteps, "  %6d %14e %14e %10zu %10zu %21.3f\n", e->step,
            e->time, e->timeStep, e->updates, e->g_updates, e->wallclock_time);
    fflush(e->file_timesteps);
  }

  /* Save some statistics */
  if (e->time - e->timeLastStatistics >= e->deltaTimeStatistics) {
    engine_print_stats(e);
    e->timeLastStatistics += e->deltaTimeStatistics;
  }

  /* Drift only the necessary particles, that all means all particles
   * if we are about to repartition. */
  int repart = (e->forcerepart != REPART_NONE);
  e->drift_all = repart || e->drift_all;
  engine_drift(e);

  /* Re-distribute the particles amongst the nodes? */
  if (repart) engine_repartition(e);

  /* Prepare the space. */
  engine_prepare(e, e->drift_all);

  /* Restore the default drifting policy */
  e->drift_all = (e->policy & engine_policy_drift_all);

  /* Build the masks corresponding to the policy */
  unsigned int mask = 0, submask = 0;

  /* We always have sort tasks and init tasks */
  mask |= 1 << task_type_sort;
  mask |= 1 << task_type_init;

  /* Add the correct kick task */
  if (e->policy & engine_policy_fixdt) {
    mask |= 1 << task_type_kick_fixdt;
  } else {
    mask |= 1 << task_type_kick;
  }

  /* Add the tasks corresponding to hydro operations to the masks */
  if (e->policy & engine_policy_hydro) {

    mask |= 1 << task_type_self;
    mask |= 1 << task_type_pair;
    mask |= 1 << task_type_sub_self;
    mask |= 1 << task_type_sub_pair;
    mask |= 1 << task_type_ghost;

    submask |= 1 << task_subtype_density;
    submask |= 1 << task_subtype_force;

#ifdef EXTRA_HYDRO_LOOP
    mask |= 1 << task_type_extra_ghost;
    submask |= 1 << task_subtype_gradient;
#endif
  }

  /* Add the tasks corresponding to self-gravity to the masks */
  if (e->policy & engine_policy_self_gravity) {

    mask |= 1 << task_type_grav_up;
    mask |= 1 << task_type_grav_mm;
    mask |= 1 << task_type_grav_gather_m;
    mask |= 1 << task_type_grav_fft;
    mask |= 1 << task_type_self;
    mask |= 1 << task_type_pair;
    mask |= 1 << task_type_sub_self;
    mask |= 1 << task_type_sub_pair;

    submask |= 1 << task_subtype_grav;
  }

  /* Add the tasks corresponding to external gravity to the masks */
  if (e->policy & engine_policy_external_gravity) {
    mask |= 1 << task_type_grav_external;
  }

  /* Add the tasks corresponding to cooling to the masks */
  if (e->policy & engine_policy_cooling) {
    mask |= 1 << task_type_cooling;
  }

  /* Add the tasks corresponding to sourceterms to the masks */
  if (e->policy & engine_policy_sourceterms) {
    mask |= 1 << task_type_sourceterms;
  }

  /* Add MPI tasks if need be */
  if (e->policy & engine_policy_mpi) {

    mask |= 1 << task_type_send;
    mask |= 1 << task_type_recv;
    submask |= 1 << task_subtype_tend;
  }

  if (e->verbose) engine_print_task_counts(e);

  /* Send off the runners. */
  TIMER_TIC;
  engine_launch(e, e->nr_threads, mask, submask);
  TIMER_TOC(timer_runners);

  TIMER_TOC2(timer_step);

  clocks_gettime(&time2);

  e->wallclock_time = (float)clocks_diff(&time1, &time2);
  e->toc_step = getticks();
}

/**
 * @brief Returns 1 if the simulation has reached its end point, 0 otherwise
 */
int engine_is_done(struct engine *e) {
  return !(e->ti_current < max_nr_timesteps);
}

/**
 * @brief Drift particles using the current engine drift policy.
 *
 * @param e The #engine.
 */
void engine_drift(struct engine *e) {

  const ticks tic = getticks();
  threadpool_map(&e->threadpool, runner_do_drift_mapper, e->s->cells_top,
                 e->s->nr_cells, sizeof(struct cell), 1, e);
  if (e->verbose)
    message("took %.3f %s.", clocks_from_ticks(getticks() - tic),
            clocks_getunit());
}

/**
 * @brief Create and fill the proxies.
 *
 * @param e The #engine.
 */
void engine_makeproxies(struct engine *e) {

#ifdef WITH_MPI
  const int *cdim = e->s->cdim;
  const struct space *s = e->s;
  struct cell *cells = s->cells_top;
  struct proxy *proxies = e->proxies;
  ticks tic = getticks();

  /* Prepare the proxies and the proxy index. */
  if (e->proxy_ind == NULL)
    if ((e->proxy_ind = (int *)malloc(sizeof(int) * e->nr_nodes)) == NULL)
      error("Failed to allocate proxy index.");
  for (int k = 0; k < e->nr_nodes; k++) e->proxy_ind[k] = -1;
  e->nr_proxies = 0;

  /* The following loop is super-clunky, but it's necessary
     to ensure that the order of the send and recv cells in
     the proxies is identical for all nodes! */

  /* Loop over each cell in the space. */
  int ind[3];
  for (ind[0] = 0; ind[0] < cdim[0]; ind[0]++)
    for (ind[1] = 0; ind[1] < cdim[1]; ind[1]++)
      for (ind[2] = 0; ind[2] < cdim[2]; ind[2]++) {

        /* Get the cell ID. */
        const int cid = cell_getid(cdim, ind[0], ind[1], ind[2]);

        /* Loop over all its neighbours (periodic). */
        for (int i = -1; i <= 1; i++) {
          int ii = ind[0] + i;
          if (ii >= cdim[0])
            ii -= cdim[0];
          else if (ii < 0)
            ii += cdim[0];
          for (int j = -1; j <= 1; j++) {
            int jj = ind[1] + j;
            if (jj >= cdim[1])
              jj -= cdim[1];
            else if (jj < 0)
              jj += cdim[1];
            for (int k = -1; k <= 1; k++) {
              int kk = ind[2] + k;
              if (kk >= cdim[2])
                kk -= cdim[2];
              else if (kk < 0)
                kk += cdim[2];

              /* Get the cell ID. */
              const int cjd = cell_getid(cdim, ii, jj, kk);

              /* Add to proxies? */
              if (cells[cid].nodeID == e->nodeID &&
                  cells[cjd].nodeID != e->nodeID) {
                int pid = e->proxy_ind[cells[cjd].nodeID];
                if (pid < 0) {
                  if (e->nr_proxies == engine_maxproxies)
                    error("Maximum number of proxies exceeded.");
                  proxy_init(&proxies[e->nr_proxies], e->nodeID,
                             cells[cjd].nodeID);
                  e->proxy_ind[cells[cjd].nodeID] = e->nr_proxies;
                  pid = e->nr_proxies;
                  e->nr_proxies += 1;
                }
                proxy_addcell_in(&proxies[pid], &cells[cjd]);
                proxy_addcell_out(&proxies[pid], &cells[cid]);
                cells[cid].sendto |= (1ULL << pid);
              }

              if (cells[cjd].nodeID == e->nodeID &&
                  cells[cid].nodeID != e->nodeID) {
                int pid = e->proxy_ind[cells[cid].nodeID];
                if (pid < 0) {
                  if (e->nr_proxies == engine_maxproxies)
                    error("Maximum number of proxies exceeded.");
                  proxy_init(&proxies[e->nr_proxies], e->nodeID,
                             cells[cid].nodeID);
                  e->proxy_ind[cells[cid].nodeID] = e->nr_proxies;
                  pid = e->nr_proxies;
                  e->nr_proxies += 1;
                }
                proxy_addcell_in(&proxies[pid], &cells[cid]);
                proxy_addcell_out(&proxies[pid], &cells[cjd]);
                cells[cjd].sendto |= (1ULL << pid);
              }
            }
          }
        }
      }

  if (e->verbose)
    message("took %.3f %s.", clocks_from_ticks(getticks() - tic),
            clocks_getunit());
#else
  error("SWIFT was not compiled with MPI support.");
#endif
}

/**
 * @brief Split the underlying space into regions and assign to separate nodes.
 *
 * @param e The #engine.
 * @param initial_partition structure defining the cell partition technique
 */
void engine_split(struct engine *e, struct partition *initial_partition) {

#ifdef WITH_MPI
  struct space *s = e->s;

  /* Do the initial partition of the cells. */
  partition_initial_partition(initial_partition, e->nodeID, e->nr_nodes, s);

  /* Make the proxies. */
  engine_makeproxies(e);

  /* Re-allocate the local parts. */
  if (e->verbose)
    message("Re-allocating parts array from %zu to %zu.", s->size_parts,
            (size_t)(s->nr_parts * 1.2));
  s->size_parts = s->nr_parts * 1.2;
  struct part *parts_new = NULL;
  struct xpart *xparts_new = NULL;
  if (posix_memalign((void **)&parts_new, part_align,
                     sizeof(struct part) * s->size_parts) != 0 ||
      posix_memalign((void **)&xparts_new, xpart_align,
                     sizeof(struct xpart) * s->size_parts) != 0)
    error("Failed to allocate new part data.");
  memcpy(parts_new, s->parts, sizeof(struct part) * s->nr_parts);
  memcpy(xparts_new, s->xparts, sizeof(struct xpart) * s->nr_parts);
  free(s->parts);
  free(s->xparts);
  s->parts = parts_new;
  s->xparts = xparts_new;

  /* Re-link the gparts. */
  if (s->nr_parts > 0 && s->nr_gparts > 0)
    part_relink_gparts(s->parts, s->nr_parts, 0);

  /* Re-allocate the local gparts. */
  if (e->verbose)
    message("Re-allocating gparts array from %zu to %zu.", s->size_gparts,
            (size_t)(s->nr_gparts * 1.2));
  s->size_gparts = s->nr_gparts * 1.2;
  struct gpart *gparts_new = NULL;
  if (posix_memalign((void **)&gparts_new, gpart_align,
                     sizeof(struct gpart) * s->size_gparts) != 0)
    error("Failed to allocate new gpart data.");
  memcpy(gparts_new, s->gparts, sizeof(struct gpart) * s->nr_gparts);
  free(s->gparts);
  s->gparts = gparts_new;

  /* Re-link the parts. */
  if (s->nr_parts > 0 && s->nr_gparts > 0)
    part_relink_parts(s->gparts, s->nr_gparts, s->parts);

#ifdef SWIFT_DEBUG_CHECKS

  /* Verify that the links are correct */
  for (size_t k = 0; k < s->nr_gparts; ++k) {

    if (s->gparts[k].id_or_neg_offset <= 0) {

      struct part *part = &s->parts[-s->gparts[k].id_or_neg_offset];

      if (part->gpart != &s->gparts[k]) error("Linking problem !");

      if (s->gparts[k].x[0] != part->x[0] || s->gparts[k].x[1] != part->x[1] ||
          s->gparts[k].x[2] != part->x[2])
        error("Linked particles are not at the same position !");
    }
  }
  for (size_t k = 0; k < s->nr_parts; ++k) {

    if (s->parts[k].gpart != NULL &&
        s->parts[k].gpart->id_or_neg_offset != -(ptrdiff_t)k)
      error("Linking problem !");
  }

#endif

#else
  error("SWIFT was not compiled with MPI support.");
#endif
}

/**
 * @brief Writes a snapshot with the current state of the engine
 *
 * @param e The #engine.
 */
void engine_dump_snapshot(struct engine *e) {

  struct clocks_time time1, time2;
  clocks_gettime(&time1);

  if (e->verbose) message("writing snapshot at t=%e.", e->time);

/* Dump... */
#if defined(WITH_MPI)
#if defined(HAVE_PARALLEL_HDF5)
  write_output_parallel(e, e->snapshotBaseName, e->internalUnits,
                        e->snapshotUnits, e->nodeID, e->nr_nodes,
                        MPI_COMM_WORLD, MPI_INFO_NULL);
#else
  write_output_serial(e, e->snapshotBaseName, e->internalUnits,
                      e->snapshotUnits, e->nodeID, e->nr_nodes, MPI_COMM_WORLD,
                      MPI_INFO_NULL);
#endif
#else
  write_output_single(e, e->snapshotBaseName, e->internalUnits,
                      e->snapshotUnits);
#endif

  clocks_gettime(&time2);
  if (e->verbose)
    message("writing particle properties took %.3f %s.",
            (float)clocks_diff(&time1, &time2), clocks_getunit());
}

#ifdef HAVE_SETAFFINITY
/**
 * @brief Returns the initial affinity the main thread is using.
 */
static cpu_set_t *engine_entry_affinity() {

  static int use_entry_affinity = 0;
  static cpu_set_t entry_affinity;

  if (!use_entry_affinity) {
    pthread_t engine = pthread_self();
    pthread_getaffinity_np(engine, sizeof(entry_affinity), &entry_affinity);
    use_entry_affinity = 1;
  }

  return &entry_affinity;
}
#endif

/**
 * @brief  Ensure the NUMA node on which we initialise (first touch) everything
 *  doesn't change before engine_init allocates NUMA-local workers.
 */
void engine_pin() {

#ifdef HAVE_SETAFFINITY
  cpu_set_t *entry_affinity = engine_entry_affinity();
  int pin;
  for (pin = 0; pin < CPU_SETSIZE && !CPU_ISSET(pin, entry_affinity); ++pin)
    ;

  cpu_set_t affinity;
  CPU_ZERO(&affinity);
  CPU_SET(pin, &affinity);
  if (sched_setaffinity(0, sizeof(affinity), &affinity) != 0) {
    error("failed to set engine's affinity");
  }
#else
  error("SWIFT was not compiled with support for pinning.");
#endif
}

/**
 * @brief Unpins the main thread.
 */
void engine_unpin() {
#ifdef HAVE_SETAFFINITY
  pthread_t main_thread = pthread_self();
  cpu_set_t *entry_affinity = engine_entry_affinity();
  pthread_setaffinity_np(main_thread, sizeof(*entry_affinity), entry_affinity);
#else
  error("SWIFT was not compiled with support for pinning.");
#endif
}

/**
 * @brief init an engine with the given number of threads, queues, and
 *      the given policy.
 *
 * @param e The #engine.
 * @param s The #space in which this #runner will run.
 * @param params The parsed parameter file.
 * @param nr_nodes The number of MPI ranks.
 * @param nodeID The MPI rank of this node.
 * @param nr_threads The number of threads per MPI rank.
 * @param with_aff use processor affinity, if supported.
 * @param policy The queuing policy to use.
 * @param verbose Is this #engine talkative ?
 * @param internal_units The system of units used internally.
 * @param physical_constants The #phys_const used for this run.
 * @param hydro The #hydro_props used for this run.
 * @param potential The properties of the external potential.
<<<<<<< HEAD
 * @param cooling The properties of the cooling function.
 * @param sourceterms The properties of the source terms function.
=======
 * @param cooling_func The properties of the cooling function.
>>>>>>> d6ebadaf
 */
void engine_init(struct engine *e, struct space *s,
                 const struct swift_params *params, int nr_nodes, int nodeID,
                 int nr_threads, int with_aff, int policy, int verbose,
                 const struct UnitSystem *internal_units,
                 const struct phys_const *physical_constants,
                 const struct hydro_props *hydro,
                 const struct external_potential *potential,
<<<<<<< HEAD
                 const struct cooling_data *cooling,
                 struct sourceterms *sourceterms) {
=======
                 const struct cooling_function_data *cooling_func) {
>>>>>>> d6ebadaf

  /* Clean-up everything */
  bzero(e, sizeof(struct engine));

  /* Store the values. */
  e->s = s;
  e->nr_threads = nr_threads;
  e->policy = policy;
  e->step = 0;
  e->nr_nodes = nr_nodes;
  e->nodeID = nodeID;
  e->proxy_ind = NULL;
  e->nr_proxies = 0;
  e->forcerebuild = 1;
  e->forcerepart = REPART_NONE;
  e->links = NULL;
  e->nr_links = 0;
  e->timeBegin = parser_get_param_double(params, "TimeIntegration:time_begin");
  e->timeEnd = parser_get_param_double(params, "TimeIntegration:time_end");
  e->timeOld = e->timeBegin;
  e->time = e->timeBegin;
  e->ti_old = 0;
  e->ti_current = 0;
  e->timeStep = 0.;
  e->timeBase = 0.;
  e->timeBase_inv = 0.;
  e->drift_all = (policy & engine_policy_drift_all);
  e->internalUnits = internal_units;
  e->timeFirstSnapshot =
      parser_get_param_double(params, "Snapshots:time_first");
  e->deltaTimeSnapshot =
      parser_get_param_double(params, "Snapshots:delta_time");
  e->ti_nextSnapshot = 0;
  parser_get_param_string(params, "Snapshots:basename", e->snapshotBaseName);
  e->snapshotCompression =
      parser_get_opt_param_int(params, "Snapshots:compression", 0);
  e->snapshotUnits = malloc(sizeof(struct UnitSystem));
  units_init_default(e->snapshotUnits, params, "Snapshots", internal_units);
  e->dt_min = parser_get_param_double(params, "TimeIntegration:dt_min");
  e->dt_max = parser_get_param_double(params, "TimeIntegration:dt_max");
  e->file_stats = NULL;
  e->file_timesteps = NULL;
  e->deltaTimeStatistics =
      parser_get_param_double(params, "Statistics:delta_time");
  e->timeLastStatistics = e->timeBegin - e->deltaTimeStatistics;
  e->verbose = verbose;
  e->count_step = 0;
  e->wallclock_time = 0.f;
  e->physical_constants = physical_constants;
  e->hydro_properties = hydro;
  e->external_potential = potential;
<<<<<<< HEAD
  e->cooling_data = cooling;
  e->sourceterms = sourceterms;
=======
  e->cooling_func = cooling_func;
>>>>>>> d6ebadaf
  e->parameter_file = params;
  engine_rank = nodeID;

  /* Make the space link back to the engine. */
  s->e = e;

  /* Get the number of queues */
  int nr_queues =
      parser_get_opt_param_int(params, "Scheduler:nr_queues", nr_threads);
  if (nr_queues <= 0) nr_queues = e->nr_threads;
  if (nr_queues != nr_threads)
    message("Number of task queues set to %d", nr_queues);
  s->nr_queues = nr_queues;

/* Deal with affinity. For now, just figure out the number of cores. */
#if defined(HAVE_SETAFFINITY)
  const int nr_cores = sysconf(_SC_NPROCESSORS_ONLN);
  cpu_set_t *entry_affinity = engine_entry_affinity();
  const int nr_affinity_cores = CPU_COUNT(entry_affinity);

  if (nr_cores > CPU_SETSIZE) /* Unlikely, except on e.g. SGI UV. */
    error("must allocate dynamic cpu_set_t (too many cores per node)");

  char *buf = malloc((nr_cores + 1) * sizeof(char));
  buf[nr_cores] = '\0';
  for (int j = 0; j < nr_cores; ++j) {
    /* Reversed bit order from convention, but same as e.g. Intel MPI's
     * I_MPI_PIN_DOMAIN explicit mask: left-to-right, LSB-to-MSB. */
    buf[j] = CPU_ISSET(j, entry_affinity) ? '1' : '0';
  }

  if (verbose && with_aff) message("Affinity at entry: %s", buf);

  int *cpuid = NULL;
  cpu_set_t cpuset;

  if (with_aff) {

    cpuid = malloc(nr_affinity_cores * sizeof(int));

    int skip = 0;
    for (int k = 0; k < nr_affinity_cores; k++) {
      int c;
      for (c = skip; c < CPU_SETSIZE && !CPU_ISSET(c, entry_affinity); ++c)
        ;
      cpuid[k] = c;
      skip = c + 1;
    }

#if defined(HAVE_LIBNUMA) && defined(_GNU_SOURCE)
    if ((policy & engine_policy_cputight) != engine_policy_cputight) {

      if (numa_available() >= 0) {
        if (nodeID == 0) message("prefer NUMA-distant CPUs");

        /* Get list of numa nodes of all available cores. */
        int *nodes = malloc(nr_affinity_cores * sizeof(int));
        int nnodes = 0;
        for (int i = 0; i < nr_affinity_cores; i++) {
          nodes[i] = numa_node_of_cpu(cpuid[i]);
          if (nodes[i] > nnodes) nnodes = nodes[i];
        }
        nnodes += 1;

        /* Count cores per node. */
        int *core_counts = malloc(nnodes * sizeof(int));
        for (int i = 0; i < nr_affinity_cores; i++) {
          core_counts[nodes[i]] = 0;
        }
        for (int i = 0; i < nr_affinity_cores; i++) {
          core_counts[nodes[i]] += 1;
        }

        /* Index cores within each node. */
        int *core_indices = malloc(nr_affinity_cores * sizeof(int));
        for (int i = nr_affinity_cores - 1; i >= 0; i--) {
          core_indices[i] = core_counts[nodes[i]];
          core_counts[nodes[i]] -= 1;
        }

        /* Now sort so that we pick adjacent cpuids from different nodes
         * by sorting internal node core indices. */
        int done = 0;
        while (!done) {
          done = 1;
          for (int i = 1; i < nr_affinity_cores; i++) {
            if (core_indices[i] < core_indices[i - 1]) {
              int t = cpuid[i - 1];
              cpuid[i - 1] = cpuid[i];
              cpuid[i] = t;

              t = core_indices[i - 1];
              core_indices[i - 1] = core_indices[i];
              core_indices[i] = t;
              done = 0;
            }
          }
        }

        free(nodes);
        free(core_counts);
        free(core_indices);
      }
    }
#endif
  } else {
    if (nodeID == 0) message("no processor affinity used");

  } /* with_aff */

  /* Avoid (unexpected) interference between engine and runner threads. We can
   * do this once we've made at least one call to engine_entry_affinity and
   * maybe numa_node_of_cpu(sched_getcpu()), even if the engine isn't already
   * pinned. Also unpin this when asked to not pin at all (!with_aff). */
  engine_unpin();
#endif

  if (with_aff) {
#ifdef WITH_MPI
    printf("[%04i] %s engine_init: cpu map is [ ", nodeID,
           clocks_get_timesincestart());
#else
    printf("%s engine_init: cpu map is [ ", clocks_get_timesincestart());
#endif
    for (int i = 0; i < nr_affinity_cores; i++) printf("%i ", cpuid[i]);
    printf("].\n");
  }

  /* Are we doing stuff in parallel? */
  if (nr_nodes > 1) {
#ifndef WITH_MPI
    error("SWIFT was not compiled with MPI support.");
#else
    e->policy |= engine_policy_mpi;
    if ((e->proxies = (struct proxy *)malloc(sizeof(struct proxy) *
                                             engine_maxproxies)) == NULL)
      error("Failed to allocate memory for proxies.");
    bzero(e->proxies, sizeof(struct proxy) * engine_maxproxies);
    e->nr_proxies = 0;
#endif
  }

  /* Open some files */
  if (e->nodeID == 0) {
    char energyfileName[200] = "";
    parser_get_opt_param_string(params, "Statistics:energy_file_name",
                                energyfileName,
                                engine_default_energy_file_name);
    sprintf(energyfileName + strlen(energyfileName), ".txt");
    e->file_stats = fopen(energyfileName, "w");
    fprintf(e->file_stats,
            "#%14s %14s %14s %14s %14s %14s %14s %14s %14s %14s %14s %14s %14s "
            "%14s\n",
            "Time", "Mass", "E_tot", "E_kin", "E_int", "E_pot", "E_radcool",
            "Entropy", "p_x", "p_y", "p_z", "ang_x", "ang_y", "ang_z");
    fflush(e->file_stats);

    char timestepsfileName[200] = "";
    parser_get_opt_param_string(params, "Statistics:timestep_file_name",
                                timestepsfileName,
                                engine_default_timesteps_file_name);

    sprintf(timestepsfileName + strlen(timestepsfileName), "_%d.txt",
            nr_nodes * nr_threads);
    e->file_timesteps = fopen(timestepsfileName, "w");
    fprintf(e->file_timesteps,
            "# Branch: %s\n# Revision: %s\n# Compiler: %s, Version: %s \n# "
            "Number of threads: %d\n# Number of MPI ranks: %d\n# Hydrodynamic "
            "scheme: %s\n# Hydrodynamic kernel: %s\n# No. of neighbours: %.2f "
            "+/- %.2f\n# Eta: %f\n",
            git_branch(), git_revision(), compiler_name(), compiler_version(),
            e->nr_threads, e->nr_nodes, SPH_IMPLEMENTATION, kernel_name,
            e->hydro_properties->target_neighbours,
            e->hydro_properties->delta_neighbours,
            e->hydro_properties->eta_neighbours);

    fprintf(e->file_timesteps, "# %6s %14s %14s %10s %10s %16s [%s]\n", "Step",
            "Time", "Time-step", "Updates", "g-Updates", "Wall-clock time",
            clocks_getunit());
    fflush(e->file_timesteps);
  }

  /* Print policy */
  engine_print_policy(e);

  /* Print information about the hydro scheme */
  if (e->policy & engine_policy_hydro)
    if (e->nodeID == 0) hydro_props_print(e->hydro_properties);

  /* Check we have sensible time bounds */
  if (e->timeBegin >= e->timeEnd)
    error(
        "Final simulation time (t_end = %e) must be larger than the start time "
        "(t_beg = %e)",
        e->timeEnd, e->timeBegin);

  /* Check we have sensible time-step values */
  if (e->dt_min > e->dt_max)
    error(
        "Minimal time-step size (%e) must be smaller than maximal time-step "
        "size (%e)",
        e->dt_min, e->dt_max);

  /* Deal with timestep */
  e->timeBase = (e->timeEnd - e->timeBegin) / max_nr_timesteps;
  e->timeBase_inv = 1.0 / e->timeBase;
  e->ti_current = 0;

  /* Fixed time-step case */
  if (e->policy & engine_policy_fixdt) {
    e->dt_min = e->dt_max;

    /* Find timestep on the timeline */
    int dti_timeline = max_nr_timesteps;
    while (e->dt_min < dti_timeline * e->timeBase) dti_timeline /= 2;

    e->dt_min = e->dt_max = dti_timeline * e->timeBase;

    if (e->nodeID == 0) message("Timestep set to %e", e->dt_max);
  } else {

    if (e->nodeID == 0) {
      message("Absolute minimal timestep size: %e", e->timeBase);

      float dt_min = e->timeEnd - e->timeBegin;
      while (dt_min > e->dt_min) dt_min /= 2.f;

      message("Minimal timestep size (on time-line): %e", dt_min);

      float dt_max = e->timeEnd - e->timeBegin;
      while (dt_max > e->dt_max) dt_max /= 2.f;

      message("Maximal timestep size (on time-line): %e", dt_max);
    }
  }

  if (e->dt_min < e->timeBase && e->nodeID == 0)
    error(
        "Minimal time-step size smaller than the absolute possible minimum "
        "dt=%e",
        e->timeBase);

  if (e->dt_max > (e->timeEnd - e->timeBegin) && e->nodeID == 0)
    error("Maximal time-step size larger than the simulation run time t=%e",
          e->timeEnd - e->timeBegin);

  /* Deal with outputs */
  if (e->deltaTimeSnapshot < 0.)
    error("Time between snapshots (%e) must be positive.",
          e->deltaTimeSnapshot);

  if (e->timeFirstSnapshot < e->timeBegin)
    error(
        "Time of first snapshot (%e) must be after the simulation start t=%e.",
        e->timeFirstSnapshot, e->timeBegin);

  /* Find the time of the first output */
  engine_compute_next_snapshot_time(e);

/* Construct types for MPI communications */
#ifdef WITH_MPI
  part_create_mpi_types();
#endif

  /* Initialize the threadpool. */
  threadpool_init(&e->threadpool, e->nr_threads);

  /* First of all, init the barrier and lock it. */
  if (pthread_mutex_init(&e->barrier_mutex, NULL) != 0)
    error("Failed to initialize barrier mutex.");
  if (pthread_cond_init(&e->barrier_cond, NULL) != 0)
    error("Failed to initialize barrier condition variable.");
  if (pthread_mutex_lock(&e->barrier_mutex) != 0)
    error("Failed to lock barrier mutex.");
  e->barrier_running = 0;
  e->barrier_launch = 0;
  e->barrier_launchcount = 0;

  /* Init the scheduler with enough tasks for the initial sorting tasks. */
  const int nr_tasks = 2 * s->tot_cells + 2 * e->nr_threads;
  scheduler_init(&e->sched, e->s, nr_tasks, nr_queues, scheduler_flag_steal,
                 e->nodeID, &e->threadpool);

  /* Allocate and init the threads. */
  if ((e->runners = (struct runner *)malloc(sizeof(struct runner) *
                                            e->nr_threads)) == NULL)
    error("Failed to allocate threads array.");
  for (int k = 0; k < e->nr_threads; k++) {
    e->runners[k].id = k;
    e->runners[k].e = e;
    e->barrier_running += 1;
    if (pthread_create(&e->runners[k].thread, NULL, &runner_main,
                       &e->runners[k]) != 0)
      error("Failed to create runner thread.");

    /* Try to pin the runner to a given core */
    if (with_aff &&
        (e->policy & engine_policy_setaffinity) == engine_policy_setaffinity) {
#if defined(HAVE_SETAFFINITY)

      /* Set a reasonable queue ID. */
      int coreid = k % nr_affinity_cores;
      e->runners[k].cpuid = cpuid[coreid];

      if (nr_queues < e->nr_threads)
        e->runners[k].qid = cpuid[coreid] * nr_queues / nr_affinity_cores;
      else
        e->runners[k].qid = k;

      /* Set the cpu mask to zero | e->id. */
      CPU_ZERO(&cpuset);
      CPU_SET(cpuid[coreid], &cpuset);

      /* Apply this mask to the runner's pthread. */
      if (pthread_setaffinity_np(e->runners[k].thread, sizeof(cpu_set_t),
                                 &cpuset) != 0)
        error("Failed to set thread affinity.");

#else
      error("SWIFT was not compiled with affinity enabled.");
#endif
    } else {
      e->runners[k].cpuid = k;
      e->runners[k].qid = k * nr_queues / e->nr_threads;
    }
    if (verbose) {
      if (with_aff)
        message("runner %i on cpuid=%i with qid=%i.", e->runners[k].id,
                e->runners[k].cpuid, e->runners[k].qid);
      else
        message("runner %i using qid=%i no cpuid.", e->runners[k].id,
                e->runners[k].qid);
    }
  }

/* Free the affinity stuff */
#if defined(HAVE_SETAFFINITY)
  if (with_aff) {
    free(cpuid);
  }
  free(buf);
#endif

  /* Wait for the runner threads to be in place. */
  while (e->barrier_running || e->barrier_launch)
    if (pthread_cond_wait(&e->barrier_cond, &e->barrier_mutex) != 0)
      error("Error while waiting for runner threads to get in place.");
}

/**
 * @brief Prints the current policy of an engine
 *
 * @param e The engine to print information about
 */
void engine_print_policy(struct engine *e) {

#ifdef WITH_MPI
  if (e->nodeID == 0) {
    printf("[0000] %s engine_policy: engine policies are [ ",
           clocks_get_timesincestart());
    for (int k = 1; k < 32; k++)
      if (e->policy & (1 << k)) printf(" %s ", engine_policy_names[k + 1]);
    printf(" ]\n");
    fflush(stdout);
  }
#else
  printf("%s engine_policy: engine policies are [ ",
         clocks_get_timesincestart());
  for (int k = 1; k < 32; k++)
    if (e->policy & (1 << k)) printf(" %s ", engine_policy_names[k + 1]);
  printf(" ]\n");
  fflush(stdout);
#endif
}

/**
 * @brief Computes the next time (on the time line) for a dump
 *
 * @param e The #engine.
 */
void engine_compute_next_snapshot_time(struct engine *e) {

  for (double time = e->timeFirstSnapshot;
       time < e->timeEnd + e->deltaTimeSnapshot; time += e->deltaTimeSnapshot) {

    /* Output time on the integer timeline */
    e->ti_nextSnapshot = (time - e->timeBegin) / e->timeBase;

    if (e->ti_nextSnapshot > e->ti_current) break;
  }

  /* Deal with last snapshot */
  if (e->ti_nextSnapshot >= max_nr_timesteps) {
    e->ti_nextSnapshot = -1;
    if (e->verbose) message("No further output time.");
  } else {

    /* Be nice, talk... */
    const float next_snapshot_time =
        e->ti_nextSnapshot * e->timeBase + e->timeBegin;
    if (e->verbose)
      message("Next output time set to t=%e.", next_snapshot_time);
  }
}

/**
 * @brief Frees up the memory allocated for this #engine
 */
void engine_clean(struct engine *e) {

  free(e->snapshotUnits);
  free(e->links);
  scheduler_clean(&e->sched);
  space_clean(e->s);
  threadpool_clean(&e->threadpool);
}<|MERGE_RESOLUTION|>--- conflicted
+++ resolved
@@ -3178,12 +3178,8 @@
  * @param physical_constants The #phys_const used for this run.
  * @param hydro The #hydro_props used for this run.
  * @param potential The properties of the external potential.
-<<<<<<< HEAD
  * @param cooling The properties of the cooling function.
  * @param sourceterms The properties of the source terms function.
-=======
- * @param cooling_func The properties of the cooling function.
->>>>>>> d6ebadaf
  */
 void engine_init(struct engine *e, struct space *s,
                  const struct swift_params *params, int nr_nodes, int nodeID,
@@ -3192,12 +3188,8 @@
                  const struct phys_const *physical_constants,
                  const struct hydro_props *hydro,
                  const struct external_potential *potential,
-<<<<<<< HEAD
                  const struct cooling_data *cooling,
                  struct sourceterms *sourceterms) {
-=======
-                 const struct cooling_function_data *cooling_func) {
->>>>>>> d6ebadaf
 
   /* Clean-up everything */
   bzero(e, sizeof(struct engine));
@@ -3249,12 +3241,8 @@
   e->physical_constants = physical_constants;
   e->hydro_properties = hydro;
   e->external_potential = potential;
-<<<<<<< HEAD
   e->cooling_data = cooling;
   e->sourceterms = sourceterms;
-=======
-  e->cooling_func = cooling_func;
->>>>>>> d6ebadaf
   e->parameter_file = params;
   engine_rank = nodeID;
 
