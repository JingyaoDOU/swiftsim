/*******************************************************************************
 * This file is part of SWIFT.
 * Copyright (C) 2015 Matthieu Schaller (matthieu.schaller@durham.ac.uk).
 *
 * This program is free software: you can redistribute it and/or modify
 * it under the terms of the GNU Lesser General Public License as published
 * by the Free Software Foundation, either version 3 of the License, or
 * (at your option) any later version.
 *
 * This program is distributed in the hope that it will be useful,
 * but WITHOUT ANY WARRANTY; without even the implied warranty of
 * MERCHANTABILITY or FITNESS FOR A PARTICULAR PURPOSE.  See the
 * GNU General Public License for more details.
 *
 * You should have received a copy of the GNU Lesser General Public License
 * along with this program.  If not, see <http://www.gnu.org/licenses/>.
 *
 ******************************************************************************/

#include <fenv.h>
#include <stdio.h>
#include <stdlib.h>
#include <string.h>
#include <unistd.h>
#include "swift.h"

enum velocity_types {
  velocity_zero,
  velocity_random,
  velocity_divergent,
  velocity_rotating
};

/**
 * @brief Constructs a cell and all of its particle in a valid state prior to
 * a DOPAIR or DOSELF calcuation.
 *
 * @param n The cube root of the number of particles.
 * @param offset The position of the cell offset from (0,0,0).
 * @param size The cell size.
 * @param h The smoothing length of the particles in units of the inter-particle
 *separation.
 * @param density The density of the fluid.
 * @param partId The running counter of IDs.
 * @param pert The perturbation to apply to the particles in the cell in units
 *of the inter-particle separation.
 * @param vel The type of velocity field (0, random, divergent, rotating)
 */
struct cell *make_cell(size_t n, double *offset, double size, double h,
                       double density, long long *partId, double pert,
                       enum velocity_types vel) {
  const size_t count = n * n * n;
  const double volume = size * size * size;
  struct cell *cell = malloc(sizeof(struct cell));
  bzero(cell, sizeof(struct cell));

  if (posix_memalign((void **)&cell->parts, part_align,
                     count * sizeof(struct part)) != 0) {
    error("couldn't allocate particles, no. of particles: %d", (int)count);
  }
  bzero(cell->parts, count * sizeof(struct part));

  /* Construct the parts */
  struct part *part = cell->parts;
  for (size_t x = 0; x < n; ++x) {
    for (size_t y = 0; y < n; ++y) {
      for (size_t z = 0; z < n; ++z) {
        part->x[0] =
            offset[0] +
            size * (x + 0.5 + random_uniform(-0.5, 0.5) * pert) / (float)n;
        part->x[1] =
            offset[1] +
            size * (y + 0.5 + random_uniform(-0.5, 0.5) * pert) / (float)n;
        part->x[2] =
            offset[2] +
            size * (z + 0.5 + random_uniform(-0.5, 0.5) * pert) / (float)n;
        switch (vel) {
          case velocity_zero:
            part->v[0] = 0.f;
            part->v[1] = 0.f;
            part->v[2] = 0.f;
            break;
          case velocity_random:
            part->v[0] = random_uniform(-0.05, 0.05);
            part->v[1] = random_uniform(-0.05, 0.05);
            part->v[2] = random_uniform(-0.05, 0.05);
            break;
          case velocity_divergent:
            part->v[0] = part->x[0] - 1.5 * size;
            part->v[1] = part->x[1] - 1.5 * size;
            part->v[2] = part->x[2] - 1.5 * size;
            break;
          case velocity_rotating:
            part->v[0] = part->x[1];
            part->v[1] = -part->x[0];
            part->v[2] = 0.f;
            break;
        }
        part->h = size * h / (float)n;
        part->id = ++(*partId);
        part->mass = density * volume / count;
        part->ti_begin = 0;
        part->ti_end = 1;
        ++part;
      }
    }
  }

  /* Cell properties */
  cell->split = 0;
  cell->h_max = h;
  cell->count = count;
  cell->dx_max = 0.;
  cell->width[0] = size;
  cell->width[1] = size;
  cell->width[2] = size;
  cell->loc[0] = offset[0];
  cell->loc[1] = offset[1];
  cell->loc[2] = offset[2];

  cell->ti_end_min = 1;
  cell->ti_end_max = 1;

  shuffle_particles(cell->parts, cell->count);

  cell->sorted = 0;
  cell->sort = NULL;
  cell->sortsize = 0;

  return cell;
}

void clean_up(struct cell *ci) {
  free(ci->parts);
  free(ci->sort);
  free(ci);
}

/**
 * @brief Initializes all particles field to be ready for a density calculation
 */
void zero_particle_fields(struct cell *c) {
  for (size_t pid = 0; pid < c->count; pid++) {
    c->parts[pid].rho = 0.f;
    c->parts[pid].rho_dh = 0.f;
    hydro_init_part(&c->parts[pid]);
  }
}

/**
 * @brief Ends the loop by adding the appropriate coefficients
 */
void end_calculation(struct cell *c) {
  for (size_t pid = 0; pid < c->count; pid++) {
    hydro_end_density(&c->parts[pid], 1);
  }
}

/**
 * @brief Dump all the particles to a file
 */
void dump_particle_fields(char *fileName, struct cell *main_cell,
                          struct cell **cells) {
  FILE *file = fopen(fileName, "w");

  /* Write header */
  fprintf(file,
          "# %4s %10s %10s %10s %10s %10s %10s %13s %13s %13s %13s %13s "
          "%13s %13s %13s\n",
          "ID", "pos_x", "pos_y", "pos_z", "v_x", "v_y", "v_z", "rho", "rho_dh",
          "wcount", "wcount_dh", "div_v", "curl_vx", "curl_vy", "curl_vz");

  fprintf(file, "# Main cell --------------------------------------------\n");

  /* Write main cell */
  for (size_t pid = 0; pid < main_cell->count; pid++) {
    fprintf(file,
            "%6llu %10f %10f %10f %10f %10f %10f %13e %13e %13e %13e %13e "
            "%13e %13e %13e\n",
            main_cell->parts[pid].id, main_cell->parts[pid].x[0],
            main_cell->parts[pid].x[1], main_cell->parts[pid].x[2],
            main_cell->parts[pid].v[0], main_cell->parts[pid].v[1],
            main_cell->parts[pid].v[2], main_cell->parts[pid].rho,
            main_cell->parts[pid].rho_dh, main_cell->parts[pid].density.wcount,
            main_cell->parts[pid].density.wcount_dh,
#if defined(GADGET2_SPH)
<<<<<<< HEAD
            main_cell->parts[pid].density.div_v, main_cell->parts[pid].density.rot_v[0],
=======
            main_cell->parts[pid].density.div_v,
            main_cell->parts[pid].density.rot_v[0],
>>>>>>> 31fc3179
            main_cell->parts[pid].density.rot_v[1],
            main_cell->parts[pid].density.rot_v[2]
#elif defined(DEFAULT_SPH)
            main_cell->parts[pid].density.div_v,
            main_cell->parts[pid].density.rot_v[0],
            main_cell->parts[pid].density.rot_v[1],
            main_cell->parts[pid].density.rot_v[2]
#else
            0., 0., 0., 0.
#endif
            );
  }

  /* Write all other cells */
  for (int i = 0; i < 3; ++i) {
    for (int j = 0; j < 3; ++j) {
      for (int k = 0; k < 3; ++k) {
        struct cell *cj = cells[i * 9 + j * 3 + k];
        if (cj == main_cell) continue;

        fprintf(file,
                "# Offset: [%2d %2d %2d] -----------------------------------\n",
                i - 1, j - 1, k - 1);

        for (size_t pjd = 0; pjd < cj->count; pjd++) {
          fprintf(
              file,
              "%6llu %10f %10f %10f %10f %10f %10f %13e %13e %13e %13e %13e "
              "%13e %13e %13e\n",
              cj->parts[pjd].id, cj->parts[pjd].x[0], cj->parts[pjd].x[1],
              cj->parts[pjd].x[2], cj->parts[pjd].v[0], cj->parts[pjd].v[1],
              cj->parts[pjd].v[2], cj->parts[pjd].rho, cj->parts[pjd].rho_dh,
              cj->parts[pjd].density.wcount, cj->parts[pjd].density.wcount_dh,
#if defined(GADGET2_SPH)
              cj->parts[pjd].density.div_v, cj->parts[pjd].density.rot_v[0],
              cj->parts[pjd].density.rot_v[1], cj->parts[pjd].density.rot_v[2]
#elif defined(DEFAULT_SPH)
              cj->parts[pjd].density.div_v, cj->parts[pjd].density.rot_v[0],
              cj->parts[pjd].density.rot_v[1], cj->parts[pjd].density.rot_v[2]
#else
              0., 0., 0., 0.
#endif
              );
        }
      }
    }
  }
  fclose(file);
}

/* Just a forward declaration... */
void runner_dopair1_density(struct runner *r, struct cell *ci, struct cell *cj);
void runner_doself1_density(struct runner *r, struct cell *ci);

/* And go... */
int main(int argc, char *argv[]) {
  size_t runs = 0, particles = 0;
  double h = 1.2348, size = 1., rho = 1.;
  double perturbation = 0.;
  char outputFileNameExtension[200] = "";
  char outputFileName[200] = "";
  int vel = velocity_zero;

  /* Initialize CPU frequency, this also starts time. */
  unsigned long long cpufreq = 0;
  clocks_set_cpufreq(cpufreq);

  /* Get some randomness going */
  srand(0);

  char c;
  while ((c = getopt(argc, argv, "m:s:h:p:r:t:d:f:v:")) != -1) {
    switch (c) {
      case 'h':
        sscanf(optarg, "%lf", &h);
        break;
      case 's':
        sscanf(optarg, "%lf", &size);
        break;
      case 'p':
        sscanf(optarg, "%zu", &particles);
        break;
      case 'r':
        sscanf(optarg, "%zu", &runs);
        break;
      case 'd':
        sscanf(optarg, "%lf", &perturbation);
        break;
      case 'm':
        sscanf(optarg, "%lf", &rho);
        break;
      case 'f':
        strcpy(outputFileNameExtension, optarg);
        break;
      case 'v':
        sscanf(optarg, "%d", &vel);
        break;
      case '?':
        error("Unknown option.");
        break;
    }
  }

  if (h < 0 || particles == 0 || runs == 0) {
    printf(
        "\nUsage: %s -p PARTICLES_PER_AXIS -r NUMBER_OF_RUNS [OPTIONS...]\n"
        "\nGenerates a cell pair, filled with particles on a Cartesian grid."
        "\nThese are then interacted using runner_dopair1_density."
        "\n\nOptions:"
        "\n-h DISTANCE=1.2348 - Smoothing length in units of <x>"
        "\n-m rho             - Physical density in the cell"
        "\n-s size            - Physical size of the cell"
        "\n-d pert            - Perturbation to apply to the particles [0,1["
        "\n-v type (0,1,2,3)  - Velocity field: (zero, random, divergent, "
        "rotating)"
        "\n-f fileName        - Part of the file name used to save the dumps\n",
        argv[0]);
    exit(1);
  }

  /* Help users... */
  message("Smoothing length: h = %f", h * size);
  message("Kernel:               %s", kernel_name);
  message("Neighbour target: N = %f",
          h * h * h * 4.0 * M_PI * kernel_gamma3 / 3.0);
  message("Density target: rho = %f", rho);
  message("div_v target:   div = %f", vel == 2 ? 3.f : 0.f);
  message("curl_v target: curl = [0., 0., %f]", vel == 3 ? -2.f : 0.f);
  printf("\n");

  /* Build the infrastructure */
  struct space space;
  space.periodic = 0;
  space.h_max = h;

  struct engine engine;
  engine.s = &space;
  engine.time = 0.1f;
  engine.ti_current = 1;

  struct runner runner;
  runner.e = &engine;

  /* Construct some cells */
  struct cell *cells[27];
  struct cell *main_cell;
  static long long partId = 0;
  for (int i = 0; i < 3; ++i) {
    for (int j = 0; j < 3; ++j) {
      for (int k = 0; k < 3; ++k) {
        double offset[3] = {i * size, j * size, k * size};
        cells[i * 9 + j * 3 + k] = make_cell(particles, offset, size, h, rho,
                                             &partId, perturbation, vel);

        runner_do_sort(&runner, cells[i * 9 + j * 3 + k], 0x1FFF, 0);
      }
    }
  }

  /* Store the main cell for future use */
  main_cell = cells[13];

  ticks time = 0;
  for (size_t i = 0; i < runs; ++i) {
    /* Zero the fields */
    for (int j = 0; j < 27; ++j) zero_particle_fields(cells[j]);

    const ticks tic = getticks();

#if defined(DEFAULT_SPH) || defined(GADGET2_SPH)

    /* Run all the pairs */
    for (int j = 0; j < 27; ++j)
      if (cells[j] != main_cell)
        runner_dopair1_density(&runner, main_cell, cells[j]);

    /* And now the self-interaction */
    runner_doself1_density(&runner, main_cell);

#endif

    const ticks toc = getticks();
    time += toc - tic;

    /* Let's get physical ! */
    end_calculation(main_cell);

    /* Dump if necessary */
    if (i % 50 == 0) {
      sprintf(outputFileName, "swift_dopair_27_%s.dat",
              outputFileNameExtension);
      dump_particle_fields(outputFileName, main_cell, cells);
    }
  }

  /* Output timing */
  message("SWIFT calculation took       : %15lli ticks.", time / runs);

  /* Now perform a brute-force version for accuracy tests */

  /* Zero the fields */
  for (int i = 0; i < 27; ++i) zero_particle_fields(cells[i]);

  const ticks tic = getticks();

#if defined(DEFAULT_SPH) || defined(GADGET2_SPH)

  /* Run all the brute-force pairs */
  for (int j = 0; j < 27; ++j)
    if (cells[j] != main_cell) pairs_all_density(&runner, main_cell, cells[j]);

  /* And now the self-interaction */
  self_all_density(&runner, main_cell);

#endif

  const ticks toc = getticks();

  /* Let's get physical ! */
  end_calculation(main_cell);

  /* Dump */
  sprintf(outputFileName, "brute_force_27_%s.dat", outputFileNameExtension);
  dump_particle_fields(outputFileName, main_cell, cells);

  /* Output timing */
  message("Brute force calculation took : %15lli ticks.", toc - tic);

  /* Clean things to make the sanitizer happy ... */
  for (int i = 0; i < 27; ++i) clean_up(cells[i]);

  return 0;
}<|MERGE_RESOLUTION|>--- conflicted
+++ resolved
@@ -184,12 +184,8 @@
             main_cell->parts[pid].rho_dh, main_cell->parts[pid].density.wcount,
             main_cell->parts[pid].density.wcount_dh,
 #if defined(GADGET2_SPH)
-<<<<<<< HEAD
-            main_cell->parts[pid].density.div_v, main_cell->parts[pid].density.rot_v[0],
-=======
             main_cell->parts[pid].density.div_v,
             main_cell->parts[pid].density.rot_v[0],
->>>>>>> 31fc3179
             main_cell->parts[pid].density.rot_v[1],
             main_cell->parts[pid].density.rot_v[2]
 #elif defined(DEFAULT_SPH)
